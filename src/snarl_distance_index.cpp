//#define debug_distance_indexing
//#define debug_snarl_traversal
//#define debug_distances
//#define debug_subgraph

#include "snarl_distance_index.hpp"

using namespace std;
using namespace handlegraph;
namespace vg {

size_t minimum_distance(const SnarlDistanceIndex& distance_index, pos_t pos1, pos_t pos2,
                        bool unoriented_distance, const HandleGraph* graph) {
    return distance_index.minimum_distance( get_id(pos1), get_is_rev(pos1), get_offset(pos1),
                                            get_id(pos2), get_is_rev(pos2), get_offset(pos2),
                                            unoriented_distance, graph, nullptr); 
}
size_t maximum_distance(const SnarlDistanceIndex& distance_index, pos_t pos1, pos_t pos2) {
    return distance_index.maximum_distance( get_id(pos1), get_is_rev(pos1), get_offset(pos1),
                                            get_id(pos2), get_is_rev(pos2), get_offset(pos2)); 
}

void fill_in_distance_index(SnarlDistanceIndex* distance_index, const HandleGraph* graph, const HandleGraphSnarlFinder* snarl_finder, size_t size_limit, bool silence_warnings) {
    distance_index->set_snarl_size_limit(size_limit);

    //Build the temporary distance index from the graph
    SnarlDistanceIndex::TemporaryDistanceIndex temp_index = make_temporary_distance_index(graph, snarl_finder, size_limit);

    if (!silence_warnings && temp_index.use_oversized_snarls) {
        cerr << "warning: distance index uses oversized snarls, which may make mapping slow" << endl;
        cerr << "\ttry increasing --snarl-limit when building the distance index" << endl;
    }

    //And fill in the permanent distance index
    vector<const SnarlDistanceIndex::TemporaryDistanceIndex*> indexes;
    indexes.emplace_back(&temp_index);
    distance_index->get_snarl_tree_records(indexes, graph);
}
SnarlDistanceIndex::TemporaryDistanceIndex make_temporary_distance_index(
    const HandleGraph* graph, const HandleGraphSnarlFinder* snarl_finder, size_t size_limit)  {

#ifdef debug_distance_indexing
    cerr << "Creating new distance index for nodes between " << graph->min_node_id() << " and " << graph->max_node_id() << endl;

#endif

    SnarlDistanceIndex::TemporaryDistanceIndex temp_index;

    temp_index.min_node_id=graph->min_node_id();
    temp_index.max_node_id=graph->max_node_id();

    //Construct the distance index using the snarl decomposition
    //traverse_decomposition will visit all structures (including trivial snarls), calling
    //each of the given functions for the start and ends of the snarls and chains

    temp_index.temp_node_records.resize(temp_index.max_node_id-temp_index.min_node_id+1);



    //Stores unfinished records, as type of record and offset into appropriate vector
    //(temp_node/snarl/chain_records)
    vector<pair<SnarlDistanceIndex::temp_record_t, size_t>> stack;

    //There may be components of the root that are connected to each other. Each connected component will
    //get put into a (fake) root-level snarl, but we don't know what those components will be initially,
    //since the decomposition just puts them in the same root snarl. This is used to group the root-level
    //components into connected components that will later be used to make root snarls
    structures::UnionFind root_snarl_component_uf (0);


    /*Go through the decomposition top down and record the connectivity of the snarls and chains
     * Distances will be added later*/

    snarl_finder->traverse_decomposition(
    [&](handle_t chain_start_handle) {
        /*This gets called when a new chain is found, starting at the start handle going into chain
         * For the first node in a chain, create a chain record and fill in the first node.
         * Also add the first node record
         */
#ifdef debug_distance_indexing
        cerr << "  Starting new chain at " << graph->get_id(chain_start_handle) << (graph->get_is_reverse(chain_start_handle) ? " reverse" : " forward") << endl;
        //We shouldn't have seen this node before
        //assert(temp_index.temp_node_records[graph->get_id(chain_start_handle)-min_node_id].node_id == 0);
#endif

        //Fill in node in chain
        stack.emplace_back(SnarlDistanceIndex::TEMP_CHAIN, temp_index.temp_chain_records.size());
        nid_t node_id = graph->get_id(chain_start_handle);
        temp_index.temp_chain_records.emplace_back();
        auto& temp_chain = temp_index.temp_chain_records.back();
        temp_chain.start_node_id = node_id; 
        temp_chain.start_node_rev = graph->get_is_reverse(chain_start_handle);
        temp_chain.children.emplace_back(SnarlDistanceIndex::TEMP_NODE, node_id);


        //And the node record itself
        auto& temp_node = temp_index.temp_node_records.at(node_id-temp_index.min_node_id);
        temp_node.node_id = node_id;
        temp_node.node_length = graph->get_length(chain_start_handle);
        temp_node.reversed_in_parent = graph->get_is_reverse(chain_start_handle);
        temp_node.parent = stack.back(); //The parent is this chain

    },
    [&](handle_t chain_end_handle) {
        /*This gets called at the end of a chain, facing out
         * Record the chain's end node. The node record itself would have been added as part of the snarl
         * Also record the chain's parent here
         */

        //Done with this chain
        pair<SnarlDistanceIndex::temp_record_t, size_t> chain_index = stack.back();
        stack.pop_back();

#ifdef debug_distance_indexing
        assert(chain_index.first == SnarlDistanceIndex::TEMP_CHAIN);
#endif
        SnarlDistanceIndex::TemporaryDistanceIndex::TemporaryChainRecord& temp_chain_record = temp_index.temp_chain_records.at(chain_index.second);
        nid_t node_id = graph->get_id(chain_end_handle);

        if (temp_chain_record.children.size() == 1 && node_id == temp_chain_record.start_node_id) {
            //This is a trivial snarl

#ifdef debug_distance_indexing
            //Then this must be the last thing on the chain_records vector
            assert(temp_index.temp_chain_records.size() == chain_index.second+1);
#endif

            //Get the node
            SnarlDistanceIndex::TemporaryDistanceIndex::TemporaryNodeRecord& temp_node_record = temp_index.temp_node_records.at(node_id - temp_index.min_node_id);

            temp_node_record.reversed_in_parent = false;

            //And give the chain's parent the node info
            //
            if (stack.empty()) {
                temp_node_record.parent = make_pair(SnarlDistanceIndex::TEMP_ROOT, 0);
                //If this was the last thing on the stack, then this was a root

                //Check to see if there is anything connected to the ends of the chain
                vector<nid_t> reachable_nodes;
                graph->follow_edges(graph->get_handle(node_id, false),
                    false, [&] (const handle_t& next) {
                        if (graph->get_id(next) != node_id) {
                            reachable_nodes.emplace_back(graph->get_id(next));
                        }
                    });
                graph->follow_edges(graph->get_handle(node_id, true),
                    false, [&] (const handle_t& next) {
                        if (graph->get_id(next) != node_id) {
                            reachable_nodes.emplace_back(graph->get_id(next));
                        }
                    });
                if (reachable_nodes.size()) {
                    //If we can reach anything leaving the chain (besides the chain itself), then it is part of a root snarl
                    //Note that if the chain's start and end node are the same, then it will always be a single component
#ifdef debug_distance_indexing
                    cerr << "                 This trivial chain is part of the root but connects with something else in the root"<<endl;
#endif
                    bool new_component = true;

                    //Add this to the union find
                    root_snarl_component_uf.resize(root_snarl_component_uf.size() + 1);
                    //And remember that it's in a connected component of the root
                    temp_node_record.root_snarl_index = temp_index.root_snarl_components.size();
                    temp_index.root_snarl_components.emplace_back(SnarlDistanceIndex::TEMP_NODE, node_id);
                    for (nid_t next_id : reachable_nodes) {
                        //For each node that this is connected to, check if we've already seen it and if we have, then
                        //union this chain and that node's chain
                        SnarlDistanceIndex::TemporaryDistanceIndex::TemporaryNodeRecord& node_record = temp_index.temp_node_records[next_id-temp_index.min_node_id];
                        if (node_record.node_id != 0) {
                            //If we've already seen this node, union it with the new one
                            //If we can see it by walking out from this top-level chain, then it must also be a
                            //top-level chain (or node pretending to be a chain)
                            size_t other_i = node_record.parent.first == SnarlDistanceIndex::TEMP_CHAIN
                                           ? temp_index.temp_chain_records[node_record.parent.second].root_snarl_index
                                           : node_record.root_snarl_index;
#ifdef debug_distance_indexing
                            assert(other_i != std::numeric_limits<size_t>::max());
#endif
                            root_snarl_component_uf.union_groups(other_i, temp_node_record.root_snarl_index);
//#ifdef debug_distance_indexing
//                            cerr << "        Union this trivial  with " << temp_index.temp_chain_records[node_record.parent.second].start_node_id << " " << temp_index.temp_chain_records[node_record.parent.second].end_node_id << endl;
//#endif
                        } else {
                            new_component = false;
                        }
                    }
                } else {
                    //If this chain isn't connected to anything else, then it is a single component of the root
                    temp_node_record.rank_in_parent = temp_index.components.size();
                    temp_index.components.emplace_back(SnarlDistanceIndex::TEMP_NODE, node_id);
                }
            } else {
                //The last thing on the stack is the parent of this chain, which must be a snarl
                temp_node_record.parent = stack.back();
                auto& parent_snarl_record = temp_index.temp_snarl_records.at(temp_node_record.parent.second);
                temp_node_record.rank_in_parent = parent_snarl_record.children.size() + 2;
                parent_snarl_record.children.emplace_back(SnarlDistanceIndex::TEMP_NODE, node_id);
            }


            //Remove the chain record
            temp_index.temp_chain_records.pop_back();
            temp_index.max_index_size += temp_node_record.get_max_record_length();

        } else {
            //Otherwise, it is an actual chain

            //Fill in node in chain
            temp_chain_record.end_node_id = node_id;
            temp_chain_record.end_node_rev = graph->get_is_reverse(chain_end_handle);
            temp_chain_record.end_node_length = graph->get_length(chain_end_handle);

            if (stack.empty()) {
                //If this was the last thing on the stack, then this was a root

                //Check to see if there is anything connected to the ends of the chain
                vector<nid_t> reachable_nodes;
                graph->follow_edges(graph->get_handle(temp_chain_record.start_node_id, !temp_chain_record.start_node_rev),
                    false, [&] (const handle_t& next) {
                        if (graph->get_id(next) != temp_chain_record.start_node_id &&
                            graph->get_id(next) != temp_chain_record.end_node_id) {
                            reachable_nodes.emplace_back(graph->get_id(next));
                        }
                    });
                graph->follow_edges(graph->get_handle(temp_chain_record.end_node_id, temp_chain_record.end_node_rev),
                    false, [&] (const handle_t& next) {
                        if (graph->get_id(next) != temp_chain_record.start_node_id &&
                            graph->get_id(next) != temp_chain_record.end_node_id) {
                            reachable_nodes.emplace_back(graph->get_id(next));
                        }
                    });
                if (reachable_nodes.size() && (temp_chain_record.is_trivial || temp_chain_record.start_node_id != temp_chain_record.end_node_id)) {
                    //If we can reach anything leaving the chain (besides the chain itself), then it is part of a root snarl
                    //Note that if the chain's start and end node are the same, then it will always be a single component
#ifdef debug_distance_indexing
                    cerr << "                 This chain is part of the root but connects with something else in the root"<<endl;
#endif
                    bool new_component = true;

                    //Add this to the union find
                    root_snarl_component_uf.resize(root_snarl_component_uf.size() + 1);
                    //And remember that it's in a connected component of the root
                    temp_chain_record.root_snarl_index = temp_index.root_snarl_components.size();
                    temp_index.root_snarl_components.emplace_back(chain_index);
                    for (nid_t next_id : reachable_nodes) {
                        //For each node that this is connected to, check if we've already seen it and if we have, then
                        //union this chain and that node's chain
                        SnarlDistanceIndex::TemporaryDistanceIndex::TemporaryNodeRecord& node_record = temp_index.temp_node_records[next_id-temp_index.min_node_id];
                        if (node_record.node_id != 0) {
                            //If we've already seen this node, union it with the new one
                            //If we can see it by walking out from this top-level chain, then it must also be a
                            //top-level chain (or node pretending to be a chain)
                            size_t other_i = node_record.parent.first == SnarlDistanceIndex::TEMP_CHAIN
                                           ? temp_index.temp_chain_records[node_record.parent.second].root_snarl_index
                                           : node_record.root_snarl_index;
#ifdef debug_distance_indexing
                            assert(other_i != std::numeric_limits<size_t>::max());
#endif
                            root_snarl_component_uf.union_groups(other_i, temp_chain_record.root_snarl_index);
#ifdef debug_distance_indexing
                            cerr << "        Union this chain with " << temp_index.temp_chain_records[node_record.parent.second].start_node_id << " " << temp_index.temp_chain_records[node_record.parent.second].end_node_id << endl;
#endif
                        } else {
                            new_component = false;
                        }
                    }
                } else {
                    //If this chain isn't connected to anything else, then it is a single component of the root
                    temp_chain_record.parent = make_pair(SnarlDistanceIndex::TEMP_ROOT, 0);
                    temp_chain_record.rank_in_parent = temp_index.components.size();
                    temp_index.components.emplace_back(chain_index);
                }
            } else {
                //The last thing on the stack is the parent of this chain, which must be a snarl
                temp_chain_record.parent = stack.back();
                auto& parent_snarl_record = temp_index.temp_snarl_records.at(temp_chain_record.parent.second);
                temp_chain_record.rank_in_parent = parent_snarl_record.children.size() + 2;
                parent_snarl_record.children.emplace_back(chain_index);
            }

        temp_index.max_index_size += temp_chain_record.get_max_record_length();
#ifdef debug_distance_indexing
            cerr << "  Ending new " << (temp_chain_record.is_trivial ? "trivial " : "") <<  "chain " << temp_index.structure_start_end_as_string(chain_index)
              << endl << "    that is a child of " << temp_index.structure_start_end_as_string(temp_chain_record.parent) << endl;
#endif
        }
    },
    [&](handle_t snarl_start_handle) {
        /*This gets called at the beginning of a new snarl facing in
         * Create a new snarl record and fill in the start node.
         * The node record would have been created as part of the chain, or as the end node
         * of the previous snarl
         */

#ifdef debug_distance_indexing
        cerr << "  Starting new snarl at " << graph->get_id(snarl_start_handle) << (graph->get_is_reverse(snarl_start_handle) ? " reverse" : " forward") << endl;
        cerr << "with index " << temp_index.temp_snarl_records.size() << endl;
#endif
        auto& parent = stack.back();
        stack.emplace_back(SnarlDistanceIndex::TEMP_SNARL, temp_index.temp_snarl_records.size());
        temp_index.temp_snarl_records.emplace_back();
        temp_index.temp_snarl_records.back().start_node_id = graph->get_id(snarl_start_handle);
        temp_index.temp_snarl_records.back().start_node_rev = graph->get_is_reverse(snarl_start_handle);
        temp_index.temp_snarl_records.back().start_node_length = graph->get_length(snarl_start_handle);

    },
    [&](handle_t snarl_end_handle){
        /*This gets called at the end of the snarl facing out
         * Fill in the end node of the snarl, its parent, and record the snarl as a child of its
         * parent chain
         * Also create a node record
         */
        pair<SnarlDistanceIndex::temp_record_t, size_t> snarl_index = stack.back();
        stack.pop_back();
#ifdef debug_distance_indexing
        assert(snarl_index.first == SnarlDistanceIndex::TEMP_SNARL);
        assert(stack.back().first == SnarlDistanceIndex::TEMP_CHAIN);
#endif
        SnarlDistanceIndex::TemporaryDistanceIndex::TemporarySnarlRecord& temp_snarl_record = temp_index.temp_snarl_records[snarl_index.second];
        nid_t node_id = graph->get_id(snarl_end_handle);

        //Record the end node in the snarl
        temp_snarl_record.end_node_id = node_id;
        temp_snarl_record.end_node_rev = graph->get_is_reverse(snarl_end_handle);
        temp_snarl_record.end_node_length = graph->get_length(snarl_end_handle);
        temp_snarl_record.node_count = temp_snarl_record.children.size();
        bool any_edges_in_snarl = false;
        graph->follow_edges(graph->get_handle(temp_snarl_record.start_node_id, temp_snarl_record.start_node_rev), false, [&](const handle_t next_handle) {
            if (graph->get_id(next_handle) != temp_snarl_record.end_node_id) {
                any_edges_in_snarl = true;
            }
        });
        graph->follow_edges(graph->get_handle(temp_snarl_record.end_node_id, !temp_snarl_record.end_node_rev), false, [&](const handle_t next_handle) {
            if (graph->get_id(next_handle) != temp_snarl_record.start_node_id) {
                any_edges_in_snarl = true;
            }
        });

        if (temp_snarl_record.children.size() == 0) {
            //This is a trivial snarl
            temp_snarl_record.is_trivial = true;

            //Add the end node to the chain
#ifdef debug_distance_indexing
            assert(stack.back().first == SnarlDistanceIndex::TEMP_CHAIN);
#endif
            temp_snarl_record.parent = stack.back();
            auto& temp_chain = temp_index.temp_chain_records.at(stack.back().second);
            temp_chain.children.emplace_back(SnarlDistanceIndex::TEMP_NODE, node_id);

            //Remove the snarl record
#ifdef debug_distance_indexing
            assert(temp_index.temp_snarl_records.size() == snarl_index.second+1);
#endif
            temp_index.temp_snarl_records.pop_back();
        } else {
            //This is the child of a chain
#ifdef debug_distance_indexing
            assert(stack.back().first == SnarlDistanceIndex::TEMP_CHAIN);
#endif
            temp_snarl_record.parent = stack.back();
            auto& temp_chain = temp_index.temp_chain_records.at(stack.back().second);
            temp_chain.children.emplace_back(snarl_index);
            temp_chain.children.emplace_back(SnarlDistanceIndex::TEMP_NODE, node_id);

        }
        //Record the snarl as a child of its chain
        //if (stack.empty()) {
        //    assert(false);
        //    //TODO: The snarl should always be the child of a chain
        //    //If this was the last thing on the stack, then this was a root
        //    //TODO: I'm not sure if this would get put into a chain or not
        //    temp_snarl_record.parent = make_pair(SnarlDistanceIndex::TEMP_ROOT, 0);
        //    temp_index.components.emplace_back(snarl_index);
        //} 

        //Record the node itself. This gets done for the start of the chain, and ends of snarls
        SnarlDistanceIndex::TemporaryDistanceIndex::TemporaryNodeRecord& temp_node_record = temp_index.temp_node_records.at(node_id-temp_index.min_node_id);
        temp_node_record.node_id = node_id;
        temp_node_record.node_length = graph->get_length(snarl_end_handle);
        temp_node_record.reversed_in_parent = graph->get_is_reverse(snarl_end_handle);
        temp_node_record.parent = stack.back();



#ifdef debug_distance_indexing
        cerr << "  Ending new snarl " << temp_index.structure_start_end_as_string(snarl_index)
             << endl << "    that is a child of " << temp_index.structure_start_end_as_string(temp_snarl_record.parent) << endl;
#endif
    });

    /*
     * We finished going through everything that exists according to the snarl decomposition, but
     * it's still missing tips, which will be discovered when filling in the snarl distances,
     * and root-level snarls, which we'll add now by combining the chain components in root_snarl_components
     * into snarls defined by root_snarl_component_uf
     * The root-level snarl is a fake snarl that doesn't exist according to the snarl decomposition,
     * but is an extra layer that groups together components of the root that are connected
     */

    vector<vector<size_t>> root_snarl_component_indexes = root_snarl_component_uf.all_groups();
    for (vector<size_t>& root_snarl_indexes : root_snarl_component_indexes) {
#ifdef debug_distance_indexing
        cerr << "Create a new root snarl from components" << endl;
#endif
        //For each of the root snarls
        temp_index.components.emplace_back(SnarlDistanceIndex::TEMP_SNARL, temp_index.temp_snarl_records.size());
        temp_index.temp_snarl_records.emplace_back();
        SnarlDistanceIndex::TemporaryDistanceIndex::TemporarySnarlRecord& temp_snarl_record = temp_index.temp_snarl_records.back();
        temp_snarl_record.is_root_snarl = true;
        temp_snarl_record.parent = make_pair(SnarlDistanceIndex::TEMP_ROOT, 0);


        for (size_t chain_i : root_snarl_indexes) {
            //For each chain component of this root-level snarl
            if (temp_index.root_snarl_components[chain_i].first == SnarlDistanceIndex::TEMP_CHAIN){
                SnarlDistanceIndex::TemporaryDistanceIndex::TemporaryChainRecord& temp_chain_record = temp_index.temp_chain_records[temp_index.root_snarl_components[chain_i].second];
                temp_chain_record.parent = make_pair(SnarlDistanceIndex::TEMP_SNARL, temp_index.temp_snarl_records.size() - 1);
                temp_chain_record.rank_in_parent = temp_snarl_record.children.size();
                temp_chain_record.reversed_in_parent = false;

                temp_snarl_record.children.emplace_back(temp_index.root_snarl_components[chain_i]);
            } else {
#ifdef debug_distance_indexing
                assert(temp_index.root_snarl_components[chain_i].first == SnarlDistanceIndex::TEMP_NODE);
#endif
                SnarlDistanceIndex::TemporaryDistanceIndex::TemporaryNodeRecord& temp_node_record = temp_index.temp_node_records[temp_index.root_snarl_components[chain_i].second - temp_index.min_node_id];
                temp_node_record.parent = make_pair(SnarlDistanceIndex::TEMP_SNARL, temp_index.temp_snarl_records.size() - 1);
                temp_node_record.rank_in_parent = temp_snarl_record.children.size();
                temp_node_record.reversed_in_parent = false;

                temp_snarl_record.children.emplace_back(temp_index.root_snarl_components[chain_i]);
            }
        }
        temp_snarl_record.node_count = temp_snarl_record.children.size();
    }

    /*Now go through the decomposition again to fill in the distances
     * This traverses all chains in reverse order that we found them in, so bottom up
     * Each chain and snarl already knows its parents and children, except for single nodes
     * that are children of snarls. These nodes were not in chains will have their node
     * records created here
     */

#ifdef debug_distance_indexing
    cerr << "Filling in the distances in snarls" << endl;
#endif
    for (int i = temp_index.temp_chain_records.size()-1 ; i >= 0 ; i--) {

        SnarlDistanceIndex::TemporaryDistanceIndex::TemporaryChainRecord& temp_chain_record = temp_index.temp_chain_records[i];
#ifdef debug_distance_indexing
        assert(!temp_chain_record.is_trivial);
        cerr << "  At "  << (temp_chain_record.is_trivial ? " trivial " : "") << " chain " << temp_index.structure_start_end_as_string(make_pair(SnarlDistanceIndex::TEMP_CHAIN, i)) << endl;
#endif

        //Add the first values for the prefix sum and backwards loop vectors
        temp_chain_record.prefix_sum.emplace_back(0);
        temp_chain_record.max_prefix_sum.emplace_back(0);
        temp_chain_record.backward_loops.emplace_back(std::numeric_limits<size_t>::max());
        temp_chain_record.chain_components.emplace_back(0);


        /*First, go through each of the snarls in the chain in the forward direction and
         * fill in the distances in the snarl. Also fill in the prefix sum and backwards
         * loop vectors here
         */
        size_t curr_component = 0; //which component of the chain are we in
        size_t last_node_length = 0;
        for (size_t chain_child_i = 0 ; chain_child_i < temp_chain_record.children.size() ; chain_child_i++ ){
            const pair<SnarlDistanceIndex::temp_record_t, size_t>& chain_child_index = temp_chain_record.children[chain_child_i];
            //Go through each of the children in the chain, skipping nodes
            //The snarl may be trivial, in which case don't fill in the distances
#ifdef debug_distance_indexing
            cerr << "    Looking at child " << temp_index.structure_start_end_as_string(chain_child_index) << " current max prefi xum " << temp_chain_record.max_prefix_sum.back() << endl;
#endif

            if (chain_child_index.first == SnarlDistanceIndex::TEMP_SNARL){
                //This is where all the work gets done. Need to go through the snarl and add
                //all distances, then add distances to the chain that this is in
                //The parent chain will be the last thing in the stack
                SnarlDistanceIndex::TemporaryDistanceIndex::TemporarySnarlRecord& temp_snarl_record = 
                        temp_index.temp_snarl_records.at(chain_child_index.second);

                //Fill in this snarl's distances
                populate_snarl_index(temp_index, chain_child_index, size_limit, graph);

                bool new_component = temp_snarl_record.min_length == std::numeric_limits<size_t>::max();
                if (new_component){
                    curr_component++;
                }

                //And get the distance values for the end node of the snarl in the chain
                if (new_component) {
                    //If this snarl wasn't start-end connected, then we start 
                    //tracking the distance vectors here

                    //Update the maximum distance
                    temp_index.max_distance = std::max(temp_index.max_distance, temp_chain_record.max_prefix_sum.back());

                    temp_chain_record.prefix_sum.emplace_back(0);
                    temp_chain_record.max_prefix_sum.emplace_back(0);
                    temp_chain_record.backward_loops.emplace_back(temp_snarl_record.distance_end_end);
                    //If the chain is disconnected, the max length is infinite
                    temp_chain_record.max_length =  std::numeric_limits<size_t>::max();
                } else {
                    temp_chain_record.prefix_sum.emplace_back(SnarlDistanceIndex::sum(SnarlDistanceIndex::sum(
                                                              temp_chain_record.prefix_sum.back(),
                                                              temp_snarl_record.min_length), 
                                                              temp_snarl_record.start_node_length));
                    temp_chain_record.max_prefix_sum.emplace_back(SnarlDistanceIndex::sum(SnarlDistanceIndex::sum(
                                                                   temp_chain_record.max_prefix_sum.back(),
                                                                   temp_snarl_record.max_length), 
                                                                   temp_snarl_record.start_node_length));
                    temp_chain_record.backward_loops.emplace_back(std::min(temp_snarl_record.distance_end_end,
                        SnarlDistanceIndex::sum(temp_chain_record.backward_loops.back()
                        , 2 * (temp_snarl_record.start_node_length + temp_snarl_record.min_length))));
                    temp_chain_record.max_length = SnarlDistanceIndex::sum(temp_chain_record.max_length,
                                                                           temp_snarl_record.max_length);
                }
                temp_chain_record.chain_components.emplace_back(curr_component);
                if (chain_child_i == temp_chain_record.children.size() - 2 && temp_snarl_record.min_length == std::numeric_limits<size_t>::max()) {
                    temp_chain_record.loopable = false;
                }
                last_node_length = 0;
            } else {
                if (last_node_length != 0) {
                    //If this is a node and the last thing was also a node,
                    //then there was a trivial snarl 
                    SnarlDistanceIndex::TemporaryDistanceIndex::TemporaryNodeRecord& temp_node_record = 
                            temp_index.temp_node_records.at(chain_child_index.second-temp_index.min_node_id);

                    //Check if there is a loop in this node
                    //Snarls get counted as trivial if they contain no nodes but they might still have edges
                    size_t backward_loop = std::numeric_limits<size_t>::max();

                    graph->follow_edges(graph->get_handle(temp_node_record.node_id, !temp_node_record.reversed_in_parent), false, [&](const handle_t next_handle) {
                        if (graph->get_id(next_handle) == temp_node_record.node_id) {
                            //If there is a loop going backwards (relative to the chain) back to the same node
                            backward_loop = 0;
                        }
                    });

                    temp_chain_record.prefix_sum.emplace_back(SnarlDistanceIndex::sum(temp_chain_record.prefix_sum.back(), last_node_length));
                    temp_chain_record.max_prefix_sum.emplace_back(SnarlDistanceIndex::sum(temp_chain_record.max_prefix_sum.back(), last_node_length));
                    temp_chain_record.backward_loops.emplace_back(std::min(backward_loop,
                        SnarlDistanceIndex::sum(temp_chain_record.backward_loops.back(), 2 * last_node_length)));

                    if (chain_child_i == temp_chain_record.children.size()-1) {
                        //If this is the last node
                        temp_chain_record.loopable=false;
                    }
                    temp_chain_record.chain_components.emplace_back(curr_component);
                }
                last_node_length = temp_index.temp_node_records.at(chain_child_index.second - temp_index.min_node_id).node_length;
                //And update the chains max length
                temp_chain_record.max_length = SnarlDistanceIndex::sum(temp_chain_record.max_length,
                                                                       last_node_length);
            }
        } //Finished walking through chain
        if (temp_chain_record.start_node_id == temp_chain_record.end_node_id && temp_chain_record.chain_components.back() != 0) {
            //If this is a looping, multicomponent chain, the start/end node could end up in separate chain components
            //despite being the same node.
            //Since the first component will always be 0, set the first node's component to be whatever the last
            //component was
            temp_chain_record.chain_components[0] = temp_chain_record.chain_components.back();

        }

        //For a multicomponent chain, the actual minimum length will always be infinite, but since we sometimes need
        //the length of the last component, save that here
        temp_chain_record.min_length = !temp_chain_record.is_trivial && temp_chain_record.start_node_id == temp_chain_record.end_node_id
                        ? temp_chain_record.prefix_sum.back()
                        : SnarlDistanceIndex::sum(temp_chain_record.prefix_sum.back() , temp_chain_record.end_node_length);

#ifdef debug_distance_indexing
        assert(temp_chain_record.prefix_sum.size() == temp_chain_record.backward_loops.size());
        assert(temp_chain_record.prefix_sum.size() == temp_chain_record.chain_components.size());
#endif


        /*Now that we've gone through all the snarls in the chain, fill in the forward loop vector
         * by going through the chain in the backwards direction
         */
        temp_chain_record.forward_loops.resize(temp_chain_record.prefix_sum.size(),
                                               std::numeric_limits<size_t>::max());
        if (temp_chain_record.start_node_id == temp_chain_record.end_node_id && temp_chain_record.children.size() > 1) {

            //If this is a looping chain, then check the first snarl for a loop
            if (temp_chain_record.children.at(1).first == SnarlDistanceIndex::TEMP_SNARL) {
                SnarlDistanceIndex::TemporaryDistanceIndex::TemporarySnarlRecord& temp_snarl_record = temp_index.temp_snarl_records.at(temp_chain_record.children.at(1).second);
                temp_chain_record.forward_loops[temp_chain_record.forward_loops.size()-1] = temp_snarl_record.distance_start_start;
            } 
        }

        size_t node_i = temp_chain_record.prefix_sum.size() - 2;
        // We start at the next to last node because we need to look at this record and the next one.
        last_node_length = 0;
        for (int j = (int)temp_chain_record.children.size() - 1 ; j >= 0 ; j--) {
            auto& child = temp_chain_record.children.at(j);
            if (child.first == SnarlDistanceIndex::TEMP_SNARL){
                SnarlDistanceIndex::TemporaryDistanceIndex::TemporarySnarlRecord& temp_snarl_record = temp_index.temp_snarl_records.at(child.second);
                if (temp_chain_record.chain_components.at(node_i) != temp_chain_record.chain_components.at(node_i+1) &&
                    temp_chain_record.chain_components.at(node_i+1) != 0){
                    //If this is a new chain component, then add the loop distance from the snarl
                    //If the component of the next node is 0, then we're still in the same component since we're going backwards
                    temp_chain_record.forward_loops.at(node_i) = temp_snarl_record.distance_start_start;
                } else {
                    temp_chain_record.forward_loops.at(node_i) =
                        std::min(SnarlDistanceIndex::sum(SnarlDistanceIndex::sum(
                                    temp_chain_record.forward_loops.at(node_i+1), 
                                    2* temp_snarl_record.min_length),
                                    2*temp_snarl_record.end_node_length), 
                                temp_snarl_record.distance_start_start);
                }
                node_i --;
                last_node_length = 0;
            } else {
                if (last_node_length != 0) {
                    SnarlDistanceIndex::TemporaryDistanceIndex::TemporaryNodeRecord& temp_node_record = 
                            temp_index.temp_node_records.at(child.second-temp_index.min_node_id);


                    //Check if there is a loop in this node
                    //Snarls get counted as trivial if they contain no nodes but they might still have edges
                    size_t forward_loop = std::numeric_limits<size_t>::max();
                    graph->follow_edges(graph->get_handle(temp_node_record.node_id, temp_node_record.reversed_in_parent), false, [&](const handle_t next_handle) {
                        if (graph->get_id(next_handle) == temp_node_record.node_id) {
                            //If there is a loop going forward (relative to the chain) back to the same node
                            forward_loop = 0;
                        }
                    });
                    temp_chain_record.forward_loops.at(node_i) = std::min( forward_loop,
                        SnarlDistanceIndex::sum(temp_chain_record.forward_loops.at(node_i+1) , 
                                                 2*last_node_length));
                    node_i--;
                }
                last_node_length = temp_index.temp_node_records.at(child.second - temp_index.min_node_id).node_length;
            }
        }


        //If this is a looping chain, check if the loop distances can be improved by going around the chain

        if (temp_chain_record.start_node_id == temp_chain_record.end_node_id && temp_chain_record.children.size() > 1) {


            //Also check if the reverse loop values would be improved if we went around again

            if (temp_chain_record.backward_loops.back() < temp_chain_record.backward_loops.front()) {
                temp_chain_record.backward_loops[0] = temp_chain_record.backward_loops.back();
                size_t node_i = 1;
                size_t last_node_length = 0;
                for (size_t i = 1 ; i < temp_chain_record.children.size()-1 ; i++ ) {
                    auto& child = temp_chain_record.children.at(i);
                    if (child.first == SnarlDistanceIndex::TEMP_SNARL) {
                        SnarlDistanceIndex::TemporaryDistanceIndex::TemporarySnarlRecord& temp_snarl_record = temp_index.temp_snarl_records.at(child.second);
                        size_t new_loop_distance = SnarlDistanceIndex::sum(SnarlDistanceIndex::sum(
                                                      temp_chain_record.backward_loops.at(node_i-1), 
                                                      2*temp_snarl_record.min_length), 
                                                      2*temp_snarl_record.start_node_length); 
                        if (temp_chain_record.chain_components.at(node_i)!= 0 || new_loop_distance >= temp_chain_record.backward_loops.at(node_i)) {
                            //If this is a new chain component or it doesn't improve, stop
                            break;
                        } else {
                            //otherwise record the better distance
                            temp_chain_record.backward_loops.at(node_i) = new_loop_distance;

                        }
                        node_i++;
                        last_node_length = 0;
                    } else {
                        if (last_node_length != 0) {
                            size_t new_loop_distance = SnarlDistanceIndex::sum(temp_chain_record.backward_loops.at(node_i-1), 
                                    2*last_node_length); 
                            size_t old_loop_distance = temp_chain_record.backward_loops.at(node_i);
                            temp_chain_record.backward_loops.at(node_i) = std::min(old_loop_distance,new_loop_distance);
                            node_i++;
                        }
                        last_node_length = temp_index.temp_node_records.at(child.second - temp_index.min_node_id).node_length;
                    }
                }
            }
            if (temp_chain_record.forward_loops.front() < temp_chain_record.forward_loops.back()) {
                //If this is a looping chain and looping improves the forward loops, 
                //then we have to keep going around to update distance

                temp_chain_record.forward_loops.back() = temp_chain_record.forward_loops.front();
                size_t last_node_length = 0;
                node_i = temp_chain_record.prefix_sum.size() - 2;
                for (int j = (int)temp_chain_record.children.size() - 1 ; j >= 0 ; j--) {
                    auto& child = temp_chain_record.children.at(j);
                    if (child.first == SnarlDistanceIndex::TEMP_SNARL){
                        SnarlDistanceIndex::TemporaryDistanceIndex::TemporarySnarlRecord& temp_snarl_record = temp_index.temp_snarl_records.at(child.second);
                        size_t new_distance = SnarlDistanceIndex::sum(SnarlDistanceIndex::sum(
                                                temp_chain_record.forward_loops.at(node_i+1), 
                                                2* temp_snarl_record.min_length),
                                                2*temp_snarl_record.end_node_length);
                        if (temp_chain_record.chain_components.at(node_i) != temp_chain_record.chain_components.at(node_i+1) ||
                            new_distance >= temp_chain_record.forward_loops.at(node_i)){
                            //If this is a new component or the distance doesn't improve, stop looking
                            break;
                        } else {
                            //otherwise, update the distance
                            temp_chain_record.forward_loops.at(node_i) = new_distance;
                        }
                        node_i --;
                        last_node_length =0;
                    } else {
                        if (last_node_length != 0) {
                            size_t new_distance = SnarlDistanceIndex::sum(temp_chain_record.forward_loops.at(node_i+1) , 2* last_node_length);
                            size_t old_distance = temp_chain_record.forward_loops.at(node_i);
                            temp_chain_record.forward_loops.at(node_i) = std::min(old_distance, new_distance);
                            node_i--;
                        }
                        last_node_length = temp_index.temp_node_records.at(child.second - temp_index.min_node_id).node_length;
                    }
                } 
            }
        }

        temp_index.max_distance = std::max(temp_index.max_distance, temp_chain_record.max_prefix_sum.back());
        temp_index.max_distance = temp_chain_record.forward_loops.back() == std::numeric_limits<size_t>::max() ? temp_index.max_distance : std::max(temp_index.max_distance, temp_chain_record.forward_loops.back());
        temp_index.max_distance = temp_chain_record.backward_loops.front() == std::numeric_limits<size_t>::max() ? temp_index.max_distance : std::max(temp_index.max_distance, temp_chain_record.backward_loops.front());
        assert(temp_index.max_distance <= 2742664019);

    }

#ifdef debug_distance_indexing
    cerr << "Filling in the distances in root snarls and distances along chains" << endl;
#endif
    for (pair<SnarlDistanceIndex::temp_record_t, size_t>& component_index : temp_index.components) {
        if (component_index.first == SnarlDistanceIndex::TEMP_SNARL) {
            SnarlDistanceIndex::TemporaryDistanceIndex::TemporarySnarlRecord& temp_snarl_record = temp_index.temp_snarl_records.at(component_index.second);
            populate_snarl_index(temp_index, component_index, size_limit, graph);
            temp_snarl_record.min_length = std::numeric_limits<size_t>::max();
        }
    }
    temp_index.root_structure_count = temp_index.components.size();
#ifdef debug_distance_indexing
    assert(temp_index.components.size() == temp_index.root_structure_count);
    cerr << "Finished temp index with " << temp_index.root_structure_count << " connected components" << endl;
#endif
    return temp_index;
}



/*Fill in the snarl index.
 * The index will already know its boundaries and everything knows their relationships in the
 * snarl tree. This needs to fill in the distances and the ranks of children in the snarl
 * The rank of a child is arbitrary, except that the start node will always be 0 and the end node
 * will always be the node count+1 (since node count doesn't count the boundary nodes)
 */
void populate_snarl_index(
                SnarlDistanceIndex::TemporaryDistanceIndex& temp_index,
                pair<SnarlDistanceIndex::temp_record_t, size_t> snarl_index, size_t size_limit,
                const HandleGraph* graph) {
#ifdef debug_distance_indexing
    cerr << "Getting the distances for snarl " << temp_index.structure_start_end_as_string(snarl_index) << endl;
    assert(snarl_index.first == SnarlDistanceIndex::TEMP_SNARL);
#endif
    SnarlDistanceIndex::TemporaryDistanceIndex::TemporarySnarlRecord& temp_snarl_record = temp_index.temp_snarl_records.at(snarl_index.second);
    temp_snarl_record.is_simple=true;




    /*Helper function to find the ancestor of a node that is a child of this snarl */
    auto get_ancestor_of_node = [&](pair<SnarlDistanceIndex::temp_record_t, size_t> curr_index,
                                    pair<SnarlDistanceIndex::temp_record_t, size_t> ancestor_snarl_index) {

        //This is a child that isn't a node, so it must be a chain
        if (curr_index.second == temp_snarl_record.start_node_id || 
            curr_index.second == temp_snarl_record.end_node_id) {
            return curr_index;
        }

        //Otherwise, walk up until we hit the current snarl
        pair<SnarlDistanceIndex::temp_record_t, size_t> parent_index = temp_index.temp_node_records.at(curr_index.second-temp_index.min_node_id).parent;
        while (parent_index != ancestor_snarl_index) {
            curr_index=parent_index;
            parent_index = parent_index.first == SnarlDistanceIndex::TEMP_SNARL ? temp_index.temp_snarl_records.at(parent_index.second).parent
                                                            : temp_index.temp_chain_records.at(parent_index.second).parent;
#ifdef debug_distance_indexing
            assert(parent_index.first != SnarlDistanceIndex::TEMP_ROOT); 
#endif
        }
        
        return curr_index;
    };

    //TODO: Copying the list
    vector<pair<SnarlDistanceIndex::temp_record_t, size_t>> all_children = temp_snarl_record.children;

    /*
     * Do a topological sort of the children and re-assign ranks based on the sort
     * TODO: Snarls aren't guaranteed to be DAGs, so ideally this will be a sort
     *       that minimizes back edges and the number of times a node is traversed backwards
     *       For now though, just do a topological sort and don't take any loops or reversing edges
     */
     if (!temp_snarl_record.is_root_snarl) {

         //Is this snarl reversed relative to the top-level chain?
         bool is_reversed = false;
         // Walk up the snarl tree and if anything is reversed (or a chain is only reachable backwards in its parent)
         // then flip is_reversed
         // Since we don't have distances in snarl ancestors yet, walk out the fronts of chains and see if 
         // we hit the snarl start or end
        pair<SnarlDistanceIndex::temp_record_t, size_t> current_index = snarl_index;
        while (current_index.first != SnarlDistanceIndex::TEMP_ROOT) {

            //Get the parent of the current index
            pair<SnarlDistanceIndex::temp_record_t, size_t> parent_index = 
                current_index.first == SnarlDistanceIndex::TEMP_SNARL ? temp_index.temp_snarl_records.at(current_index.second).parent
                                                            : temp_index.temp_chain_records.at(current_index.second).parent;
            if (parent_index.first == SnarlDistanceIndex::TEMP_SNARL) {
                //If the parent is a snarl, then walk out the front of the chain and see if it reaches the start of the ancestor snarl
                vector<handle_t> to_check;
                unordered_set<handle_t> seen;
                to_check.emplace_back(graph->get_handle(temp_index.temp_chain_records[current_index.second].start_node_id, 
                                                          !temp_index.temp_chain_records[current_index.second].start_node_rev));
                seen.emplace(to_check.back());
                bool reaches_start = false;
                while (!to_check.empty()) {
                    handle_t current_handle = to_check.back();
                    to_check.pop_back();
                    graph->follow_edges(current_handle, false, [&](const handle_t next_handle) {
                        if (seen.count(next_handle) == 0) {
                            if (graph->get_id(next_handle) == temp_index.temp_snarl_records[parent_index.second].start_node_id) {
                                //If this reached the start node, then we consider the chain to be oriented forward 
                                // so we can stop
                                reaches_start = true;
                                //Stop iterating
                                return false;
                            } else if (graph->get_id(next_handle) != temp_index.temp_snarl_records[parent_index.second].end_node_id) {
                                //If this isn't leaving the snarl, then continue traversing
                                //We need to jump to the end of the current chain

                                //First, find the temp_chain_record for the chain we just entered
                                pair<SnarlDistanceIndex::temp_record_t, size_t> next_index  = 
                                    get_ancestor_of_node(make_pair(SnarlDistanceIndex::TEMP_NODE, graph->get_id(next_handle)), parent_index);
                                
                                to_check.emplace_back( next_index.first == SnarlDistanceIndex::TEMP_NODE 
                                    ? next_handle :
                                      (graph->get_id(next_handle) == temp_index.temp_chain_records[next_index.second].start_node_id
                                        ? graph->get_handle(temp_index.temp_chain_records[next_index.second].end_node_id, 
                                                            temp_index.temp_chain_records[next_index.second].end_node_rev)
                                        : graph->get_handle(temp_index.temp_chain_records[next_index.second].start_node_id, 
                                                            !temp_index.temp_chain_records[next_index.second].start_node_rev)));

                            }
                            seen.emplace(next_handle);
                        }
                        return true;
                    });
                    if (!reaches_start) {
                        //If we couldn't reach the start of the parent from the start of the child, then assume the child
                        //was reversed 
                        is_reversed = !is_reversed;
                    }
                }
            }
            current_index=parent_index;
        }
#ifdef debug_distance_indexing
        if (is_reversed) {
            cerr << "\tsnarl is reversed relative to the top-level chain" << endl;
        }
#endif

        //Where do we start the topological sort? The start or end bound
        handle_t topological_sort_start = is_reversed ? graph->get_handle(temp_snarl_record.end_node_id,!temp_snarl_record.end_node_rev)
                                                      : graph->get_handle(temp_snarl_record.start_node_id,temp_snarl_record.start_node_rev);


        //This will hold the new order of the children. Each value is an index into all_children, which 
        //matches the ranks(-2) of the children 
        vector<size_t> topological_sort_order;
        topological_sort_order.reserve(all_children.size());

        // This holds everything in the topological order, to check which nodes (and therefore edges)
        // have already been added
        // Unlike the topological order, this stores the orientation as well.
        // Each node is only added once to the topological order, but the reverse orientation
        // may still be traversed to ensure that all nodes are found
        unordered_set<std::pair<size_t, bool>> visited_nodes;
        visited_nodes.reserve(all_children.size());

        //All nodes that have no incoming edges
        vector<pair<size_t, bool>> source_nodes;

        /* Add all sources. This will start out as the start node and any tips or nodes that
           are only reachable from the end node
        */
        //unordered_set<std::pair<size_t, bool>> children_seen_from_start;
        //vector<pair<size_t, bool>> dfs_stack_from_start

        //// Look for tips and loops from the end node that never reach the start node
        //vector<pair<size_t, bool>> dfs_stack_from_end;
        //dfs_stack_from_end.emplace_back(std::numeric_limits<size_t>::max(), false); //To indicate end node
        //while (dfs_stack_from_end.size() != 0) {
        //    // Go through all nodes from the end and search for anything that is a tip or that loops without 
        //    // reaching anything seen on from the start 
        //}

        //Add max() to indicate that we start at the start node, since the start node doesn't actually have a 
        //rank. This gets added last so it is traversed first
        source_nodes.emplace_back(std::numeric_limits<size_t>::max(), false);

        //We'll be done sorting when everything is in the sorted vector
        while (!source_nodes.empty()) {

            //Pick a child with no incoming edges
            pair<size_t, bool> current_child_index = source_nodes.back();
            source_nodes.pop_back();

            //Mark it as being visited
            assert(visited_nodes.count(current_child_index) == 0);
            visited_nodes.emplace(current_child_index);

            //Get the graph handle for that child, pointing out from the end of the chain
            handle_t current_graph_handle;
            if (current_child_index.first == std::numeric_limits<size_t>::max()) {
                //If the current child is the start bound, then get the start node pointing in 
                current_graph_handle = topological_sort_start;
            } else {
                pair<SnarlDistanceIndex::temp_record_t, size_t> current_index = all_children[current_child_index.first];
                if (current_index.first == SnarlDistanceIndex::TEMP_NODE) {
                    //If the current child is a node, then get the node pointing in the correct direction
                    current_graph_handle = graph->get_handle(current_index.second, current_child_index.second);
                } else if (current_child_index.second) {
                    //If the current child is a chain, and we're traversing the chain backwards
                    current_graph_handle = graph->get_handle(temp_index.temp_chain_records[current_index.second].start_node_id, 
                                                  !temp_index.temp_chain_records[current_index.second].start_node_rev);
                } else {
                    //Otherwise, the current child is a chain and we're traversing the chain forwards
                    current_graph_handle = graph->get_handle(temp_index.temp_chain_records[current_index.second].end_node_id, 
                                                     temp_index.temp_chain_records[current_index.second].end_node_rev);
                }
            }
                 
            //Add everything reachable from the start boundary node that has no other incoming edges
            graph->follow_edges(current_graph_handle, false, [&](const handle_t next_handle) {
#ifdef debug_distance_indexing
                cerr << "Following forward edges from " << graph->get_id(current_graph_handle) << " to " << graph->get_id(next_handle) << endl;
#endif
                if (graph->get_id(next_handle) == temp_snarl_record.start_node_id ||
                    graph->get_id(next_handle) == temp_snarl_record.end_node_id) {
                    //If this is trying to leave the snarl, skip it
                    return true;
                }
                //Check the next_handle going in the other direction, to see if it could be a new source node. 
                //If it reaches anything unseen, then it can't be a source node

                //Get the index of next_handle
                pair<SnarlDistanceIndex::temp_record_t, size_t> next_index = 
                    get_ancestor_of_node(make_pair(SnarlDistanceIndex::TEMP_NODE, graph->get_id(next_handle)), snarl_index); 
                size_t next_rank = next_index.first == SnarlDistanceIndex::TEMP_NODE
                            ? temp_index.temp_node_records.at(next_index.second-temp_index.min_node_id).rank_in_parent  
                            : temp_index.temp_chain_records[next_index.second].rank_in_parent;
                assert(all_children[next_rank-2] == next_index);
                bool next_rev = next_index.first == SnarlDistanceIndex::TEMP_NODE || temp_index.temp_chain_records[next_index.second].is_trivial 
                            ? graph->get_is_reverse(next_handle) 
                            : graph->get_id(next_handle) == temp_index.temp_chain_records[next_index.second].end_node_id;
                if (visited_nodes.count(make_pair(next_rank, next_rev)) != 0) {
                    //If this is a loop, just skip it
                    return true;
                }
<<<<<<< HEAD

                //Get the handle from the child represented by next_handle going the other way
                handle_t reverse_handle = next_index.first == SnarlDistanceIndex::TEMP_NODE ? 
                            graph->get_handle(next_index.second, !next_rev) :
                            (next_rev ? graph->get_handle(temp_index.temp_chain_records[next_index.second].end_node_id, 
                                                          temp_index.temp_chain_records[next_index.second].end_node_rev)
                                      : graph->get_handle(temp_index.temp_chain_records[next_index.second].start_node_id, 
                                                          !temp_index.temp_chain_records[next_index.second].start_node_rev));

                //Does this have no unseen incoming edges? Check as we go through incoming edges
                bool is_source = true;

                //Does this have no unseen incoming edges but including nodes we've seen in the other direction?
                //TODO: Actually do this
                graph->follow_edges(reverse_handle, false, [&](const handle_t incoming_handle) {
#ifdef debug_distance_indexing
                cerr << "Getting backwards edge to " << graph->get_id(incoming_handle) << endl;
#endif
                    if (graph->get_id(incoming_handle) == temp_snarl_record.start_node_id ||
                        graph->get_id(incoming_handle) == temp_snarl_record.end_node_id) {
                        //If this is trying to leave the snarl
                        return true;
                    }
                    //The index of the snarl's child that next_handle represents
                    pair<SnarlDistanceIndex::temp_record_t, size_t> incoming_index = 
                        get_ancestor_of_node(make_pair(SnarlDistanceIndex::TEMP_NODE, graph->get_id(incoming_handle)), snarl_index); 
                    size_t incoming_rank = incoming_index.first == SnarlDistanceIndex::TEMP_NODE
                                ? temp_index.temp_node_records.at(incoming_index.second-temp_index.min_node_id).rank_in_parent  
                                : temp_index.temp_chain_records[incoming_index.second].rank_in_parent;

                    bool incoming_rev = incoming_index.first == SnarlDistanceIndex::TEMP_NODE || temp_index.temp_chain_records[incoming_index.second].is_trivial 
                                ? graph->get_is_reverse(incoming_handle) 
                                : graph->get_id(incoming_handle) == temp_index.temp_chain_records[incoming_index.second].end_node_id;
                    //subtract 2 to get the index from the rank
                    assert(incoming_rank >= 2);
                    incoming_rank-=2;

                    //If we haven't seen the incoming node before, then this isn't a source so we break out of
                    //the loop and keep going
                    if (visited_nodes.count(std::make_pair(incoming_rank, !incoming_rev)) == 0) {
                        is_source = false;
                    }
                    //Keep going
                    return true;
                });
                if (is_source) {
                    //If this is a new source node, then add it as a source node

                    //subtract 2 to get the index from the rank
                    assert(next_rank >= 2);
                    next_rank-=2;
                    source_nodes.emplace_back(next_rank, next_rev);
                }
                return true;
            });
            if (current_child_index.first != std::numeric_limits<size_t>::max() &&
                visited_nodes.count(make_pair(current_child_index.first, !current_child_index.second)) == 0) {
                //If this node wasn't already added in the other direction, add it to the topological sort
                topological_sort_order.emplace_back(current_child_index.first);
            }
        }

=======

                //Get the handle from the child represented by next_handle going the other way
                handle_t reverse_handle = next_index.first == SnarlDistanceIndex::TEMP_NODE ? 
                            graph->get_handle(next_index.second, !next_rev) :
                            (next_rev ? graph->get_handle(temp_index.temp_chain_records[next_index.second].end_node_id, 
                                                          temp_index.temp_chain_records[next_index.second].end_node_rev)
                                      : graph->get_handle(temp_index.temp_chain_records[next_index.second].start_node_id, 
                                                          !temp_index.temp_chain_records[next_index.second].start_node_rev));

                //Does this have no unseen incoming edges? Check as we go through incoming edges
                bool is_source = true;

                //Does this have no unseen incoming edges but including nodes we've seen in the other direction?
                //TODO: Actually do this
                graph->follow_edges(reverse_handle, false, [&](const handle_t incoming_handle) {
#ifdef debug_distance_indexing
                cerr << "Getting backwards edge to " << graph->get_id(incoming_handle) << endl;
#endif
                    if (graph->get_id(incoming_handle) == temp_snarl_record.start_node_id ||
                        graph->get_id(incoming_handle) == temp_snarl_record.end_node_id) {
                        //If this is trying to leave the snarl
                        return true;
                    }
                    //The index of the snarl's child that next_handle represents
                    pair<SnarlDistanceIndex::temp_record_t, size_t> incoming_index = 
                        get_ancestor_of_node(make_pair(SnarlDistanceIndex::TEMP_NODE, graph->get_id(incoming_handle)), snarl_index); 
                    size_t incoming_rank = incoming_index.first == SnarlDistanceIndex::TEMP_NODE
                                ? temp_index.temp_node_records.at(incoming_index.second-temp_index.min_node_id).rank_in_parent  
                                : temp_index.temp_chain_records[incoming_index.second].rank_in_parent;

                    bool incoming_rev = incoming_index.first == SnarlDistanceIndex::TEMP_NODE || temp_index.temp_chain_records[incoming_index.second].is_trivial 
                                ? graph->get_is_reverse(incoming_handle) 
                                : graph->get_id(incoming_handle) == temp_index.temp_chain_records[incoming_index.second].end_node_id;
                    //subtract 2 to get the index from the rank
                    assert(incoming_rank >= 2);
                    incoming_rank-=2;

                    //If we haven't seen the incoming node before, then this isn't a source so we break out of
                    //the loop and keep going
                    if (visited_nodes.count(std::make_pair(incoming_rank, !incoming_rev)) == 0) {
                        is_source = false;
                    }
                    //Keep going
                    return true;
                });
                if (is_source) {
                    //If this is a new source node, then add it as a source node

                    //subtract 2 to get the index from the rank
                    assert(next_rank >= 2);
                    next_rank-=2;
                    source_nodes.emplace_back(next_rank, next_rev);
                }
                return true;
            });
            if (current_child_index.first != std::numeric_limits<size_t>::max() &&
                visited_nodes.count(make_pair(current_child_index.first, !current_child_index.second)) == 0) {
                //If this node wasn't already added in the other direction, add it to the topological sort
                topological_sort_order.emplace_back(current_child_index.first);
            }
        }

>>>>>>> 62ccb557
        //TODO: Do this properly
        // For now, we only really want a topological ordering of DAGs, and I'm going to ignore tips
        // So if anything is only reachable from the end node, then add it in an arbitrary order
        vector<bool> check_ranks (all_children.size(), false);
        for (size_t x : topological_sort_order) {
            check_ranks[x] = true;
        }
        //If anything wasn't in the topological order, add it now
        for (size_t i = 0 ; i < check_ranks.size() ; i++) {
            if (!check_ranks[i]) {
                topological_sort_order.emplace_back(i);
            }
        }
        assert(topological_sort_order.size() == all_children.size());


        //We've finished doing to topological sort, so update every child's rank to be the new order
        for (size_t new_rank = 0 ; new_rank < topological_sort_order.size() ; new_rank++) {
            size_t old_rank = topological_sort_order[new_rank];
            if (all_children[old_rank].first == SnarlDistanceIndex::TEMP_NODE) {
                temp_index.temp_node_records.at(all_children[old_rank].second-temp_index.min_node_id).rank_in_parent = new_rank+2;
            } else {
                temp_index.temp_chain_records[all_children[old_rank].second].rank_in_parent = new_rank+2;
            }
        }
     }

    /*
     * Now go through each of the children and add distances from that child to everything reachable from it
     * Start a dijkstra traversal from each node side in the snarl and record all distances
     */


    //Reserve enough space to store all possible distances
    temp_snarl_record.distances.reserve( (temp_snarl_record.node_count > size_limit || size_limit == 0) 
            ? temp_snarl_record.node_count * 2
            : temp_snarl_record.node_count * temp_snarl_record.node_count);

    if (size_limit != 0 && temp_snarl_record.node_count > size_limit) {
        temp_index.use_oversized_snarls = true;
    }

    //Add the start and end nodes to the list of children so that we include them in the traversal 
    if (!temp_snarl_record.is_root_snarl) {
        all_children.emplace_back(SnarlDistanceIndex::TEMP_NODE, temp_snarl_record.start_node_id);
        all_children.emplace_back(SnarlDistanceIndex::TEMP_NODE, temp_snarl_record.end_node_id);
    }

    while (!all_children.empty()) {
        const pair<SnarlDistanceIndex::temp_record_t, size_t> start_index = std::move(all_children.back());
        all_children.pop_back();

        bool is_internal_node = false;

        //Check if this node is a tip
        if ((start_index.first == SnarlDistanceIndex::TEMP_NODE 
             && start_index.second != temp_snarl_record.start_node_id 
             && start_index.second != temp_snarl_record.end_node_id) 
            || 
            (start_index.first == SnarlDistanceIndex::TEMP_CHAIN && temp_index.temp_chain_records.at(start_index.second).is_trivial)) {
            //If this is an internal node
            is_internal_node = true;
            nid_t node_id = start_index.first == SnarlDistanceIndex::TEMP_NODE ? start_index.second : temp_index.temp_chain_records.at(start_index.second).start_node_id;
            size_t rank = start_index.first == SnarlDistanceIndex::TEMP_NODE ? temp_index.temp_node_records.at(start_index.second-temp_index.min_node_id).rank_in_parent 
                                                          : temp_index.temp_chain_records.at(start_index.second).rank_in_parent;
            
            bool has_edges = false;
            graph->follow_edges(graph->get_handle(node_id, false), false, [&](const handle_t next_handle) {
                has_edges = true;
            });
            if (!has_edges) {
                temp_index.temp_node_records.at(node_id-temp_index.min_node_id).is_tip = true;
                temp_snarl_record.tippy_child_ranks.insert(rank);
                temp_snarl_record.is_simple=false; //It is a tip so this isn't simple snarl
            }
            has_edges = false;
            graph->follow_edges(graph->get_handle(node_id, true), false, [&](const handle_t next_handle) {
                has_edges = true;
            });
            if (!has_edges) {
                temp_index.temp_node_records.at(node_id-temp_index.min_node_id).is_tip = true;
                temp_snarl_record.tippy_child_ranks.insert(rank);
                temp_snarl_record.is_simple=false; //It is a tip so this isn't simple snarl
            }
        } else if (start_index.first == SnarlDistanceIndex::TEMP_CHAIN && !temp_index.temp_chain_records.at(start_index.second).is_trivial) {
            //If this is an internal chain, then it isn't a simple snarl
            temp_snarl_record.is_simple=false;
        }

        bool start_is_tip = start_index.first == SnarlDistanceIndex::TEMP_NODE 
                      ? temp_index.temp_node_records.at(start_index.second-temp_index.min_node_id).is_tip 
                      : temp_index.temp_chain_records.at(start_index.second).is_tip;

        size_t start_rank = start_index.first == SnarlDistanceIndex::TEMP_NODE 
                ? temp_index.temp_node_records.at(start_index.second-temp_index.min_node_id).rank_in_parent
                : temp_index.temp_chain_records.at(start_index.second).rank_in_parent;


        if (start_index.first == SnarlDistanceIndex::TEMP_NODE && start_index.second == temp_snarl_record.start_node_id) {
            start_rank = 0;
        } else if (start_index.first == SnarlDistanceIndex::TEMP_NODE && start_index.second == temp_snarl_record.end_node_id) {
            start_rank = 1;
        } //TODO:
          //else {
          //  assert(start_rank != 0 && start_rank != 1);
          //}

        if ( (temp_snarl_record.node_count > size_limit || size_limit == 0) && (temp_snarl_record.is_root_snarl || (!start_is_tip &&
             !start_rank == 0 && ! start_rank == 1))) {
            //If we don't care about internal distances, and we also are not at a boundary or tip
            continue;
        }

        //Start from either direction for all nodes, but only going in for start and end
        vector<bool> directions;
        if (start_index.first == SnarlDistanceIndex::TEMP_NODE && start_index.second == temp_snarl_record.start_node_id) {
            directions.emplace_back(temp_snarl_record.start_node_rev);
        } else if (start_index.first == SnarlDistanceIndex::TEMP_NODE && start_index.second == temp_snarl_record.end_node_id){
            directions.emplace_back(!temp_snarl_record.end_node_rev);
        } else {
            directions.emplace_back(true);
            directions.emplace_back(false);
        }
        for (bool start_rev : directions) {
            //Start a dijkstra traversal from start_index going in the direction indicated by start_rev
            //Record the distances to each node (child of the snarl) found
            size_t reachable_node_count = 0; //How many nodes can we reach from this node side?

#ifdef debug_distance_indexing
            cerr << "  Starting from child " << temp_index.structure_start_end_as_string(start_index)
                 << " going " << (start_rev ? "rev" : "fd") << endl;
#endif

            //Define a NetgraphNode as the value for the priority queue:
            // <distance, <<type of node, index into temp_node/chain_records>, direction>
            using NetgraphNode = pair<size_t, pair<pair<SnarlDistanceIndex::temp_record_t, size_t>, bool>>; 
            auto cmp = [] (const NetgraphNode a, const NetgraphNode b) {
                return a.first > b.first;
            };

            //The priority queue of the next nodes to visit, ordered by the distance
            std::priority_queue<NetgraphNode, vector<NetgraphNode>, decltype(cmp)> queue(cmp);
            //The nodes we've already visited
            unordered_set<pair<pair<SnarlDistanceIndex::temp_record_t, size_t>, bool>> visited_nodes;
            visited_nodes.reserve(temp_snarl_record.node_count * 2);

            //Start from the current start node
            queue.push(make_pair(0, make_pair(start_index, start_rev)));

            while (!queue.empty()) {

                //Get the current node from the queue and pop it out of the queue
                size_t current_distance = queue.top().first;
                pair<SnarlDistanceIndex::temp_record_t, size_t> current_index = queue.top().second.first;
                bool current_rev = queue.top().second.second;
                if (visited_nodes.count(queue.top().second)) {
                    queue.pop();
                    continue;
                }
                visited_nodes.emplace(queue.top().second);
                queue.pop();


                //The handle that we need to follow to get the next reachable nodes
                //If the current node is a node, then its just the node. Otherwise, it's the 
                //opposite side of the child chain
                handle_t current_end_handle = current_index.first == SnarlDistanceIndex::TEMP_NODE ? 
                        graph->get_handle(current_index.second, current_rev) :
                        (current_rev ? graph->get_handle(temp_index.temp_chain_records[current_index.second].start_node_id, 
                                                        !temp_index.temp_chain_records[current_index.second].start_node_rev) 
                                  : graph->get_handle(temp_index.temp_chain_records[current_index.second].end_node_id, 
                                                      temp_index.temp_chain_records[current_index.second].end_node_rev));

#ifdef debug_distance_indexing
                        cerr << "    at child " << temp_index.structure_start_end_as_string(current_index) << " going "
                             << (current_rev ? "rev" : "fd") << " at actual node " << graph->get_id(current_end_handle) 
                             << (graph->get_is_reverse(current_end_handle) ? "rev" : "fd") << endl;
#endif
                graph->follow_edges(current_end_handle, false, [&](const handle_t next_handle) {
                    if (graph->get_id(current_end_handle) == graph->get_id(next_handle)){
                        //If there are any loops then this isn't a simple snarl
                        temp_snarl_record.is_simple = false;
                    }

                    reachable_node_count++;
                    //At each of the nodes reachable from the current one, fill in the distance from the start
                    //node to the next node (current_distance). If this handle isn't leaving the snarl,
                    //add the next nodes along with the distance to the end of the next node
                    auto& node_record = temp_index.temp_node_records.at(graph->get_id(next_handle)-temp_index.min_node_id);

                    //The index of the snarl's child that next_handle represents
                    pair<SnarlDistanceIndex::temp_record_t, size_t> next_index = 
                        get_ancestor_of_node(make_pair(SnarlDistanceIndex::TEMP_NODE, graph->get_id(next_handle)), snarl_index); 

                    bool next_is_tip = start_index.first == SnarlDistanceIndex::TEMP_NODE 
                              ? temp_index.temp_node_records.at(start_index.second-temp_index.min_node_id).is_tip 
                              : temp_index.temp_chain_records.at(start_index.second).is_tip;

                    //The rank and orientation of next in the snarl
                    size_t next_rank = next_index.first == SnarlDistanceIndex::TEMP_NODE 
                            ? node_record.rank_in_parent
                            : temp_index.temp_chain_records[next_index.second].rank_in_parent;
                    if (next_index.first == SnarlDistanceIndex::TEMP_NODE && next_index.second == temp_snarl_record.start_node_id) {
                        next_rank = 0;
                    } else if (next_index.first == SnarlDistanceIndex::TEMP_NODE && next_index.second == temp_snarl_record.end_node_id) {
                        next_rank = 1;
                    } else {
                        //If the next thing wasn't a boundary node and this was an internal node, then it isn't a simple snarl
                        if (is_internal_node) {
                            temp_snarl_record.is_simple = false;
                        }
                    }//TODO: This won't be true of root snarls 
                      //else {
                      //  assert(next_rank != 0 && next_rank != 1);
                      //}
                    bool next_rev = next_index.first == SnarlDistanceIndex::TEMP_NODE || temp_index.temp_chain_records[next_index.second].is_trivial 
                            ? graph->get_is_reverse(next_handle) 
                            : graph->get_id(next_handle) == temp_index.temp_chain_records[next_index.second].end_node_id;
                    
                    /**Record the distance **/
                    bool start_is_boundary = !temp_snarl_record.is_root_snarl && (start_rank == 0 || start_rank == 1);
                    bool next_is_boundary = !temp_snarl_record.is_root_snarl && (next_rank == 0 || next_rank == 1);

                    if (size_limit != 0 &&
                        (temp_snarl_record.node_count < size_limit || start_is_boundary || next_is_boundary)) {
                        //If the snarl is too big, then we don't record distances between internal nodes
                        //If we are looking at all distances or we are looking at boundaries
                        bool added_new_distance = false;

                        //Set the distance
                        pair<size_t, bool> start = start_is_boundary 
                            ? make_pair(start_rank, false) : make_pair(start_rank, !start_rev);
                        pair<size_t, bool> next = next_is_boundary 
                            ? make_pair(next_rank, false) : make_pair(next_rank, next_rev);
                        if (start_is_boundary && next_is_boundary) {
                            //If it is between bounds of the snarl, then the snarl stores it
                            if (start_rank == 0 && next_rank == 0 && 
                                temp_snarl_record.distance_start_start == std::numeric_limits<size_t>::max()) {
                                temp_snarl_record.distance_start_start = current_distance;
                                added_new_distance = true;
                            } else if (start_rank == 1 && next_rank == 1 && 
                                       temp_snarl_record.distance_end_end == std::numeric_limits<size_t>::max()) {
                                temp_snarl_record.distance_end_end = current_distance;
                                added_new_distance = true;
                            } else if (((start_rank == 0 && next_rank == 1) || (start_rank == 1 && next_rank == 0))
                                        && temp_snarl_record.min_length == std::numeric_limits<size_t>::max()){
                                temp_snarl_record.min_length = current_distance;
                                added_new_distance = true;

                            }
                        } else if (start_is_boundary){
                            //If start is a boundary node
                            if (next_index.first == SnarlDistanceIndex::TEMP_NODE) {
                                //Next is a node
                                auto& temp_node_record = temp_index.temp_node_records.at(next_index.second-temp_index.min_node_id);
                                if (start_rank == 0 && !next_rev &&
                                        temp_node_record.distance_left_start == std::numeric_limits<size_t>::max()) {
                                    temp_node_record.distance_left_start = current_distance;
                                    added_new_distance = true;
                                } else if (start_rank == 0 && next_rev &&
                                        temp_node_record.distance_right_start == std::numeric_limits<size_t>::max()) {
                                    temp_node_record.distance_right_start = current_distance;
                                    added_new_distance = true; 
                                } else if (start_rank == 1 && !next_rev &&
                                        temp_node_record.distance_left_end == std::numeric_limits<size_t>::max()) {
                                    temp_node_record.distance_left_end = current_distance;
                                    added_new_distance = true; 
                                } else if (start_rank == 1 && next_rev &&
                                        temp_node_record.distance_right_end == std::numeric_limits<size_t>::max()) {
                                    temp_node_record.distance_right_end = current_distance;
                                    added_new_distance = true; 
                                }
                            }  else {
                                //Next is a chain
                                auto& temp_chain_record = temp_index.temp_chain_records.at(next_index.second);
                                if (start_rank == 0 && !next_rev &&
                                        temp_chain_record.distance_left_start == std::numeric_limits<size_t>::max()) {
                                    temp_chain_record.distance_left_start = current_distance;
                                    added_new_distance = true;
                                } else if (start_rank == 0 && next_rev &&
                                        temp_chain_record.distance_right_start == std::numeric_limits<size_t>::max()) {
                                    temp_chain_record.distance_right_start = current_distance;
                                    added_new_distance = true; 
                                } else if (start_rank == 1 && !next_rev &&
                                        temp_chain_record.distance_left_end == std::numeric_limits<size_t>::max()) {
                                    temp_chain_record.distance_left_end = current_distance;
                                    added_new_distance = true; 
                                } else if (start_rank == 1 && next_rev &&
                                        temp_chain_record.distance_right_end == std::numeric_limits<size_t>::max()) {
                                    temp_chain_record.distance_right_end = current_distance;
                                    added_new_distance = true; 
                                }
                            }
                        } else if (!next_is_boundary && !temp_snarl_record.distances.count(make_pair(start, next))) {
                            //Otherwise the snarl stores it in its distance
                            //If the distance isn't from an internal node to a bound and we haven't stored the distance yets

                            temp_snarl_record.distances[make_pair(start, next)] = current_distance;
                            added_new_distance = true;
#ifdef debug_distance_indexing
                            cerr << "           Adding distance between ranks " << start.first << " " << start.second << " and " << next.first << " " << next.second << ": " << current_distance << endl;
#endif
                        }
                        if (added_new_distance) {
                            temp_snarl_record.max_distance = std::max(temp_snarl_record.max_distance, current_distance);
                        }
                    }


                    /**Add the next node to the priority queue**/

                    if (visited_nodes.count(make_pair(next_index, next_rev)) == 0 &&
                        graph->get_id(next_handle) != temp_snarl_record.start_node_id &&
                        graph->get_id(next_handle) != temp_snarl_record.end_node_id
                        ) {
                        //If this isn't leaving the snarl,
                        //then add the next node to the queue, along with the distance to traverse it
                        size_t next_node_length = next_index.first == SnarlDistanceIndex::TEMP_NODE ? graph->get_length(next_handle) :
                                        temp_index.temp_chain_records[next_index.second].min_length;
                        if (next_index.first == SnarlDistanceIndex::TEMP_CHAIN &&
                            temp_index.temp_chain_records[next_index.second].chain_components.back() != 0) {
                            //If there are multiple components, then the chain is not start-end reachable so its length
                            //is actually infinite
                            next_node_length = std::numeric_limits<size_t>::max();
                        }
                        if (next_node_length != std::numeric_limits<size_t>::max()) {
                            queue.push(make_pair(SnarlDistanceIndex::sum(current_distance, next_node_length), 
                                           make_pair(next_index, next_rev)));
                        }
                    }
                    if (next_index.first == SnarlDistanceIndex::TEMP_CHAIN) {
                        size_t loop_distance = next_rev ? temp_index.temp_chain_records[next_index.second].backward_loops.back() 
                                                         : temp_index.temp_chain_records[next_index.second].forward_loops.front();
                        if (loop_distance != std::numeric_limits<size_t>::max() &&
                            visited_nodes.count(make_pair(next_index, !next_rev)) == 0 &&
                            graph->get_id(next_handle) != temp_snarl_record.start_node_id &&
                            graph->get_id(next_handle) != temp_snarl_record.end_node_id
                            ) {
                            //If the next node can loop back on itself, then add the next node in the opposite direction
                            size_t next_node_len = loop_distance + 2 * graph->get_length(next_handle);
                            queue.push(make_pair(SnarlDistanceIndex::sum(current_distance, next_node_len), 
                                           make_pair(next_index, !next_rev)));
                        }
                    }
#ifdef debug_distance_indexing
                    cerr << "        reached child " << temp_index.structure_start_end_as_string(next_index) << "going " 
                         << (next_rev ? "rev" : "fd") << " with distance " << current_distance << " for ranks " << start_rank << " " << next_rank << endl;
#endif
                });
            }
            if (is_internal_node && reachable_node_count != 1) {
                //If this is an internal node, then it must have only one edge for it to be a simple snarl
                temp_snarl_record.is_simple = false;
            }
        }

        /** Check the minimum length of the snarl passing through this node **/
        if (start_rank != 0 && start_rank != 1) {

            size_t child_max_length = start_index.first == SnarlDistanceIndex::TEMP_NODE 
                ? temp_index.temp_node_records.at(start_index.second-temp_index.min_node_id).node_length
                : temp_index.temp_chain_records.at(start_index.second).max_length;
            //The distance through the whole snarl traversing this node forwards
            //(This might actually be traversing it backwards but it doesn't really matter)

            size_t dist_start_left = start_index.first == SnarlDistanceIndex::TEMP_NODE 
                ? temp_index.temp_node_records.at(start_index.second-temp_index.min_node_id).distance_left_start
                : temp_index.temp_chain_records.at(start_index.second).distance_left_start;
            size_t dist_end_right = start_index.first == SnarlDistanceIndex::TEMP_NODE 
                ? temp_index.temp_node_records.at(start_index.second-temp_index.min_node_id).distance_right_end
                : temp_index.temp_chain_records.at(start_index.second).distance_right_end;
            size_t dist_start_right =  start_index.first == SnarlDistanceIndex::TEMP_NODE 
                ? temp_index.temp_node_records.at(start_index.second-temp_index.min_node_id).distance_right_start
                : temp_index.temp_chain_records.at(start_index.second).distance_right_start;
            size_t dist_end_left = start_index.first == SnarlDistanceIndex::TEMP_NODE 
                ? temp_index.temp_node_records.at(start_index.second-temp_index.min_node_id).distance_left_end
                : temp_index.temp_chain_records.at(start_index.second).distance_left_end;

            size_t snarl_length_fd = SnarlDistanceIndex::sum(SnarlDistanceIndex::sum(
                    dist_start_left, dist_end_right),child_max_length);
            //The same thing traversing this node backwards
            size_t snarl_length_rev = SnarlDistanceIndex::sum(SnarlDistanceIndex::sum(
                    dist_start_right, dist_end_left), child_max_length);
            //The max that isn't infinite
            size_t max_length = 
                snarl_length_rev == std::numeric_limits<size_t>::max() 
                ? snarl_length_fd 
                : (snarl_length_fd == std::numeric_limits<size_t>::max() 
                        ? snarl_length_rev 
                        : std::max(snarl_length_rev, snarl_length_fd));
            if (max_length != std::numeric_limits<size_t>::max()) {
                temp_snarl_record.max_length = std::max(temp_snarl_record.max_length, max_length);
            }
            if ( temp_snarl_record.is_simple && 
                ! ((dist_start_left == 0 && dist_end_right == 0 && dist_end_left == std::numeric_limits<size_t>::max() && dist_start_right == std::numeric_limits<size_t>::max() ) || 
                   (dist_start_left == std::numeric_limits<size_t>::max() && dist_end_right == std::numeric_limits<size_t>::max() && dist_end_left == 0 && dist_start_right == 0 ))){
                //If the snarl is simple, double check that this node is actually simple: that it can only be traversed going
                //across the nsarl
                temp_snarl_record.is_simple = false;
            }
        }
    }

    //If this is a simple snarl (one with only single nodes that connect to the start and end nodes), then
    // we want to remember if the child nodes are reversed 
    if (temp_snarl_record.is_simple) {
        for (size_t i = 0 ; i < temp_snarl_record.node_count ; i++) {
            //Get the index of the child
            const pair<SnarlDistanceIndex::temp_record_t, size_t>& child_index = temp_snarl_record.children[i];
            //Which is a node
#ifdef debug_distance_indexing
            assert(child_index.first == SnarlDistanceIndex::TEMP_NODE);
#endif

            //And get the record
            SnarlDistanceIndex::TemporaryDistanceIndex::TemporaryNodeRecord& temp_node_record =
                 temp_index.temp_node_records[child_index.second-temp_index.min_node_id];
            size_t rank =temp_node_record.rank_in_parent;

            

            //Set the orientation of this node in the simple snarl
            temp_node_record.reversed_in_parent = temp_node_record.distance_left_start == std::numeric_limits<size_t>::max();

        }
    }

    //Now that the distances are filled in, predict the size of the snarl in the index
    temp_index.max_index_size += temp_snarl_record.get_max_record_length();
    if (temp_snarl_record.is_simple) {
        temp_index.max_index_size -= (temp_snarl_record.children.size() * SnarlDistanceIndex::TemporaryDistanceIndex::TemporaryNodeRecord::get_max_record_length());
    }


}


//Given an alignment to a graph and a range, find the set of nodes in the
//graph for which the minimum distance from the position to any position
//in the node is within the given distance range
//If look_forward is true, then start from the start of the path forward,
//otherwise start from the end going backward
void subgraph_in_distance_range(const SnarlDistanceIndex& distance_index, const Path& path, const HandleGraph* super_graph, size_t min_distance,
                                        size_t max_distance, std::unordered_set<nid_t>& subgraph, bool look_forward){

    //The position we're starting from - either the start or end of the path
    pos_t start_pos;
    size_t node_len;
    if (look_forward ){
        start_pos = initial_position(path);
        node_len = super_graph->get_length(super_graph->get_handle(get_id(start_pos)));
    } else {
        start_pos = final_position(path);
        node_len = super_graph->get_length(super_graph->get_handle(get_id(start_pos)));
        start_pos = reverse_base_pos(start_pos, node_len);
    }
    pair<nid_t, bool> traversal_start = std::make_pair(get_id(start_pos), get_is_rev(start_pos));

#ifdef debug_subgraph
cerr << endl << "Find subgraph in distance range " << min_distance << " to " << max_distance << endl;
cerr << "Start positon: "<< start_pos << endl;
#endif
    //The distance from the position to the ends of the current node(/snarl/chain)
    size_t current_distance_left = is_rev(start_pos) ? node_len - get_offset(start_pos) : std::numeric_limits<size_t>::max() ;
    size_t current_distance_right = is_rev(start_pos) ? std::numeric_limits<size_t>::max() : node_len - get_offset(start_pos) ;

    //Graph node of the start and end of the current node(/snarl/chain) pointing out
    net_handle_t current_net = distance_index.get_node_net_handle(get_id(start_pos));
    net_handle_t parent = distance_index.start_end_traversal_of(distance_index.get_parent(current_net));

    //The id and orientation of nodes that are too close and should be avoided
    hash_set<pair<id_t, bool>> seen_nodes;
    //Nodes that we want to start a search from - the distance is smaller or equal to than min_distance but
    //we can't walk out any further along the snarl tree without exceeding it
    //The distance is the distance from the start position to the beginning (or end if its backwards) of the node,
    //including the position
    vector<pair<handle_t, size_t>> search_start_nodes;

    if (((current_distance_left != std::numeric_limits<size_t>::max() && current_distance_left > min_distance) ||
           (current_distance_right != std::numeric_limits<size_t>::max() && current_distance_right > min_distance)) ||
         (distance_index.is_trivial_chain(parent) 
            && distance_index.distance_in_parent(distance_index.get_parent(parent), parent, distance_index.flip(parent)) == 0
            && node_len*2 > min_distance)) {
        //If the distance to either end of the node is within the range
        //Or of there is a loop on the node ( a duplication of just the node) and the node length would put one loop in the distance range

        //Add this node to the subgraph
        subgraph.emplace(get_id(start_pos));

        handle_t start = is_rev(start_pos) ? distance_index.get_handle(distance_index.flip(current_net), super_graph)
                                           : distance_index.get_handle(current_net, super_graph); 

        //Add any node one step out from this one to search_start_nodes
        super_graph->follow_edges(start, 
                false, [&](const handle_t& next_handle) {
            search_start_nodes.emplace_back(next_handle, is_rev(start_pos) ? current_distance_left : current_distance_right);
        });

        //Search for reachable nodes
        subgraph_in_distance_range_walk_graph(super_graph, min_distance, max_distance, subgraph, search_start_nodes, seen_nodes, traversal_start); 

        return;
    }


    
    while (!distance_index.is_root(parent)) {
#ifdef debug_subgraph
        cerr << "At child " << distance_index.net_handle_as_string(current_net) << " with distances " << current_distance_left << " " << current_distance_right << endl;
#endif

        size_t max_parent_length = distance_index.maximum_length(parent);


        //Distances to get to the ends of the parent
        size_t distance_start_left = SnarlDistanceIndex::sum(current_distance_left,
                    distance_index.distance_to_parent_bound(parent, true, distance_index.flip(current_net)));
        size_t distance_start_right = SnarlDistanceIndex::sum(current_distance_right,
                     distance_index.distance_to_parent_bound(parent, true, current_net));
        size_t distance_end_left = SnarlDistanceIndex::sum(current_distance_left,
                    distance_index.distance_to_parent_bound(parent, false, distance_index.flip(current_net)));
        size_t distance_end_right = SnarlDistanceIndex::sum(current_distance_right,
                     distance_index.distance_to_parent_bound(parent, false, current_net));

        if ((current_distance_right != std::numeric_limits<size_t>::max() && current_distance_right >= min_distance)
            || (current_distance_left != std::numeric_limits<size_t>::max() && current_distance_left >= min_distance)
            || (distance_start_right != std::numeric_limits<size_t>::max() && distance_start_right>= min_distance)
            || (distance_end_right != std::numeric_limits<size_t>::max() && distance_end_right >= min_distance) 
            || (distance_start_left != std::numeric_limits<size_t>::max() && distance_start_left >= min_distance)
            || (distance_end_left != std::numeric_limits<size_t>::max() && distance_end_left >= min_distance)
            || (max_parent_length != std::numeric_limits<size_t>::max() && max_parent_length >= min_distance)) {
            //If the min distance will be exceeded within this parent, then start a search from the ends of this child

            if (distance_index.is_snarl(parent)) {
                //If this is the child of a snarl, then just traverse from the end of the node
#ifdef debug_subgraph
cerr << "Start search in parent " << distance_index.net_handle_as_string(parent);
#endif
                if (current_distance_left != std::numeric_limits<size_t>::max() ){
                    //If we can go left
                    net_handle_t bound = distance_index.is_node(current_net) ? distance_index.flip(current_net) 
                                : distance_index.get_bound(current_net, false, false);
                    if (distance_index.is_sentinel(bound)) {
                        bound = distance_index.get_node_from_sentinel(bound);
                    }
                    handle_t current_node = distance_index.get_handle(bound, super_graph);
                    //Add everything immediately after the left bound of this node/chain
                    super_graph->follow_edges(distance_index.get_handle(bound, super_graph),
                            false, [&](const handle_t& next_handle) {
                        seen_nodes.erase(make_pair(super_graph->get_id(next_handle), super_graph->get_is_reverse(next_handle)));
                        search_start_nodes.emplace_back(next_handle,current_distance_left);

                    });

#ifdef debug_subgraph
                    cerr << " going left from " << super_graph->get_id(current_node) << (super_graph->get_is_reverse(current_node) ? "rev " : "fd ") ;
#endif
                } 
                if (current_distance_right != std::numeric_limits<size_t>::max()) {
                    //If we can go right
                    net_handle_t bound = distance_index.is_node(current_net) ? current_net 
                                : distance_index.get_bound(current_net, true, false);
                    if (distance_index.is_sentinel(bound)) {
                        bound = distance_index.get_node_from_sentinel(bound);
                    }
                    handle_t current_node = distance_index.get_handle(bound, super_graph);

                    //Add everything immediately after the right bound of this node/chain
                    super_graph->follow_edges(distance_index.get_handle(bound, super_graph),
                            false, [&](const handle_t& next_handle) {
                        seen_nodes.erase(make_pair(super_graph->get_id(next_handle),super_graph->get_is_reverse(next_handle)));
                        search_start_nodes.emplace_back(next_handle, current_distance_right);
                    });

#ifdef debug_subgraph
                    cerr << " going right from " << super_graph->get_id(current_node) << (super_graph->get_is_reverse(current_node) ? "rev " : "fd ");
#endif
                }
#ifdef debug_subgraph
                cerr << endl;
#endif
            } else {
#ifdef debug_subgraph
cerr << "Start search along parent chain " << distance_index.net_handle_as_string(parent);
#endif
                //If this is the child of a chain, then traverse along the chain
                if (current_distance_left != std::numeric_limits<size_t>::max()) {
                    subgraph_in_distance_range_walk_across_chain (distance_index, super_graph,  subgraph, 
                        distance_index.flip(current_net), current_distance_left, search_start_nodes, seen_nodes, min_distance, max_distance, false);
                }
                if (current_distance_right != std::numeric_limits<size_t>::max()) {
                    subgraph_in_distance_range_walk_across_chain (distance_index, super_graph,  subgraph, 
                        current_net, current_distance_right, search_start_nodes, seen_nodes, min_distance, max_distance, false);
                }
            }
            subgraph_in_distance_range_walk_graph(super_graph, min_distance, max_distance, subgraph, search_start_nodes, seen_nodes, traversal_start); 
            return;
        } else if (distance_index.is_snarl(parent)){
            //TODO: This might be overkill. It prevents us from adding nodes that shouldn't be in the subgraph, but might be too slow
            //If we don't check the other direction, go through the loop and add everything whose distance is lower than the minimum
            //to seen_nodes
            vector<pair<handle_t, size_t>> loop_handles_to_check;
            handle_t start_out = distance_index.get_handle(distance_index.get_bound(parent, false, false), super_graph);
            handle_t end_out = distance_index.get_handle(distance_index.get_bound(parent, true, false), super_graph);
            if (current_distance_left != std::numeric_limits<size_t>::max()) {
                loop_handles_to_check.emplace_back(distance_index.get_handle(distance_index.get_bound(current_net, false, false), super_graph), current_distance_left);
            }
            if (current_distance_right != std::numeric_limits<size_t>::max()) {
                loop_handles_to_check.emplace_back(distance_index.get_handle(distance_index.get_bound(current_net, true, false), super_graph), current_distance_right);
            }
            while (!loop_handles_to_check.empty()) {
                handle_t current_loop_handle = loop_handles_to_check.back().first;
                size_t current_loop_distance = loop_handles_to_check.back().second;
                loop_handles_to_check.pop_back();

                //Add to seen_nodes
                seen_nodes.emplace(super_graph->get_id(current_loop_handle), super_graph->get_is_reverse(current_loop_handle));

                //Walk one step out from this node
                super_graph->follow_edges(current_loop_handle, false, [&](const handle_t& next_handle) {
                    //If the next node is close enough and isn't exiting the snarl, then add it to stack
                    size_t new_distance = SnarlDistanceIndex::sum(current_loop_distance, super_graph->get_length(next_handle));
                    if (new_distance < min_distance && next_handle != start_out && next_handle != end_out) {
                        loop_handles_to_check.emplace_back(next_handle, new_distance);
                    }
                });
            }
        } else if (distance_index.is_chain(parent)) {
            //TODO: This is probably also overkill - walk a chain if there is a viable loop
            size_t distance_loop_right = distance_index.distance_in_parent(parent, current_net, current_net, super_graph, max_distance);
            size_t distance_loop_left =  distance_index.distance_in_parent(parent, distance_index.flip(current_net), distance_index.flip(current_net), super_graph, max_distance);
            if ((current_distance_left != std::numeric_limits<size_t>::max() && distance_loop_left != std::numeric_limits<size_t>::max()) ||
                (current_distance_right != std::numeric_limits<size_t>::max() && distance_loop_right != std::numeric_limits<size_t>::max())) {
                //If there is a loop that we can take, then take it
                if (current_distance_left != std::numeric_limits<size_t>::max()) {
                    subgraph_in_distance_range_walk_across_chain (distance_index, super_graph,  subgraph, 
                        distance_index.flip(current_net), current_distance_left, search_start_nodes, seen_nodes, min_distance, max_distance, false);
                }
                if (current_distance_right != std::numeric_limits<size_t>::max()) {
                    subgraph_in_distance_range_walk_across_chain (distance_index, super_graph,  subgraph, 
                        current_net, current_distance_right, search_start_nodes, seen_nodes, min_distance, max_distance, false);
                }
                subgraph_in_distance_range_walk_graph(super_graph, min_distance, max_distance, subgraph, search_start_nodes, seen_nodes, traversal_start); 
                return;
            }
        }

        //Remember the bounds of this child so we don't return to it
        if (current_distance_left != std::numeric_limits<size_t>::max() ){
            //If we can go left
            net_handle_t bound = distance_index.is_node(current_net) ? distance_index.flip(current_net) 
                        : distance_index.get_bound(current_net, false, false);
            if (distance_index.is_sentinel(bound)) {
                bound = distance_index.get_node_from_sentinel(bound);
            }
            handle_t current_node = distance_index.get_handle(bound, super_graph);
            seen_nodes.emplace(super_graph->get_id(current_node), super_graph->get_is_reverse(current_node));
        }
        if (current_distance_right != std::numeric_limits<size_t>::max()) {
            //If we can go right
            net_handle_t bound = distance_index.is_node(current_net) ? current_net 
                        : distance_index.get_bound(current_net, true, false);
            if (distance_index.is_sentinel(bound)) {
                bound = distance_index.get_node_from_sentinel(bound);
            }
            handle_t current_node = distance_index.get_handle(bound, super_graph);
            seen_nodes.emplace(super_graph->get_id(current_node), super_graph->get_is_reverse(current_node));
        }

        current_distance_left = std::min(distance_start_left, distance_start_right);
        current_distance_right = std::min(distance_end_left, distance_end_right);

        current_net = std::move(parent);
        parent = distance_index.canonical(distance_index.get_parent(current_net));
    }
    if (current_distance_left <= min_distance) {
#ifdef debug_subgraph
        cerr << "Adding the end of a child of the root " << distance_index.net_handle_as_string(distance_index.get_bound(current_net, false, false)) << " with distance " << current_distance_left << endl;
#endif

        handle_t bound = distance_index.get_handle(distance_index.get_bound(current_net, false, false), super_graph);
        search_start_nodes.emplace_back(bound, current_distance_left);
    }
    if (current_distance_right <= min_distance) {
#ifdef debug_subgraph
        cerr << "Adding the end of a child of the root " << distance_index.net_handle_as_string(distance_index.get_bound(current_net, false, false)) << " with distance " << current_distance_right << endl;
#endif
        handle_t bound = distance_index.get_handle(distance_index.get_bound(current_net, true, false), super_graph);
        search_start_nodes.emplace_back(bound,current_distance_right);
    }
    subgraph_in_distance_range_walk_graph(super_graph, min_distance, max_distance, subgraph, search_start_nodes, seen_nodes, traversal_start); 

    return;
}


///Helper for subgraph_in_distance_range
///Given starting handles in the super graph and the distances to each handle (including the start position and
//the first position in the handle), add all nodes within the distance range, excluding nodes in seen_nodes
void subgraph_in_distance_range_walk_graph(const HandleGraph* super_graph, size_t min_distance, size_t max_distance,
                        std::unordered_set<nid_t>& subgraph, vector<pair<handle_t, size_t>>& start_nodes,
                        hash_set<pair<nid_t, bool>>& seen_nodes, const pair<nid_t, bool>& traversal_start) {
#ifdef debug_subgraph
    cerr << "Starting search from nodes " << endl;
    for (auto& start_handle : start_nodes) {
        cerr << "\t" << super_graph->get_id(start_handle.first) << " " << super_graph->get_is_reverse(start_handle.first)
             << " with distance " << start_handle.second << endl;
    }
#endif

    //Order based on the distance to the position (handle)
    auto cmp =  [] (const pair<handle_t, size_t> a, const pair<handle_t, size_t> b ) {
            return a.second > b.second;
        };
    priority_queue< pair<handle_t, size_t>, vector<pair<handle_t, size_t>>, decltype(cmp)> next_handles (cmp);
    for (auto& start_handle : start_nodes) {
        next_handles.emplace(start_handle);
    }
    bool first_node = true;

    while (next_handles.size() > 0) {
        //Traverse the graph, adding nodes if they are within the range
        handle_t curr_handle=next_handles.top().first;
        size_t curr_distance=next_handles.top().second;
        next_handles.pop();
#ifdef debug_subgraph
        cerr << "At node " << super_graph->get_id(curr_handle) << " " << super_graph->get_is_reverse(curr_handle) << " with distance " << curr_distance << endl;
#endif
        if (seen_nodes.count(make_pair(super_graph->get_id(curr_handle), super_graph->get_is_reverse(curr_handle))) == 0) {
            seen_nodes.emplace(super_graph->get_id(curr_handle), super_graph->get_is_reverse(curr_handle));

            size_t node_len = super_graph->get_length(curr_handle);
            size_t curr_distance_end = SnarlDistanceIndex::sum(curr_distance, node_len)-1;
            if ((curr_distance >= min_distance && curr_distance <= max_distance) ||
                 (curr_distance_end >= min_distance && curr_distance_end <= max_distance) ||
                 (curr_distance <= min_distance && curr_distance_end >= max_distance)) {
#ifdef debug_subgraph
                cerr << "\tadding node " << super_graph->get_id(curr_handle) << " " << super_graph->get_is_reverse(curr_handle) << " with distance "
                     << curr_distance << " and node length " << node_len << endl;
#endif
                subgraph.insert(super_graph->get_id(curr_handle));

            }
#ifdef debug_subgraph
            else {
                cerr << "\tdisregarding node " << super_graph->get_id(curr_handle) << " " << super_graph->get_is_reverse(curr_handle)
                     << " with distance " << curr_distance << " and node length " << node_len << endl;
            }
#endif
            curr_distance = SnarlDistanceIndex::sum(node_len, curr_distance);

            //If the end of this node is still within the range, add the next nodes that are within
            //Also check that the node we're currently at isn't the start node
            if (SnarlDistanceIndex::minus(curr_distance,1) <= max_distance) {
                super_graph->follow_edges(curr_handle, false, [&](const handle_t& next) {
                    nid_t next_id = super_graph->get_id(next);
                    if (seen_nodes.count(make_pair(next_id, super_graph->get_is_reverse(next))) == 0) {
                        next_handles.emplace(next, curr_distance);
                    } 
                    return true;
                });
            }
            first_node = false;
        } 
#ifdef debug_subgraph 
        else {
            cerr << "\tthe node was already seen" << endl;
        }
#endif

    }

#ifdef debug_subgraph
    cerr << "Subgraph has nodes: ";
    for (const nid_t& node : subgraph) {
        cerr << node << ", ";
    }
    cerr << endl;
#endif
    return;
}
//helper function to walk along a chain from the current node until the distance traversed
//exceeds the minimum limit. Add the node just before this happens to search_start_nodes
void subgraph_in_distance_range_walk_across_chain (const SnarlDistanceIndex& distance_index, const HandleGraph* super_graph,
        std::unordered_set<nid_t>& subgraph, net_handle_t current_node, 
        size_t current_distance, vector<pair<handle_t, size_t>>& search_start_nodes, hash_set<pair<nid_t, bool>>& seen_nodes, 
        const size_t& min_distance, const size_t& max_distance, bool checked_loop){
#ifdef debug_subgraph
    cerr << "Walk along parent chain " << distance_index.net_handle_as_string(distance_index.get_parent(current_node)) << " from " << distance_index.net_handle_as_string(current_node) << " with " << current_distance << endl;
#endif
    if (distance_index.is_trivial_chain(distance_index.get_parent(current_node))){
        return;
    }
    bool finished_chain = false;
    bool added_nodes = false; //Did we start a search? if not, add the last node in the chain
    while (current_distance <= min_distance && !finished_chain) {
        finished_chain = distance_index.follow_net_edges(current_node, super_graph, false, 
            [&](const net_handle_t& next) {
                size_t next_length = distance_index.minimum_length(next);
                //If the next child is a snarl, then the distance to loop in the snarl
                if (distance_index.is_snarl(next)) {
                    net_handle_t bound_fd = distance_index.get_bound(next, distance_index.ends_at(next) == SnarlDistanceIndex::START, true);
                    size_t next_loop = distance_index.distance_in_parent(next, bound_fd, bound_fd, super_graph, max_distance);
                    if (!checked_loop && next_loop != std::numeric_limits<size_t>::max()) {
#ifdef debug_subgraph
                        cerr << "\tsnarl loops so also check the other direction" << endl;
#endif
                        //If we haven't yet checked the chain in the other direction and this snarl allows us to loop
                        if ( SnarlDistanceIndex::sum(next_loop, current_distance) != std::numeric_limits<size_t>::max()  &&
                             SnarlDistanceIndex::sum(SnarlDistanceIndex::sum(next_loop, 
                                                                             current_distance), 
                                                                             distance_index.node_length(current_node)) >= min_distance) {
#ifdef debug_subgraph
                            cerr << "\t\t add the current node" << endl;
#endif
                            //If the loop will put us over the edge, then start from the current node
                            super_graph->follow_edges(distance_index.get_handle(current_node, super_graph), false, [&](const handle_t& next_handle) {
                                search_start_nodes.emplace_back(next_handle,current_distance);
                            });
                            return true;
                        } else {
                            //Otherwise, switch direction in the chain and walk along it again
                            subgraph_in_distance_range_walk_across_chain(distance_index, super_graph, subgraph, distance_index.flip(current_node),
                                    SnarlDistanceIndex::sum(SnarlDistanceIndex::sum(current_distance, 
                                                                                    next_loop), 
                                                                                    distance_index.node_length(current_node)), 
                                    search_start_nodes, seen_nodes, min_distance, max_distance, true);
                            checked_loop = true;
                        }
                    }
                    if (next_loop != std::numeric_limits<size_t>::max()){
                        //TODO: This might be overkill. It prevents us from adding nodes that shouldn't be in the subgraph, but might be too slow
                        //If we don't check the other direction, go through the loop and add everything whose distance is lower than the minimum
                        //to seen_nodes
                        vector<pair<handle_t, size_t>> loop_handles_to_check;
                        handle_t start_out = distance_index.get_handle(distance_index.get_bound(next, false, false), super_graph);
                        handle_t end_out = distance_index.get_handle(distance_index.get_bound(next, true, false), super_graph);
                        loop_handles_to_check.emplace_back(distance_index.get_handle(bound_fd, super_graph), current_distance);
                        while (!loop_handles_to_check.empty()) {
                            handle_t current_loop_handle = loop_handles_to_check.back().first;
                            size_t current_loop_distance = loop_handles_to_check.back().second;
                            loop_handles_to_check.pop_back();

                            //Add to seen_nodes
                            seen_nodes.emplace(super_graph->get_id(current_loop_handle), super_graph->get_is_reverse(current_loop_handle));

                            //Walk one step out from this node
                            super_graph->follow_edges(current_loop_handle, false, [&](const handle_t& next_handle) {
                                //If the next node is close enough and isn't exiting the snarl, then add it to stack
                                size_t new_distance = SnarlDistanceIndex::sum(current_loop_distance, super_graph->get_length(next_handle));
                                if (new_distance < min_distance && next_handle != start_out && next_handle != end_out) {
                                    loop_handles_to_check.emplace_back(next_handle, new_distance);
                                }
                            });
                        }

                    }
                }
                size_t next_max_length = distance_index.maximum_length(next);
#ifdef debug_subgraph
                cerr << "\tnext node: " << distance_index.net_handle_as_string(next) << " with distance " << current_distance << " and min and max lengths " << next_length << " " << next_max_length << endl;
#endif
                if (( SnarlDistanceIndex::sum(next_max_length, current_distance) != std::numeric_limits<size_t>::max()  &&
                     SnarlDistanceIndex::sum(next_max_length, current_distance) >= min_distance)){
                    if (distance_index.is_node(next)) {
                        size_t curr_distance_end = SnarlDistanceIndex::minus(SnarlDistanceIndex::sum(next_max_length, current_distance),1);
                        //If its a node that puts us over, add the node to the subgraph, then start the search from that node
#ifdef debug_subgraph
                        cerr << "\t\tAdding node from a chain " << distance_index.net_handle_as_string(next) << " with distance " << current_distance << endl;
#endif
                        if ((current_distance >= min_distance && current_distance <= max_distance) ||
                             (curr_distance_end >= min_distance && curr_distance_end <= max_distance) ||
                             (current_distance <= min_distance && curr_distance_end >= max_distance)) {
                            subgraph.emplace(distance_index.node_id(next));
                        }
                        super_graph->follow_edges(distance_index.get_handle(next, super_graph), false, [&](const handle_t& next_handle) {
                            search_start_nodes.emplace_back(next_handle, SnarlDistanceIndex::sum(current_distance, next_length));
                            seen_nodes.erase(make_pair(super_graph->get_id(next_handle), super_graph->get_is_reverse(next_handle)));
                        });
                    } else {
                        //If it's a snarl, then we'll start from the last node
#ifdef debug_subgraph
                        cerr << "\t\tAdding node from a chain " << distance_index.net_handle_as_string(next) << " with distance " << current_distance << endl;
#endif
                        super_graph->follow_edges(distance_index.get_handle(current_node, super_graph), false, [&](const handle_t& next_handle) {
                            search_start_nodes.emplace_back(next_handle,current_distance);
                            seen_nodes.erase(make_pair(super_graph->get_id(next_handle), super_graph->get_is_reverse(next_handle)));
                        });
                    }
                    //If we added something, stop traversing the chain
                    added_nodes = true;
                    return true;
                } else if (distance_index.is_node(next)) {
                    seen_nodes.emplace(distance_index.node_id(next), distance_index.ends_at(next) == SnarlDistanceIndex::START);
                }
                current_node = next;
                current_distance = SnarlDistanceIndex::sum(next_length, current_distance);
                if (current_distance > max_distance) {
                    added_nodes = true;
                    return true;
                } else {
                    return false;
                }
        }); 
    }
    if (!added_nodes && current_distance <= max_distance) {
        //If we haven't added anything and haven't exceeded the distance limit, then start from the end of the chain
        handle_t bound = distance_index.get_handle(current_node, super_graph);

        super_graph->follow_edges(bound, false, [&](const handle_t& next_handle) {
            search_start_nodes.emplace_back(next_handle,current_distance);
            seen_nodes.erase(make_pair(super_graph->get_id(next_handle), super_graph->get_is_reverse(next_handle)));
        });
        //seen_nodes.erase(make_pair(super_graph->get_id(bound), super_graph->get_is_reverse(bound)));
        //search_start_nodes.emplace_back( bound, current_distance);
    }
};


void subgraph_containing_path_snarls(const SnarlDistanceIndex& distance_index, const HandleGraph* graph, const Path& path, std::unordered_set<nid_t>& subgraph) {
    //Get the start and end of the path
    pos_t start_pos = initial_position(path);
    net_handle_t start_node = distance_index.get_node_net_handle(get_id(start_pos));
    subgraph.insert(get_id(start_pos));

    pos_t end_pos = final_position(path);
    net_handle_t end_node = distance_index.get_node_net_handle(get_id(end_pos));
    subgraph.insert(get_id(end_pos));

    //Get the lowest common ancestor
    pair<net_handle_t, bool> lowest_ancestor_bool = distance_index.lowest_common_ancestor(start_node, end_node);
    net_handle_t common_ancestor = lowest_ancestor_bool.first;
    
    
    if (distance_index.is_snarl(common_ancestor) || common_ancestor == start_node) {
        //If the lowest common ancestor is a snarl, just add the entire snarl

        add_descendants_to_subgraph(distance_index, common_ancestor, subgraph);

    } else if (distance_index.is_chain(common_ancestor)) {

        //Get the ancestors of the nodes that are children of the common ancestor
        net_handle_t ancestor1 = distance_index.canonical(distance_index.get_parent(start_node));
        while (ancestor1 != common_ancestor) {
            start_node = ancestor1;
            ancestor1 = distance_index.canonical(distance_index.get_parent(start_node));
        }
        net_handle_t ancestor2 = distance_index.canonical(distance_index.get_parent(end_node));
        while (ancestor2 != common_ancestor) {
            end_node = ancestor2;
            ancestor2 = distance_index.canonical(distance_index.get_parent(end_node));
        }
#ifdef debug_distance_indexing
        assert(ancestor1 == ancestor2);
#endif


        //Walk from one ancestor to the other and add everything in the chain
        net_handle_t current_child = distance_index.canonical(distance_index.is_ordered_in_chain(start_node, end_node) ? start_node : end_node);
        net_handle_t end_child = distance_index.canonical(distance_index.is_ordered_in_chain(start_node, end_node) ? end_node : start_node);
        if (distance_index.is_reversed_in_parent(current_child)) {
            current_child = distance_index.flip(current_child);
        }
        if (distance_index.is_reversed_in_parent(end_child)) {
            end_child = distance_index.flip(end_child);
        }

        add_descendants_to_subgraph(distance_index, current_child, subgraph);
        while (current_child != end_child) {
            distance_index.follow_net_edges(current_child, graph, false, [&](const net_handle_t& next) {
                add_descendants_to_subgraph(distance_index, next, subgraph);
                current_child = next;

            });
        }

    }
    
}


//Recursively add all nodes in parent to the subgraph
void add_descendants_to_subgraph(const SnarlDistanceIndex& distance_index, const net_handle_t& parent, std::unordered_set<nid_t>& subgraph) {
    if (distance_index.is_node(parent)) {
        subgraph.insert(distance_index.node_id(parent));
    } else {
        distance_index.for_each_child(parent, [&](const net_handle_t& child) {
            add_descendants_to_subgraph(distance_index, child, subgraph);
        });
    }
}
   


}
<|MERGE_RESOLUTION|>--- conflicted
+++ resolved
@@ -967,7 +967,6 @@
                     //If this is a loop, just skip it
                     return true;
                 }
-<<<<<<< HEAD
 
                 //Get the handle from the child represented by next_handle going the other way
                 handle_t reverse_handle = next_index.first == SnarlDistanceIndex::TEMP_NODE ? 
@@ -1030,70 +1029,6 @@
             }
         }
 
-=======
-
-                //Get the handle from the child represented by next_handle going the other way
-                handle_t reverse_handle = next_index.first == SnarlDistanceIndex::TEMP_NODE ? 
-                            graph->get_handle(next_index.second, !next_rev) :
-                            (next_rev ? graph->get_handle(temp_index.temp_chain_records[next_index.second].end_node_id, 
-                                                          temp_index.temp_chain_records[next_index.second].end_node_rev)
-                                      : graph->get_handle(temp_index.temp_chain_records[next_index.second].start_node_id, 
-                                                          !temp_index.temp_chain_records[next_index.second].start_node_rev));
-
-                //Does this have no unseen incoming edges? Check as we go through incoming edges
-                bool is_source = true;
-
-                //Does this have no unseen incoming edges but including nodes we've seen in the other direction?
-                //TODO: Actually do this
-                graph->follow_edges(reverse_handle, false, [&](const handle_t incoming_handle) {
-#ifdef debug_distance_indexing
-                cerr << "Getting backwards edge to " << graph->get_id(incoming_handle) << endl;
-#endif
-                    if (graph->get_id(incoming_handle) == temp_snarl_record.start_node_id ||
-                        graph->get_id(incoming_handle) == temp_snarl_record.end_node_id) {
-                        //If this is trying to leave the snarl
-                        return true;
-                    }
-                    //The index of the snarl's child that next_handle represents
-                    pair<SnarlDistanceIndex::temp_record_t, size_t> incoming_index = 
-                        get_ancestor_of_node(make_pair(SnarlDistanceIndex::TEMP_NODE, graph->get_id(incoming_handle)), snarl_index); 
-                    size_t incoming_rank = incoming_index.first == SnarlDistanceIndex::TEMP_NODE
-                                ? temp_index.temp_node_records.at(incoming_index.second-temp_index.min_node_id).rank_in_parent  
-                                : temp_index.temp_chain_records[incoming_index.second].rank_in_parent;
-
-                    bool incoming_rev = incoming_index.first == SnarlDistanceIndex::TEMP_NODE || temp_index.temp_chain_records[incoming_index.second].is_trivial 
-                                ? graph->get_is_reverse(incoming_handle) 
-                                : graph->get_id(incoming_handle) == temp_index.temp_chain_records[incoming_index.second].end_node_id;
-                    //subtract 2 to get the index from the rank
-                    assert(incoming_rank >= 2);
-                    incoming_rank-=2;
-
-                    //If we haven't seen the incoming node before, then this isn't a source so we break out of
-                    //the loop and keep going
-                    if (visited_nodes.count(std::make_pair(incoming_rank, !incoming_rev)) == 0) {
-                        is_source = false;
-                    }
-                    //Keep going
-                    return true;
-                });
-                if (is_source) {
-                    //If this is a new source node, then add it as a source node
-
-                    //subtract 2 to get the index from the rank
-                    assert(next_rank >= 2);
-                    next_rank-=2;
-                    source_nodes.emplace_back(next_rank, next_rev);
-                }
-                return true;
-            });
-            if (current_child_index.first != std::numeric_limits<size_t>::max() &&
-                visited_nodes.count(make_pair(current_child_index.first, !current_child_index.second)) == 0) {
-                //If this node wasn't already added in the other direction, add it to the topological sort
-                topological_sort_order.emplace_back(current_child_index.first);
-            }
-        }
-
->>>>>>> 62ccb557
         //TODO: Do this properly
         // For now, we only really want a topological ordering of DAGs, and I'm going to ignore tips
         // So if anything is only reachable from the end node, then add it in an arbitrary order

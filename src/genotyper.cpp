--- conflicted
+++ resolved
@@ -978,7 +978,7 @@
         // Unfold the graph
         // Copy the graph and unfold the copy. We need to hold this translation
         // table from new node ID to old node and relative orientation.
-        map<vg::id_t, pair<vg::id_t, bool>> unfold_translation;
+        unordered_map<vg::id_t, pair<vg::id_t, bool>> unfold_translation;
         auto transformed = graph.unfold(unfold_max_length, unfold_translation);
 
         // Fix up any doubly reversed edges
@@ -986,11 +986,11 @@
 
         // Now dagify the graph. We need to hold this translation table from new
         // node ID to old node and relative orientation.
-        map<vg::id_t, pair<vg::id_t, bool>> dag_translation;
+        unordered_map<vg::id_t, pair<vg::id_t, bool>> dag_translation;
         transformed = transformed.dagify(dagify_steps, dag_translation);
 
         // Compose the complete translation
-        map<vg::id_t, pair<vg::id_t, bool>> overall_translation = transformed.overlay_node_translations(dag_translation, unfold_translation);
+        unordered_map<vg::id_t, pair<vg::id_t, bool>> overall_translation = transformed.overlay_node_translations(dag_translation, unfold_translation);
         dag_translation.clear();
         unfold_translation.clear();
 
@@ -2017,57 +2017,9 @@
             cerr << "Allele "  << kv.first << " supported by " << forward_count << " forward, "
                 << reverse_count << " reverse (P=" << logprob_to_prob(logprob) << ")" << endl;
 #endif
-
-<<<<<<< HEAD
             strands_as_specified += logprob;
 
-=======
-vector<Genotyper::Site> Genotyper::find_sites_with_supbub(VG& graph) {
-
-    // Set up our output vector
-    vector<Site> to_return;
-
-    // Unfold the graph
-    // Copy the graph and unfold the copy. We need to hold this translation
-    // table from new node ID to old node and relative orientation.
-    unordered_map<vg::id_t, pair<vg::id_t, bool>> unfold_translation;
-    auto transformed = graph.unfold(unfold_max_length, unfold_translation);
-    
-    // Fix up any doubly reversed edges
-    transformed.flip_doubly_reversed_edges();
-
-    // Now dagify the graph. We need to hold this translation table from new
-    // node ID to old node and relative orientation.
-    unordered_map<vg::id_t, pair<vg::id_t, bool>> dag_translation;
-    transformed = transformed.dagify(dagify_steps, dag_translation);
-    
-    // Compose the complete translation
-    unordered_map<vg::id_t, pair<vg::id_t, bool>> overall_translation = transformed.overlay_node_translations(dag_translation, unfold_translation);
-    dag_translation.clear();
-    unfold_translation.clear();
-    
-    // Find the superbubbles in the DAG
-    map<pair<id_t, id_t>, vector<id_t>> superbubbles = vg::superbubbles(transformed);
-    
-    for(auto& superbubble : superbubbles) {
-        
-        // Translate the superbubble coordinates into NodeTraversals.
-        // This is coming from a DAG so we only need to look at the translation for orientation.
-        auto& start_translation = overall_translation[superbubble.first.first];
-        NodeTraversal start(graph.get_node(start_translation.first), start_translation.second);
-        
-        auto& end_translation = overall_translation[superbubble.first.second];
-        NodeTraversal end(graph.get_node(end_translation.first), end_translation.second);
-        
-        // Make a Site and tell it where to start and end
-        Site site;
-        site.start = start;
-        site.end = end;
-
-        for(auto id : superbubble.second) {
-            // Translate each ID and put it in the set
-            Node* node = graph.get_node(overall_translation[id].first);
->>>>>>> 671f1760
+
         }
 
         // Multiply in probability that the reads came from alleles they support,

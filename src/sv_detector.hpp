--- conflicted
+++ resolved
@@ -97,13 +97,9 @@
         vg::VG* my_graph;
         map<string, list<Mapping> > name_to_paths;
     
-<<<<<<< HEAD
-        map<string, pair<string, int> > known_to_ref_alt_count;
+        map<string, pair<int, int> > known_to_ref_alt_count;
         map<vg::id_t, string> node_id_to_path;
-=======
-        map<string, pair<int, int> > known_to_ref_alt_count;
         map<vg::id_t, string> node_to_variant;
->>>>>>> 3383ce29
 
         // Allow <wiggle> basepairs of variance at the tips of SVs
         /*

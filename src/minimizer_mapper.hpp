#ifndef VG_MINIMIZER_MAPPER_HPP_INCLUDED
#define VG_MINIMIZER_MAPPER_HPP_INCLUDED

/** 
 * \file minimizer_mapper.hpp
 * Defines a mapper that uses the minimizer index and GBWT-based extension.
 */

#include "algorithms/nearest_offsets_in_paths.hpp"
#include "algorithms/chain_items.hpp"
#include "aligner.hpp"
#include "vg/io/alignment_emitter.hpp"
#include "gbwt_extender.hpp"
#include "snarl_seed_clusterer.hpp"
#include "mapper.hpp"
#include "snarls.hpp"
#include "tree_subgraph.hpp"
#include "funnel.hpp"

#include <gbwtgraph/minimizer.h>
#include <structures/immutable_list.hpp>

#include <atomic>

namespace vg {

using namespace std;
using namespace vg::io;

class MinimizerMapper : public AlignerClient {
public:

    /**
     * Construct a new MinimizerMapper using the given indexes. The PathPositionhandleGraph can be nullptr,
     * as we only use it for correctness tracking.
     */
     //TODO: This can be given an old and/old new distance index. At least one is needed, new one will be used if both are given. The minimizer cache must match the distance index or it will just crash

    MinimizerMapper(const gbwtgraph::GBWTGraph& graph,
         const gbwtgraph::DefaultMinimizerIndex& minimizer_index,
         SnarlDistanceIndex* distance_index,
         const PathPositionHandleGraph* path_graph = nullptr);

    /**
     * Map the given read, and send output to the given AlignmentEmitter. May be run from any thread.
     * TODO: Can't be const because the clusterer's cluster_seeds isn't const.
     */
    void map(Alignment& aln, AlignmentEmitter& alignment_emitter);
    
    /**
     * Map the given read. Return a vector of alignments that it maps to, winner first.
     */
    vector<Alignment> map(Alignment& aln);
    
    // The idea here is that the subcommand feeds all the reads to the version
    // of map_paired that takes a buffer, and then empties the buffer by
    // iterating over it in parallel with the version that doesn't.
    // TODO: how will we warn about not having a pair distribution yet then?
    
    /**
     * Map the given pair of reads, where aln1 is upstream of aln2 and they are
     * oriented towards each other in the graph.
     *
     * If the reads are ambiguous and there's no fragment length distribution
     * fixed yet, they will be dropped into ambiguous_pair_buffer.
     *
     * Otherwise, at least one result will be returned for them (although it
     * may be the unmapped alignment).
     */
    pair<vector<Alignment>, vector<Alignment>> map_paired(Alignment& aln1, Alignment& aln2,
        vector<pair<Alignment, Alignment>>& ambiguous_pair_buffer);
        
    /**
     * Map the given pair of reads, where aln1 is upstream of aln2 and they are
     * oriented towards each other in the graph.
     *
     * If the fragment length distribution is not yet fixed, reads will be
     * mapped independently. Otherwise, they will be mapped according to the
     * fragment length distribution.
     */
    pair<vector<Alignment>, vector<Alignment>> map_paired(Alignment& aln1, Alignment& aln2);




    // Mapping settings.
    // TODO: document each

    /// Use all minimizers with at most hit_cap hits
    size_t hit_cap = 10;

    /// Ignore all minimizers with more than hard_hit_cap hits
    size_t hard_hit_cap = 500;

    /// Take minimizers between hit_cap and hard_hit_cap hits until this fraction
    /// of total score
    double minimizer_score_fraction = 0.9;

    /// Maximum number of distinct minimizers to take
    size_t max_unique_min = 500;
    
    /// Number of minimzers to select based on read_len/num_min_per_bp
    size_t num_bp_per_min = 1000;

    /// If set, exclude overlapping minimizers
    bool exclude_overlapping_min = false;

    ///Accept at least this many clusters
    size_t min_extensions = 2;

    /// How many clusters should we align?
    size_t max_extensions = 800;

    /// How many extended clusters should we align, max?
    size_t max_alignments = 8;
    
    /// How many extensions should we try as seeds within a mapping location?
    size_t max_local_extensions = numeric_limits<size_t>::max();

    //If a cluster's score is smaller than the best score of any cluster by more than
    //this much, then don't extend it
    double cluster_score_threshold = 50;
    
    //If the second best cluster's score is no more than this many points below
    //the cutoff set by cluster_score_threshold, snap that cutoff down to the
    //second best cluster's score, to avoid throwing away promising
    //secondaries.
    double pad_cluster_score_threshold = 20;

    //If the read coverage of a cluster is less than the best coverage of any cluster
    //by more than this much, don't extend it
    double cluster_coverage_threshold = 0.3;
    
    //If an extension set's score is smaller than the best 
    //extension's score by more than this much, don't align it
    double extension_set_score_threshold = 20;

    //If an extension's score is smaller than the best extension's score by
    //more than this much, don't align it
    int extension_score_threshold = 1;
    
    /// Disregard the extension set score thresholds when they would give us
    /// fewer than this many extension sets.
    int min_extension_sets = 2;
    
    /// Even if we would have fewer than min_extension_sets results, don't
    /// process anything with a score smaller than this.
    int extension_set_min_score = 20;
    
    /// If true, produce alignments from extension sets by chaining gapless
    /// extensions up and aligning the sequences between them. If false,
    /// produce alignments by aligning the tails off of individual gapless
    /// extensions.
    bool align_from_chains = false;

    /// When chaining, go back for more seeds if seeds in a cluster are this
    /// far apart in the read.
    size_t fallow_region_size = 1000;
    
    /// When looking for seeds in fallow regions, limit graph search to this
    /// distance in bp.
    size_t reseed_distance = 2000;
    
    /// When re-clustering after reseeding, over how large a distance should we
    /// connect local clusters?
    size_t recluster_distance = 5000;
    
    /// When converting chains to alignments, what's the longest gap between
    /// items we will actually try to align? Passing strings longer than ~100bp
    /// can cause WFAAligner to run for a pathologically long amount of time.
    /// May not be 0.
    size_t max_chain_connection = 5000;
    /// Similarly, what is the maximum tail length we will try to align?
    size_t max_tail_length = 5000;
    /// Should we use a precomputed distance net for our chaining space,
    /// instead of querying the distance index?
    bool use_distance_net = false;
    
    size_t max_multimaps = 1;
    size_t distance_limit = 200;
    
    /// If false, skip computing base-level alignments.
    bool do_dp = true;
    
    string sample_name;
    string read_group;
    
    /// Track which internal work items came from which others during each
    /// stage of the mapping algorithm.
    bool track_provenance = false;

    /// Guess which seed hits are correct by location in the linear reference
    /// and track if/when their descendants make it through stages of the
    /// algorithm. Only works if track_provenance is true.
    bool track_correctness = false;
    
    /// If set, log what the mapper is thinking in its mapping of each read.
    bool show_work = false;

    ////How many stdevs from fragment length distr mean do we cluster together?
    double paired_distance_stdevs = 2.0; 

    ///How close does an alignment have to be to the best alignment for us to rescue on it
    double paired_rescue_score_limit = 0.9;

    ///How many stdevs from the mean do we extract a subgraph from?
    double rescue_subgraph_stdevs = 4.0;

    /// Do not attempt rescue if there are more seeds in the rescue subgraph.
    size_t rescue_seed_limit = 100;

    /// For paired end mapping, how many times should we attempt rescue (per read)?
    size_t max_rescue_attempts = 15;
    
    /// How big of an alignment in POA cells should we ever try to do with Dozeu?
    /// TODO: Lift this when Dozeu's allocator is able to work with >4 MB of memory.
    /// Each cell is 16 bits in Dozeu, and we leave some room for the query and
    /// padding to full SSE registers. Note that a very chopped graph might
    /// still break this!
    size_t max_dozeu_cells = (size_t)(1.5 * 1024 * 1024);
    
    /// And have we complained about hitting it for rescue?
    atomic_flag warned_about_rescue_size = ATOMIC_FLAG_INIT;
    
    /// And have we complained about hitting it for tails?
    mutable atomic_flag warned_about_tail_size = ATOMIC_FLAG_INIT;

    ///What is the maximum fragment length that we accept as valid for paired-end reads?
    size_t max_fragment_length = 2000;

    /// Implemented rescue algorithms: no rescue, dozeu, GSSW.
    enum RescueAlgorithm { rescue_none, rescue_dozeu, rescue_gssw };

    /// The algorithm used for rescue.
    RescueAlgorithm rescue_algorithm = rescue_dozeu;

    bool fragment_distr_is_finalized () {return fragment_length_distr.is_finalized();}
    void finalize_fragment_length_distr() {
        if (!fragment_length_distr.is_finalized()) {
            fragment_length_distr.force_parameters(fragment_length_distr.mean(), fragment_length_distr.std_dev());
        } 
    }
    void force_fragment_length_distr(double mean, double stdev) {
        fragment_length_distr.force_parameters(mean, stdev);
    }
    double get_fragment_length_mean() const { return fragment_length_distr.mean(); }
    double get_fragment_length_stdev() const {return fragment_length_distr.std_dev(); }
    size_t get_fragment_length_sample_size() const { return fragment_length_distr.curr_sample_size(); }

    /**
     * Get the distance limit for the given read length
     */
    size_t get_distance_limit(size_t read_length) const {
        return max(distance_limit, read_length + 50);
    }
protected:

    /**
     * We define our own type for minimizers, to use during mapping and to pass around between our internal functions.
     * Also used to represent syncmers, in which case the only window, the "minimizer", and the agglomeration are all the same region.
     */
    struct Minimizer {
        typename gbwtgraph::DefaultMinimizerIndex::minimizer_type value;
        size_t agglomeration_start; // What is the start base of the first window this minimizer instance is minimal in?
        size_t agglomeration_length; // What is the length in bp of the region of consecutive windows this minimizer instance is minimal in?
        size_t hits; // How many hits does the minimizer have?
        const gbwtgraph::hit_type* occs;
        int32_t length; // How long is the minimizer (index's k)
        int32_t candidates_per_window; // How many minimizers compete to be the best (index's w), or 1 for syncmers.  
        double score; // Scores as 1 + ln(hard_hit_cap) - ln(hits).

        // Sort the minimizers in descending order by score and group identical minimizers together.
        inline bool operator< (const Minimizer& another) const {
            return (this->score > another.score || (this->score == another.score && this->value.key < another.value.key));
        }
        
        /// Get the starting position of the given minimizer on the forward strand.
        /// Use this instead of value.offset which can really be the last base for reverse strand minimizers.
        inline size_t forward_offset() const {
            if (this->value.is_reverse) {
                // We have the position of the last base and we need the position of the first base.
                return this->value.offset - (this->length - 1);
            } else {
                // We already have the position of the first base.
                return this->value.offset;
            }
        }
        
        /// How many bases are in a window for which a minimizer is chosen?
        inline size_t window_size() const {
            return length + candidates_per_window - 1;
        }
        
        /// How many different windows are in this minimizer's agglomeration?
        inline size_t agglomeration_window_count() const {
            // Work out the length of a whole window, and then from that and the window count get the overall length.
            return agglomeration_length - window_size() + 1;
        }
        
        /// What is the minimizer sequence, in read orientation?
        inline string forward_sequence() const {
            string sequence = value.key.decode(length);
            return value.is_reverse ? reverse_complement(sequence) : sequence;
        }
    };
    
    /// Convert an integer distance, with limits standing for no distance, to a
    /// double annotation that can safely be parsed back from JSON into an
    /// integer if it is integral.
    double distance_to_annotation(int64_t distance) const;
    
    /// The information we store for each seed.
    typedef NewSnarlSeedClusterer::Seed Seed;

    /// The information we store for each cluster.
    typedef NewSnarlSeedClusterer::Cluster Cluster;

    // These are our indexes
    const PathPositionHandleGraph* path_graph; // Can be nullptr; only needed for correctness tracking.
    const gbwtgraph::DefaultMinimizerIndex& minimizer_index;
    SnarlDistanceIndex* distance_index;
    /// This is our primary graph.
    const gbwtgraph::GBWTGraph& gbwt_graph;
    
    /// We have a gapless extender to extend seed hits in haplotype space.
    GaplessExtender extender;
    
    /// We have a clusterer
    NewSnarlSeedClusterer clusterer;
    
    /// We have a distribution for read fragment lengths that takes care of
    /// knowing when we've observed enough good ones to learn a good
    /// distribution.
    FragmentLengthDistribution fragment_length_distr;
    /// We may need to complain exactly once that the distribution is bad.
    atomic_flag warned_about_bad_distribution = ATOMIC_FLAG_INIT;

//-----------------------------------------------------------------------------

    // Stages of mapping.

    /**
     * Find the minimizers in the sequence using the minimizer index, and
     * return them sorted in read order.
     */
    std::vector<Minimizer> find_minimizers(const std::string& sequence, Funnel& funnel) const;
    
    /**
     * Return the indices of all the minimizers, sorted in descending order by theit minimizers' scores.
     */
    std::vector<size_t> sort_minimizers_by_score(const std::vector<Minimizer>& minimizers) const;

    /**
     * Find seeds for all minimizers passing the filters.
     */
    template<typename SeedType>
    std::vector<SeedType> find_seeds(const VectorView<Minimizer>& minimizers, const Alignment& aln, Funnel& funnel) const;

    /**
     * Produce clusters using the appropriate clusterer for the seed type.
     *
     * TODO: Can't be const because clusterers don't have const clustering methods.
     */
    template<typename SeedType>
    std::vector<Cluster> find_clusters(std::vector<SeedType>& seeds, size_t range);
    
    /**
     * Produce paired-end clusters using the appropriate clusterer for the seed type.
     *
     * TODO: Can't be const because clusterers don't have const clustering methods.
     */
    template<typename SeedType>
    std::vector<std::vector<Cluster>> find_clusters(std::vector<std::vector<SeedType>>& seeds, size_t read_range, size_t fragment_range);

    /**
     * Determine cluster score, read coverage, and a vector of flags for the
     * minimizers present in the cluster. Score is the sum of the scores of
     * distinct minimizers in the cluster, while read coverage is the fraction
     * of the read covered by seeds in the cluster.
     */
    template<typename SeedType>
    void score_cluster(Cluster& cluster, size_t i, const VectorView<Minimizer>& minimizers, const std::vector<SeedType>& seeds, size_t seq_length, Funnel& funnel) const;
    
    /**
     * Extends the seeds in a cluster into a collection of GaplessExtension objects.
     */
    template<typename SeedType>
    vector<GaplessExtension> extend_cluster(
        const Cluster& cluster,
        size_t cluster_num,
        const VectorView<Minimizer>& minimizers,
        const std::vector<SeedType>& seeds,
        const string& sequence,
        vector<vector<size_t>>& minimizer_kept_cluster_count,
        size_t& kept_cluster_count,
        Funnel& funnel) const;
    
    /**
     * Score the given group of gapless extensions. Determines the best score
     * that can be obtained by chaining extensions together, using the given
     * gap open and gap extend penalties to charge for either overlaps or gaps
     * in coverage of the read.
     *
     * Enforces that overlaps cannot result in containment.
     *
     * Input extended seeds must be sorted by start position.
     */
    static int score_extension_group(const Alignment& aln, const vector<GaplessExtension>& extended_seeds,
        int gap_open_penalty, int gap_extend_penalty);
    
    /**
     * Score the set of extensions for each cluster using score_extension_group().
     * Return the scores in the same order as the extension groups.
     */
    std::vector<int> score_extensions(const std::vector<std::vector<GaplessExtension>>& extensions, const Alignment& aln, Funnel& funnel) const;
    /**
     * Score the set of extensions for each cluster using score_extension_group().
     * Return the scores in the same order as the extensions.
     *
     * This version allows the collections of extensions to be scored to come
     * with annotating read numbers, which are ignored.
     */
    std::vector<int> score_extensions(const std::vector<std::pair<std::vector<GaplessExtension>, size_t>>& extensions, const Alignment& aln, Funnel& funnel) const;
    
    /**
     * Assign seeds to clusters.
     *
     * Takes a collection of seeds, and returns, for each seed in order, the
     * cluster number it gets assigned to.
     *
     * Can't be const because clusterers don't have a const cluster.
     */
    template<typename SeedType>
    std::vector<size_t> assign_to_clusters(const std::vector<SeedType>& seeds, size_t range);
    
    /**
     * Turn a chain into an Alignment.
     *
     * Operating on the given input alignment, align the tails and intervening
     * sequences along the given chain of perfect-match seeds, and return an
     * optimal Alignment.
     */
    template<typename Item, typename Source = void>
    Alignment find_chain_alignment(const Alignment& aln, const VectorView<Item>& to_chain, const algorithms::ChainingSpace<Item, Source>& space, const std::vector<size_t>& chain) const;
     
     /**
     * Operating on the given input alignment, align the tails dangling off the
     * given extended perfect-match seeds and produce an optimal alignment into
     * the given output Alignment object, best, and the second best alignment
     * into second_best.
     *
     * Uses the given RNG to break ties.
     */
    void find_optimal_tail_alignments(const Alignment& aln, const vector<GaplessExtension>& extended_seeds, LazyRNG& rng, Alignment& best, Alignment& second_best) const; 

//-----------------------------------------------------------------------------

    // Reseeding clusters to avoid big "fallow" gaps where there are no seeds
    
    


//-----------------------------------------------------------------------------

    // Rescue.

    /**
     * Given an aligned read, extract a subgraph of the graph within a distance range
     * based on the fragment length distribution and attempt to align the unaligned
     * read to it.
     * Rescue_forward is true if the aligned read is the first and false otherwise.
     * Assumes that both reads are facing the same direction.
     * TODO: This should be const, but some of the function calls are not.
     */
    void attempt_rescue(const Alignment& aligned_read, Alignment& rescued_alignment, const VectorView<Minimizer>& minimizers, bool rescue_forward);

    /**
     * Return the all non-redundant seeds in the subgraph, including those from
     * minimizers not used for mapping.
     */
    GaplessExtender::cluster_type seeds_in_subgraph(const VectorView<Minimizer>& minimizers, const std::unordered_set<nid_t>& subgraph) const;

    /**
     * When we use dozeu for rescue, the reported alignment score is incorrect.
     * 1) Dozeu only gives the full-length bonus once.
     * 2) There is no penalty for a softclip at the edge of the subgraph.
     * This function calculates the score correctly. If the score is <= 0,
     * we realign the read using GSSW.
     * TODO: This should be unnecessary.
     */
    void fix_dozeu_score(Alignment& rescued_alignment, const HandleGraph& rescue_graph,
                         const std::vector<handle_t>& topological_order) const;

//-----------------------------------------------------------------------------

    // Helper functions.

    /**
     * Get the distance between a pair of positions, or std::numeric_limits<int64_t>::max() if unreachable.
     */
    int64_t distance_between(const pos_t& pos1, const pos_t& pos2);

    /**
     * Get the distance between a pair of read alignments, or std::numeric_limits<int64_t>::max() if unreachable.
     */
    int64_t distance_between(const Alignment& aln1, const Alignment& aln2);

    /**
     * Get the unoriented distance between a pair of positions
     */
    int64_t unoriented_distance_between(pos_t pos1, pos_t pos2) const;

    /**
     * Convert the GaplessExtension into an alignment. This assumes that the
     * extension is a full-length alignment and that the sequence field of the
     * alignment has been set.
     */
    void extension_to_alignment(const GaplessExtension& extension, Alignment& alignment) const;
    
    /**
     * Convert a WFAAlignment into a vg Alignment. This assumes that the
     * WFAAlignment is a full-length alignment and that the sequence field of
     * the vg Alignment has been set.
     */
    void wfa_alignment_to_alignment(const WFAAlignment& wfa_alignment, Alignment& alignment) const;
    
    /**
     * Set pair partner references for paired mapping results.
     */
    void pair_all(std::array<vector<Alignment>, 2>& mappings) const;
    
    /**
     * Add annotations to an Alignment with statistics about the minimizers.
     */
    template<typename SeedType>
    void annotate_with_minimizer_statistics(Alignment& target, const VectorView<Minimizer>& minimizers, const std::vector<SeedType>& seeds, const Funnel& funnel) const;

//-----------------------------------------------------------------------------

    /**
     * Compute MAPQ caps based on all minimizers that are explored, for some definition of explored.
     *
     * Needs access to the input alignment for sequence and quality
     * information.
     *
     * Returns only an "extended" cap at the moment.
     */
    double compute_mapq_caps(const Alignment& aln, const VectorView<Minimizer>& minimizers,
                             const SmallBitset& explored);

    /**
     * Compute a bound on the Phred score probability of having created the
     * agglomerations of the specified minimizers by base errors from the given
     * sequence, which was sequenced with the given qualities.
     *
     * No limit is imposed if broken is empty.
     *
     * Takes the collection of all minimizers found, and a vector of the
     * indices of minimizers we are interested in the agglomerations of. May
     * modify the order of that index vector.
     *
     * Also takes the sequence of the read (to avoid Ns) and the quality string
     * (interpreted as a byte array).
     *
     * Currently computes a lower-score-bound, upper-probability-bound,
     * suitable for use as a mapping quality cap, by assuming the
     * easiest-to-disrupt possible layout of the windows, and the lowest
     * possible qualities for the disrupting bases.
     */
    static double window_breaking_quality(const VectorView<Minimizer>& minimizers, vector<size_t>& broken,
        const string& sequence, const string& quality_bytes);
    
    /**
     * Compute a bound on the Phred score probability of a mapping beign wrong
     * due to base errors and unlocated minimizer hits prevented us from
     * finding the true alignment.
     *  
     * Algorithm uses a "sweep line" dynamic programming approach.
     * For a read with minimizers aligned to it:
     *
     *              000000000011111111112222222222
     *              012345678901234567890123456789
     * Read:        ******************************
     * Minimizer 1:    *****
     * Minimizer 2:       *****
     * Minimizer 3:                   *****
     * Minimizer 4:                      *****
     *
     * For each distinct read interval of overlapping minimizers, e.g. in the
     * example the intervals 3,4,5; 6,7; 8,9,10; 18,19,20; 21,22; and 23,24,25
     * we consider base errors that would result in the minimizers in the
     * interval being incorrect
     *
     * We use dynamic programming sweeping left-to-right over the intervals to
     * compute the probability of the minimum number of base errors needed to
     * disrupt all the minimizers.
     *
     * Will sort minimizers_explored (which is indices into minimizers) by
     * minimizer start position.
     */
    static double faster_cap(const VectorView<Minimizer>& minimizers, vector<size_t>& minimizers_explored, const string& sequence, const string& quality_bytes);
    
    /**
     * Given a collection of minimizers, and a list of the minimizers we
     * actually care about (as indices into the collection), iterate over
     * common intervals of overlapping minimizer agglomerations.
     *   
     * Calls the given callback with (left, right, bottom, top), where left is
     * the first base of the agglomeration interval (inclusive), right is the
     * last base of the agglomeration interval (exclusive), bottom is the index
     * of the first minimizer with an agglomeration in the interval and top is
     * the index of the last minimizer with an agglomeration in the interval
     * (exclusive).
     *
     * Note that bottom and top are offsets into minimizer_indices, **NOT**
     * minimizers itself. Only contiguous ranges in minimizer_indices actually
     * make sense.
     */
    static void for_each_agglomeration_interval(const VectorView<Minimizer>& minimizers,
        const string& sequence, const string& quality_bytes,
        const vector<size_t>& minimizer_indices,
        const function<void(size_t, size_t, size_t, size_t)>& iteratee);      
    
    /**
     * Gives the log10 prob of a base error in the given interval of the read,
     * accounting for the disruption of specified minimizers.
     * 
     * minimizers is the collection of all minimizers
     *
     * disrupt_begin and disrupt_end are iterators defining a sequence of
     * **indices** of minimizers in minimizers that are disrupted.
     *
     * left and right are the inclusive and exclusive bounds of the interval
     * of the read where the disruption occurs.
     */
    static double get_log10_prob_of_disruption_in_interval(const VectorView<Minimizer>& minimizers,
        const string& sequence, const string& quality_bytes,
        const vector<size_t>::iterator& disrupt_begin, const vector<size_t>::iterator& disrupt_end,
        size_t left, size_t right);
    
    /**
     * Gives the raw probability of a base error in the given column of the
     * read, accounting for the disruption of specified minimizers.
     * 
     * minimizers is the collection of all minimizers
     *
     * disrupt_begin and disrupt_end are iterators defining a sequence of
     * **indices** of minimizers in minimizers that are disrupted.
     *
     * index is the position in the read where the disruption occurs.
     */
    static double get_prob_of_disruption_in_column(const VectorView<Minimizer>& minimizers,
        const string& sequence, const string& quality_bytes,
        const vector<size_t>::iterator& disrupt_begin, const vector<size_t>::iterator& disrupt_end,
        size_t index);
    
    /**
     * Get all the trees defining tails off the specified side of the specified
     * gapless extension. Should only be called if a tail on that side exists,
     * or this is a waste of time.
     *
     * If the gapless extension starts or ends at a node boundary, there may be
     * multiple trees produced, each with a distinct root.
     *
     * If the gapless extension abuts the edge of the read, an empty forest
     * will be produced.
     *
     * Each tree is represented as a TreeSubgraph over our gbwt_graph.
     *
     * If left_tails is true, the trees read out of the left sides of the
     * gapless extension. Otherwise they read out of the right side.
     *
     * As a side effect, saves the length of the longest detectable gap in an
     * alignment of a tail to the forest into the provided location, if set.
     */
    vector<TreeSubgraph> get_tail_forest(const GaplessExtension& extended_seed,
        size_t read_length, bool left_tails, size_t* longest_detectable_gap = nullptr) const;
        
    /**
     * Find the best alignment of the given sequence against any of the trees
     * provided in trees, where each tree is a TreeSubgraph over the GBWT
     * graph. Each tree subgraph is rooted at the left in its own local
     * coordinate space, even if we are pinning on the right.
     *
     * If no mapping is possible (for example, because there are no trees),
     * produce a pure insert at default_position.
     *
     * Alignment is always pinned.
     *
     * If pin_left is true, pin the alignment on the left to the root of each
     * tree. Otherwise pin it on the right to the root of each tree.
     *
     * Limits the length of the longest gap to longest_detectable_gap.
     *
     * Returns alignments in gbwt_graph space.
     */
    pair<Path, size_t> get_best_alignment_against_any_tree(const vector<TreeSubgraph>& trees, const string& sequence,
        const Position& default_position, bool pin_left, size_t longest_detectable_gap, LazyRNG& rng) const;
        
    /// We define a type for shared-tail lists of Mappings, to avoid constantly
    /// copying Path objects.
    using ImmutablePath = structures::ImmutableList<Mapping>;
    
    /**
     * Get the from length of an ImmutabelPath.
     *
     * Can't be called path_from_length or it will shadow the one for Paths
     * instead of overloading.
     */
    static size_t immutable_path_from_length(const ImmutablePath& path);
    
    /**
     * Convert an ImmutablePath to a Path.
     */
    static Path to_path(const ImmutablePath& path);

    /**
     * Run a DFS on valid haplotypes in the GBWT starting from the given
     * Position, and continuing up to the given number of bases.
     *
     * Calls enter_handle when the DFS enters a haplotype visit to a particular
     * handle, and exit_handle when it exits a visit. These let the caller
     * maintain a stack and track the traversals.
     *
     * The starting node is only entered if its offset isn't equal to its
     * length (i.e. bases remain to be visited).
     *
     * Stopping early is not permitted.
     */
    void dfs_gbwt(const Position& from, size_t walk_distance,
        const function<void(const handle_t&)>& enter_handle, const function<void(void)> exit_handle) const;
     
    /**
     * The same as dfs_gbwt on a Position, but takes a handle in the
     * backing gbwt_graph and an offset from the start of the handle instead.
     */ 
    void dfs_gbwt(handle_t from_handle, size_t from_offset, size_t walk_distance,
        const function<void(const handle_t&)>& enter_handle, const function<void(void)> exit_handle) const;
        
    /**
     * The same as dfs_gbwt on a handle and an offset, but takes a
     * gbwt::SearchState that defines only some haplotypes on a handle to start
     * with.
     */ 
    void dfs_gbwt(const gbwt::SearchState& start_state, size_t from_offset, size_t walk_distance,
        const function<void(const handle_t&)>& enter_handle, const function<void(void)> exit_handle) const;
 
    /**
     * Score a pair of alignments given the distance between them
     */
    double score_alignment_pair(Alignment& aln1, Alignment& aln2, int64_t fragment_distance);
    
    /**
     * Given a count of items, a function to get the score of each, a
     * score-difference-from-the-best cutoff, a min and max processed item
     * count, and a function to get a sort-shuffling seed for breaking ties,
     * process items in descending score order by calling process_item with the
     * item's number, until min_count items are processed and either max_count
     * items are processed or the score difference threshold is hit (or we run
     * out of items).
     *
     * If process_item returns false, the item is skipped and does not count
     * against min_count or max_count.
     *
     * Call discard_item_by_count with the item's number for all remaining
     * items that would pass the score threshold.
     *
     * Call discard_item_by_score with the item's number for all remaining
     * items that would fail the score threshold.
     */
    template<typename Score = double>
    void process_until_threshold_a(size_t items, const function<Score(size_t)>& get_score,
        double threshold, size_t min_count, size_t max_count,
        LazyRNG& rng,
        const function<bool(size_t)>& process_item,
        const function<void(size_t)>& discard_item_by_count,
        const function<void(size_t)>& discard_item_by_score) const;
     
    /**
     * Same as the other process_until_threshold functions, except using a vector to supply scores.
     */
    template<typename Score = double>
    void process_until_threshold_b(const vector<Score>& scores,
        double threshold, size_t min_count, size_t max_count,
        LazyRNG& rng,
        const function<bool(size_t)>& process_item,
        const function<void(size_t)>& discard_item_by_count,
        const function<void(size_t)>& discard_item_by_score) const;
     
    /**
     * Same as the other process_until_threshold functions, except user supplies 
     * comparator to sort the items (must still be sorted by score).
     */
    template<typename Score = double>
    void process_until_threshold_c(size_t items, const function<Score(size_t)>& get_score,
        const function<bool(size_t, size_t)>& comparator,
        double threshold, size_t min_count, size_t max_count,
        LazyRNG& get_seed,
        const function<bool(size_t)>& process_item,
        const function<void(size_t)>& discard_item_by_count,
        const function<void(size_t)>& discard_item_by_score) const;
        
    // Internal debugging functions
    
    /// Get the thread identifier prefix for logging
    static string log_name();
    
    /// Turn an Alignment into a conveniently-sized string for logging
    static string log_alignment(const Alignment& aln);
    
    /// Turn an Path from an alignment into a conveniently-sized string for logging
    static string log_alignment(const Path& path, bool force_condensed = false);
    
    /// Turn a list of bit flags into a compact representation.
    static string log_bits(const std::vector<bool>& bits);
    
    /// Dump a whole chaining problem
    template<typename SeedType>
    static void dump_chaining_problem(const algorithms::ChainingSpace<SeedType, Minimizer>& space, const std::vector<SeedType>& seeds, const std::vector<size_t>& cluster_seeds_sorted);
    
    /// Dump all the given minimizers, with optional subset restriction
    static void dump_debug_minimizers(const VectorView<Minimizer>& minimizers, const string& sequence, const vector<size_t>* to_include = nullptr);
    
    /// Dump all the extansions in an extension set
    static void dump_debug_extension_set(const HandleGraph& graph, const Alignment& aln, const vector<GaplessExtension>& extended_seeds);
    
    /// Print a sequence with base numbering
    static void dump_debug_sequence(ostream& out, const string& sequence);
    
    /// Print the seed content of a cluster.
    template<typename SeedType>
<<<<<<< HEAD
    static void dump_debug_clustering(const Cluster& cluster, size_t cluster_number, const VectorView<Minimizer>& minimizers, const std::vector<SeedType>& seeds);
=======
    static void dump_debug_clustering(const Cluster& cluster, size_t cluster_number, const std::vector<Minimizer>& minimizers, const std::vector<SeedType>& seeds);

    /// Do a brute check of the clusters. Print errors to stderr
    template<typename SeedType>
    bool validate_clusters(const std::vector<std::vector<Cluster>>& clusters, const std::vector<std::vector<SeedType>>& seeds, size_t read_limit, size_t fragment_limit) const;
>>>>>>> fe8011c9
    
    /// Print information about a selected set of seeds.
    template<typename SeedType>
    static void dump_debug_seeds(const VectorView<Minimizer>& minimizers, const std::vector<SeedType>& seeds, const std::vector<size_t>& selected_seeds);
    
    /// Print information about a read to be aligned
    static void dump_debug_query(const Alignment& aln);
    
    /// Print information about a read pair to be aligned
    static void dump_debug_query(const Alignment& aln1, const Alignment& aln2);
    
    /// Length at which we cut over to long-alignment logging.
    const static size_t LONG_LIMIT = 256;
    
    /// Count at which we cut over to summary logging.
    const static size_t MANY_LIMIT = 20;


    friend class TestMinimizerMapper;
};

template<typename Score>
void MinimizerMapper::process_until_threshold_a(size_t items, const function<Score(size_t)>& get_score,
    double threshold, size_t min_count, size_t max_count,
    LazyRNG& rng,
    const function<bool(size_t)>& process_item,
    const function<void(size_t)>& discard_item_by_count,
    const function<void(size_t)>& discard_item_by_score) const {

    process_until_threshold_c<Score>(items, get_score, [&](size_t a, size_t b) -> bool {
        return (get_score(a) > get_score(b));
    },threshold, min_count, max_count, rng, process_item, discard_item_by_count, discard_item_by_score);
}

template<typename Score>
void MinimizerMapper::process_until_threshold_b(const vector<Score>& scores,
    double threshold, size_t min_count, size_t max_count,
    LazyRNG& rng,
    const function<bool(size_t)>& process_item,
    const function<void(size_t)>& discard_item_by_count,
    const function<void(size_t)>& discard_item_by_score) const {
    
    process_until_threshold_c<Score>(scores.size(), [&](size_t i) -> Score {
        return scores[i];
    }, [&](size_t a, size_t b) -> bool {
        return (scores[a] > scores[b]);
    },threshold, min_count, max_count, rng, process_item, discard_item_by_count, discard_item_by_score);
}

template<typename Score>
void MinimizerMapper::process_until_threshold_c(size_t items, const function<Score(size_t)>& get_score,
        const function<bool(size_t, size_t)>& comparator,
        double threshold, size_t min_count, size_t max_count,
        LazyRNG& rng,
        const function<bool(size_t)>& process_item,
        const function<void(size_t)>& discard_item_by_count,
        const function<void(size_t)>& discard_item_by_score) const {

    // Sort item indexes by item score
    vector<size_t> indexes_in_order;
    indexes_in_order.reserve(items);
    for (size_t i = 0; i < items; i++) {
        indexes_in_order.push_back(i);
    }
    
    // Put the highest scores first, but shuffle top ties so reads spray evenly
    // across equally good mappings
    sort_shuffling_ties(indexes_in_order.begin(), indexes_in_order.end(), comparator, rng);

    // Retain items only if their score is at least as good as this
    double cutoff = items == 0 ? 0 : get_score(indexes_in_order[0]) - threshold;
    
    // Count up non-skipped items for min_count and max_count
    size_t unskipped = 0;
    
    // Go through the items in descending score order.
    for (size_t i = 0; i < indexes_in_order.size(); i++) {
        // Find the item we are talking about
        size_t& item_num = indexes_in_order[i];
        
        if (threshold != 0 && get_score(item_num) <= cutoff) {
            // Item would fail the score threshold
            
            if (unskipped < min_count) {
                // But we need it to make up the minimum number.
                
                // Go do it.
                // If it is not skipped by the user, add it to the total number
                // of unskipped items, for min/max number accounting.
                unskipped += (size_t) process_item(item_num);
            } else {
                // We will reject it for score
                discard_item_by_score(item_num);
            }
        } else {
            // The item has a good enough score
            
            if (unskipped < max_count) {
                // We have room for it, so accept it.
                
                // Go do it.
                // If it is not skipped by the user, add it to the total number
                // of unskipped items, for min/max number accounting.
                unskipped += (size_t) process_item(item_num);
            } else {
                // We are out of room! Reject for count.
                discard_item_by_count(item_num);
            }
        }
    }
}

template<typename SeedType>
std::vector<size_t> MinimizerMapper::assign_to_clusters(const std::vector<SeedType>& seeds, size_t range) {
    std::vector<size_t> assignments;
    assignments.resize(seeds.size());
    auto clusters = this->find_clusters(seeds, range);
    for (size_t i = 0; i < clusters.size(); i++) {
        for (auto& seed_index : clusters[i].seeds) {
            // Assign this seed to this cluster
            assignments[seed_index] = i;
        }
    }
    return assignments;
}

template<typename Item, typename Source>
Alignment MinimizerMapper::find_chain_alignment(
    const Alignment& aln,
    const VectorView<Item>& to_chain,
    const algorithms::ChainingSpace<Item, Source>& space,
    const std::vector<size_t>& chain) const {
    
    if (chain.empty()) {
        throw std::logic_error("Cannot find an alignment for an empty chain!");
    }
    
    if (show_work) {
        #pragma omp critical (cerr)
        {
            cerr << log_name() << "Align chain of:";
            for (auto item_number : chain) {
                cerr << " " << item_number;
            }
            cerr << " in " << to_chain.size() << " items" << endl;
        }
    }
    
    // We need an Aligner for scoring.
    const Aligner& aligner = *get_regular_aligner();
    
    // We need a WFAExtender to do tail and intervening alignments.
    // Note that the extender expects anchoring matches!!!
    WFAExtender extender(gbwt_graph, aligner); 
    
    // Keep a couple cursors in the chain: extension before and after the linking up we need to do.
    auto here_it = chain.begin();
    auto next_it = here_it;
    ++next_it;
    
    const Item* here = &to_chain[*here_it];
    
#ifdef debug_chaining
    if (show_work) {
        #pragma omp critical (cerr)
        {
            cerr << log_name() << "First item " << *here_it
                << " with overall index " << to_chain.backing_index(*here_it)
                << " aligns source " << here->source
                << " at " << space.read_start(*here) << "-" << space.read_end(*here)
                << " (" << space.get_read_sequence(*here, aln.sequence()) << ") with "
                << space.graph_start(*here) << "-" << space.graph_end(*here)
                << " (" << space.get_graph_sequence(*here) << ")" << endl;
        }
    }
#endif
    
    space.validate(*here, aln.sequence());
    
    WFAAlignment aligned;
    
    // Do the left tail, if any.
    size_t left_tail_length = space.read_start(*here);
    
    if (left_tail_length > 0) {
    
        // Anchor position will not be covered. 
        string left_tail = aln.sequence().substr(0, left_tail_length);
        size_t left_tail_additional_offset = 0;
        if (left_tail.size() > max_tail_length) {
            #pragma omp critical (cerr)
            {
                cerr << "warning[MinimizerMapper::find_chain_alignment]: Truncating " << left_tail.size() << " bp left tail in " << aln.name() << endl;
            }
            // Keep only the right part of the left tail
            left_tail_additional_offset = left_tail.size() - max_tail_length;
            left_tail = left_tail.substr(left_tail_additional_offset);
        }
        
        // We align the left tail with prefix(), which creates a prefix of the alignment.
        aligned = extender.prefix(left_tail, space.graph_start(*here));
        // Account for if we had to shorten the left tail
        aligned.seq_offset += left_tail_additional_offset;
        
        if (!aligned) {
            // Left tail did not align. Make a softclip for it.
            aligned = WFAAlignment::make_unlocalized_insertion(0, left_tail.size(), 0);
        }
        if (aligned.seq_offset != 0) {
            // We didn't get all the way to the left end of the read without
            // running out of score, or we had to shorten the left tail to a
            // manageable size to align.
            // Prepend a softclip.
            // TODO: Can we let the aligner know it can softclip for free?
            WFAAlignment prepend = WFAAlignment::make_unlocalized_insertion(0, aligned.seq_offset, 0);
            prepend.join(aligned);
            aligned = std::move(prepend);
        }
        if (aligned.length != space.read_start(*here)) {
            // We didn't get the alignment we expected.
            stringstream ss;
            ss << "Aligning left tail " << left_tail << " from " << space.graph_start(*here) << " produced wrong-length alignment ";
            aligned.print(ss);
            throw std::runtime_error(ss.str());
        }
        // Since the tail starts at offset 0, the alignment is already in full read space.

#ifdef debug_chaining
        if (show_work) {
            #pragma omp critical (cerr)
            {
                cerr << log_name() << "Start with left tail of " << aligned.length << " with score of " << aligned.score << endl;
            }
        }
#endif
        aligned.check_lengths(gbwt_graph);
    } else {
        // No left tail to start with.
        // Just use an empty starting alignment, which is OK.
        aligned = WFAAlignment::make_empty();
    }
    
    size_t longest_attempted_connection = 0;
    while(next_it != chain.end()) {
        // Do each region between successive gapless extensions
        
        // We have to find the next item we can actually connect to
        const Item* next;
        // And the connecting read sequence, for debugging
        string linking_bases;
        // And the left anchor point, for debugging
        pos_t left_anchor;
        // And the actual connecting alignment to it
        WFAAlignment link_alignment;
        
        while (next_it != chain.end()) {
            next = &to_chain[*next_it];
            // Try and find a next thing to connect to
            
            if (space.get_read_overlap(*here, *next) > 0) {
                // There's overlap between these items. Keep here and skip next.
#ifdef debug_chaining
                if (show_work) {
                    #pragma omp critical (cerr)
                    {
                        cerr << log_name() << "Don't try and connect " << *here_it << " to " << *next_it << " because they overlap" << endl;
                    }
                }
#endif
            
                ++next_it;
                continue;
            }
            
            space.validate(*next, aln.sequence());
            
            // See if we can actually get an alignment for the connection
            size_t link_length = space.read_start(*next) - space.read_end(*here);
            if (link_length > max_chain_connection) {
                // We can't actually do this alignment, we'd have to align too
                // long of a sequence to find a connecting path.
                #pragma omp critical (cerr)
                {
                    cerr << "warning[MinimizerMapper::find_chain_alignment]: Skipping alignment of " << link_length << " bp connection between chain items in " << aln.name() << endl;
                }
                // Just jump right to right tail, which we also can't do but we
                // can fake.
                next_it = chain.end();
                break;
            }
            
            // Pull out the intervening string, if any.
            linking_bases = aln.sequence().substr(space.read_end(*here), link_length);
        
            // And align it (even if empty)
            // Make sure to walk back the left anchor so it is outside of the region to be aligned.
            left_anchor = space.graph_end(*here);
            get_offset(left_anchor)--;
            link_alignment = extender.connect(linking_bases, left_anchor, space.graph_start(*next));
            
            longest_attempted_connection = std::max(longest_attempted_connection, linking_bases.size());
            
            if (link_alignment) {
                // We found something that can be reached.
                break;
            } else {
                // Try skipping this next item
                ++next_it;
                continue;
                // TODO: This is just going to be O(n^2) pulling out of
                // possible linking sequences, because if we can't reach one we
                // probably can't reach past it either. Find a way to get a
                // path through the graph that backs up the reachability result
                // from the distance index, and do a slow alignment against
                // that? Or just jump straight to the last tail at the first
                // unreachable thing? Or just softclip?
            }
        }
        
        if (next_it == chain.end()) {
            break;
        }
        
#ifdef debug_chaining
        if (show_work) {
            #pragma omp critical (cerr)
            {
                cerr << log_name() << "Add current item " << *here_it << " of length " << space.read_length(*here) << " with score of " << space.score(*here) << endl;
            }
        }
#endif
        
        // Make an alignment for the bases used in this GaplessExtension, and
        // concatenate it in.
        aligned.join(space.to_wfa_alignment(*here));
        
#ifdef debug_chaining
        if (show_work) {
            #pragma omp critical (cerr)
            {
                cerr << log_name() << "Next connectable item " << *next_it
                    << " with overall index " << to_chain.backing_index(*next_it)
                    << " aligns source " << next->source
                    << " at " << space.read_start(*next) << "-" << space.read_end(*next)
                    << " (" << space.get_read_sequence(*next, aln.sequence()) << ") with "
                    << space.graph_start(*next) << "-" << space.graph_end(*next)
                    << " (" << space.get_graph_sequence(*next) << ")" << endl;
            }
        }
#endif
        
        if (link_alignment.length != linking_bases.size()) {
            // We didn't get the alignment we expected. This shouldn't happen for a middle piece that can't softclip.
            stringstream ss;
            ss << "Aligning anchored link " << linking_bases << " (" << linking_bases.size() << " bp) from " << left_anchor << " - " << space.graph_start(*next) << " against graph distance " << space.get_graph_distance(*here, *next) << " produced wrong-length alignment ";
            link_alignment.print(ss);
            throw std::runtime_error(ss.str());
        }
        // Put the alignment back into full read space
        link_alignment.seq_offset += space.read_end(*here);
        
#ifdef debug_chaining
        if (show_work) {
            #pragma omp critical (cerr)
            {
                cerr << log_name() << "Add link of length " << link_alignment.length << " with score of " << link_alignment.score << endl;
            }
        }
#endif
        
        link_alignment.check_lengths(gbwt_graph);
        
        // Then the link (possibly empty)
        aligned.join(link_alignment);
        
        // Advance here to next and start considering the next after it
        here_it = next_it;
        ++next_it;
        here = next;
    }
    
#ifdef debug_chaining
    if (show_work) {
        #pragma omp critical (cerr)
        {
            cerr << log_name() << "Add last extension " << *here_it << " of length " << space.read_length(*here) << " with score of " << space.score(*here) << endl;
        }
    }
#endif
    
    WFAAlignment here_alignment = space.to_wfa_alignment(*here);
    
    here_alignment.check_lengths(gbwt_graph);
    
    // Do the final GaplessExtension itself (may be the first)
    aligned.join(here_alignment);
    
    // Do the right tail, if any. Do as much of it as we can afford to do.
    size_t right_tail_length = aln.sequence().size() - space.read_end(*here);
    if (right_tail_length > 0) {
        if (right_tail_length > max_tail_length) {
            #pragma omp critical (cerr)
            {
                cerr << "warning[MinimizerMapper::find_chain_alignment]: Truncating " << right_tail_length << " bp right tail in " << aln.name() << endl;
            }
        }
        string right_tail = aln.sequence().substr(space.read_end(*here), max_tail_length);
        // We align the right tail with suffix(), which creates a suffix of the alignment.
        // Make sure to walk back the anchor so it is outside of the region to be aligned.
        pos_t left_anchor = space.graph_end(*here);
        get_offset(left_anchor)--;
        WFAAlignment right_alignment = extender.suffix(right_tail, left_anchor);
        
        if (!right_alignment) {
            // Right tail did not align. Make a softclip for it.
            right_alignment = WFAAlignment::make_unlocalized_insertion(space.read_end(*here), aln.sequence().size() - space.read_end(*here), 0);
        } else {
            // Right tail did align. Put the alignment back into full read space.
            right_alignment.seq_offset += space.read_end(*here);
        }
        if (right_alignment.seq_offset + right_alignment.length != aln.sequence().size()) {
            // We didn't get all the way to the right end of the read without
            // running out of score, or we had to truncate the tail to a manageable
            // length for actual alignment.
            // Append a softclip.
            // TODO: Can we let the aligner know it can softclip for free?
            size_t right_end = right_alignment.seq_offset + right_alignment.length;
            size_t remaining = aln.sequence().size() - right_end;
            right_alignment.join(WFAAlignment::make_unlocalized_insertion(right_end, remaining, 0));
        }
        if (right_alignment.length != right_tail_length) {
            // We didn't get the alignment we expected.
            stringstream ss;
            ss << "Aligning right tail " << right_tail << " from " << left_anchor << " produced wrong-length alignment ";
            right_alignment.print(ss);
            throw std::runtime_error(ss.str());
        }
        
#ifdef debug_chaining
        if (show_work) {
            #pragma omp critical (cerr)
            {
                cerr << log_name() << "Add right tail of " << right_tail.size() << " with score of " << right_alignment.score << endl;
            }
        }
#endif
        
        right_alignment.check_lengths(gbwt_graph);
        
        aligned.join(right_alignment);
    }
    
    if (show_work) {
        #pragma omp critical (cerr)
        {
            cerr << log_name() << "Composed alignment is length " << aligned.length << " with score of " << aligned.score << endl;
            cerr << log_name() << "Composed alignment: ";
            aligned.print(cerr);
            cerr << endl;
        }
    }
    
    aligned.check_lengths(gbwt_graph);
    
    // Convert to a vg Alignment.
    Alignment result(aln);
    wfa_alignment_to_alignment(aligned, result);
    
    set_annotation(result, "left_tail_length", (double) left_tail_length);
    set_annotation(result, "longest_attempted_connection", (double) longest_attempted_connection); 
    set_annotation(result, "right_tail_length", (double) right_tail_length); 
    
    return result;
}

}



#endif<|MERGE_RESOLUTION|>--- conflicted
+++ resolved
@@ -508,7 +508,7 @@
     /**
      * Get the unoriented distance between a pair of positions
      */
-    int64_t unoriented_distance_between(pos_t pos1, pos_t pos2) const;
+    int64_t unoriented_distance_between(const pos_t& pos1, const pos_t& pos2) const;
 
     /**
      * Convert the GaplessExtension into an alignment. This assumes that the
@@ -829,15 +829,11 @@
     
     /// Print the seed content of a cluster.
     template<typename SeedType>
-<<<<<<< HEAD
     static void dump_debug_clustering(const Cluster& cluster, size_t cluster_number, const VectorView<Minimizer>& minimizers, const std::vector<SeedType>& seeds);
-=======
-    static void dump_debug_clustering(const Cluster& cluster, size_t cluster_number, const std::vector<Minimizer>& minimizers, const std::vector<SeedType>& seeds);
 
     /// Do a brute check of the clusters. Print errors to stderr
     template<typename SeedType>
     bool validate_clusters(const std::vector<std::vector<Cluster>>& clusters, const std::vector<std::vector<SeedType>>& seeds, size_t read_limit, size_t fragment_limit) const;
->>>>>>> fe8011c9
     
     /// Print information about a selected set of seeds.
     template<typename SeedType>

#ifndef VG_MINIMIZER_MAPPER_HPP_INCLUDED
#define VG_MINIMIZER_MAPPER_HPP_INCLUDED

/** 
 * \file minimizer_mapper.hpp
 * Defines a mapper that uses the minimizer index and GBWT-based extension.
 */

#include "algorithms/chain_items.hpp"
#include "algorithms/nearest_offsets_in_paths.hpp"
#include "aligner.hpp"
#include "vg/io/alignment_emitter.hpp"
#include "gbwt_extender.hpp"
#include "snarl_seed_clusterer.hpp"
#include "zip_code_tree.hpp"
#include "mapper.hpp"
#include "snarls.hpp"
#include "tree_subgraph.hpp"
#include "funnel.hpp"

#include <gbwtgraph/minimizer.h>
#include <structures/immutable_list.hpp>

#include <atomic>

namespace vg {

//#define debug_chaining

using namespace std;
using namespace vg::io;

class MinimizerMapper : public AlignerClient {
public:

    /**
     * Construct a new MinimizerMapper using the given indexes. The PathPositionhandleGraph can be nullptr,
     * as we only use it for correctness tracking.
     */

    MinimizerMapper(const gbwtgraph::GBWTGraph& graph,
         const gbwtgraph::DefaultMinimizerIndex& minimizer_index,
         SnarlDistanceIndex* distance_index,
         const vector<ZipCode>* zipcodes,
         const PathPositionHandleGraph* path_graph = nullptr);

    using AlignerClient::set_alignment_scores;
    virtual void set_alignment_scores(const int8_t* score_matrix, int8_t gap_open, int8_t gap_extend, int8_t full_length_bonus);

    /**
     * Map the given read, and send output to the given AlignmentEmitter. May be run from any thread.
     * TODO: Can't be const because the clusterer's cluster_seeds isn't const.
     */
    void map(Alignment& aln, AlignmentEmitter& alignment_emitter);
    
    /**
     * Map the given read. Return a vector of alignments that it maps to, winner first.
     */
    vector<Alignment> map(Alignment& aln);
    
    /**
     * Map the given read using chaining of seeds. Return a vector of alignments that it maps to, winner first.
     */
    vector<Alignment> map_from_chains(Alignment& aln);
    
    /**
     * Map the given read using gapless extensions. Return a vector of alignments that it maps to, winner first.
     */
    vector<Alignment> map_from_extensions(Alignment& aln);
    
    // The idea here is that the subcommand feeds all the reads to the version
    // of map_paired that takes a buffer, and then empties the buffer by
    // iterating over it in parallel with the version that doesn't.
    // TODO: how will we warn about not having a pair distribution yet then?
    
    /**
     * Map the given pair of reads, where aln1 is upstream of aln2 and they are
     * oriented towards each other in the graph.
     *
     * If the reads are ambiguous and there's no fragment length distribution
     * fixed yet, they will be dropped into ambiguous_pair_buffer.
     *
     * Otherwise, at least one result will be returned for them (although it
     * may be the unmapped alignment).
     */
    pair<vector<Alignment>, vector<Alignment>> map_paired(Alignment& aln1, Alignment& aln2,
        vector<pair<Alignment, Alignment>>& ambiguous_pair_buffer);
        
    /**
     * Map the given pair of reads, where aln1 is upstream of aln2 and they are
     * oriented towards each other in the graph.
     *
     * If the fragment length distribution is not yet fixed, reads will be
     * mapped independently. Otherwise, they will be mapped according to the
     * fragment length distribution.
     */
    pair<vector<Alignment>, vector<Alignment>> map_paired(Alignment& aln1, Alignment& aln2);




    // Mapping settings.
    // TODO: document each

    /// Use all minimizers with at most hit_cap hits
    static constexpr size_t default_hit_cap = 10;
    size_t hit_cap = default_hit_cap;
    
    /// Ignore all minimizers with more than hard_hit_cap hits
    static constexpr size_t default_hard_hit_cap = 500;
    size_t hard_hit_cap = default_hard_hit_cap;
    
    /// Take minimizers between hit_cap and hard_hit_cap hits until this fraction
    /// of total score
    static constexpr double default_minimizer_score_fraction = 0.9;
    double minimizer_score_fraction = default_minimizer_score_fraction;

    /// Window size for minimizer downsampling
    static constexpr size_t default_minimizer_downsampling_window_size = 0;
    size_t minimizer_downsampling_window_size = default_minimizer_downsampling_window_size;

    /// Maximum number of distinct minimizers to take
    static constexpr size_t default_max_unique_min = 500;
    size_t max_unique_min = default_max_unique_min;
    
    /// Number of minimzers to select based on read_len/num_min_per_bp
    static constexpr size_t default_num_bp_per_min = 1000;
    size_t num_bp_per_min = default_num_bp_per_min;

    /// If set, exclude overlapping minimizers
    static constexpr bool default_exclude_overlapping_min = false;
    bool exclude_overlapping_min = default_exclude_overlapping_min;
    
    //////////////
    // Alignment-from-gapless-extension/short read Giraffe specific parameters:
    //////////////

    ///Accept at least this many clusters for gapless extension
    static constexpr size_t default_min_extensions = 2;
    size_t min_extensions = default_min_extensions;

    /// How many clusters should we produce gapless extensions for, max?
    static constexpr size_t default_max_extensions = 800;
    size_t max_extensions = default_max_extensions;

    //If an extension set's score is smaller than the best 
    //extension's score by more than this much, don't align it
    static constexpr double default_extension_set_score_threshold = 20;
    double extension_set_score_threshold = default_extension_set_score_threshold;

    //If an extension's score is smaller than the best extension's score by
    //more than this much, don't align it
    static constexpr int default_extension_score_threshold = 1;
    int extension_score_threshold = default_extension_score_threshold;
    
    /// Disregard the extension set score thresholds when they would give us
    /// fewer than this many extension sets.
    static constexpr int default_min_extension_sets = 2;
    int min_extension_sets = default_min_extension_sets;
    
    /// Even if we would have fewer than min_extension_sets results, don't
    /// process anything with a score smaller than this.
    static constexpr int default_extension_set_min_score = 20;
    int extension_set_min_score = default_extension_set_min_score;
    
    /////////////////
    // More shared parameters:
    /////////////////

    /// How many extended clusters should we align, max?
    static constexpr size_t default_max_alignments = 8;
    size_t max_alignments = default_max_alignments;
    
    /// How many extensions should we try as seeds within a mapping location?
    static constexpr size_t default_max_local_extensions = numeric_limits<size_t>::max();
    size_t max_local_extensions = default_max_local_extensions;

    /// If a cluster's score is smaller than the best score of any cluster by more than
    /// this much, then don't extend it
    static constexpr double default_cluster_score_threshold = 50;
    double cluster_score_threshold = default_cluster_score_threshold;
    
    /// If the second best cluster's score is no more than this many points below
    /// the cutoff set by cluster_score_threshold, snap that cutoff down to the
    /// second best cluster's score, to avoid throwing away promising
    /// secondaries.
    static constexpr double default_pad_cluster_score_threshold = 20;
    double pad_cluster_score_threshold = default_pad_cluster_score_threshold;

    /// If the read coverage of a cluster is less than the best coverage of any cluster
    /// by more than this much, don't extend it
    static constexpr double default_cluster_coverage_threshold = 0.3;
    double cluster_coverage_threshold = default_cluster_coverage_threshold;
    
    //////////////////
    // Alignment-from-chains/long read Giraffe specific parameters:
    //////////////////
    
    /// If true, produce alignments from extension sets by chaining gapless
    /// extensions up and aligning the sequences between them. If false,
    /// produce alignments by aligning the tails off of individual gapless
    /// extensions.
    static constexpr bool default_align_from_chains = false;
    bool align_from_chains = default_align_from_chains;
    
    /// What multiple of the read length should we use for bucketing (coarse clustering/preclustering)?
    static constexpr double default_bucket_scale = 2.0;
    double bucket_scale = default_bucket_scale;
    
    /// How many fragments should we try and make in every bucket?
    static constexpr size_t default_max_fragments_per_bucket = std::numeric_limits<size_t>::max();
    size_t max_fragments_per_bucket = default_max_fragments_per_bucket;
    
    /// How many bases should we look back when making fragments?
    static constexpr size_t default_fragment_max_lookback_bases = 400;
    size_t fragment_max_lookback_bases = default_fragment_max_lookback_bases;
    /// In fragments, how many sources should we make sure to consider regardless of distance?
    static constexpr size_t default_fragment_min_lookback_items = 0;
    size_t fragment_min_lookback_items = default_fragment_min_lookback_items;
    /// In fragments, how many sources should we allow ourselves to consider ever?
    static constexpr size_t default_fragment_lookback_item_hard_cap = 3;
    size_t fragment_lookback_item_hard_cap = default_fragment_lookback_item_hard_cap;
    /// How many bases of indel should we allow in fragments?
    static constexpr size_t default_fragment_max_indel_bases = 50;
    size_t fragment_max_indel_bases = default_fragment_max_indel_bases;
    
    /// If the read coverage of a fragment connection is less than the best of any
    /// by more than this much, don't extend it
    static constexpr double default_fragment_connection_coverage_threshold = 0.3;
    double fragment_connection_coverage_threshold = default_fragment_connection_coverage_threshold;
    
    /// How many connections between fragments should we reseed over, minimum?
    static constexpr size_t default_min_fragment_connections = 10;
    size_t min_fragment_connections = default_min_fragment_connections;
    
    /// How many connections between fragments should we reseed over, maximum?
    static constexpr size_t default_max_fragment_connections = 50;
    size_t max_fragment_connections = default_max_fragment_connections;
    
    /// When connecting subclusters for reseeding, how far should we search?
    static constexpr size_t default_reseed_search_distance = 10000;
    size_t reseed_search_distance = default_reseed_search_distance;
    
    /// What read-length-independent distance threshold do we want to use for final clustering?
    static constexpr size_t default_chaining_cluster_distance = 100;
    size_t chaining_cluster_distance = default_chaining_cluster_distance;
    
    /// How many buckets should we produce fragments for, min?
    static constexpr size_t default_min_buckets_to_fragment = 2;
    size_t min_buckets_to_fragment = default_min_buckets_to_fragment;

    /// How many buckets should we produce fragments for, max?
    static constexpr size_t default_max_buckets_to_fragment = 10;
    size_t max_buckets_to_fragment = default_max_buckets_to_fragment;

    /// When converting chains to alignments, what's the longest gap between
    /// items we will actually try to align? Passing strings longer than ~100bp
    /// can cause WFAAligner to run for a pathologically long amount of time.
    /// May not be 0.
    static constexpr size_t default_max_chain_connection = 100;
    size_t max_chain_connection = default_max_chain_connection;
    /// Similarly, what is the maximum tail length we will try to align?
    static constexpr size_t default_max_tail_length = 100;
    size_t max_tail_length = default_max_tail_length;
    
    /// How good should a fragment be in order to keep it? Fragments with
    /// scores less than this fraction of the best fragment's score int he
    /// bucket will not be used in chaining.
    static constexpr double default_fragment_score_fraction = 0.1;
    size_t fragment_score_fraction = default_fragment_score_fraction;
    
    /// How many bases should we look back when chaining?
    static constexpr size_t default_max_lookback_bases = 10000;
    size_t max_lookback_bases = default_max_lookback_bases;
    /// How many chaining sources should we make sure to consider regardless of distance?
    static constexpr size_t default_min_lookback_items = 1;
    size_t min_lookback_items = default_min_lookback_items;
    /// How many chaining sources should we allow ourselves to consider ever?
    static constexpr size_t default_lookback_item_hard_cap = 15;
    size_t lookback_item_hard_cap = default_lookback_item_hard_cap;
    /// How many bases should we try to look back initially when chaining?
    static constexpr size_t default_initial_lookback_threshold = 10;
    size_t initial_lookback_threshold = default_initial_lookback_threshold;
    /// How much chould we increase lookback when we can't find anything good?
    static constexpr double default_lookback_scale_factor = 2.0;
    double lookback_scale_factor = default_lookback_scale_factor;
    /// How bad can a transition be per base before lookback accepts it?
    static constexpr double default_min_good_transition_score_per_base = -0.1;
    double min_good_transition_score_per_base = default_min_good_transition_score_per_base;
    /// How much of a bonus should we give to each item in chaining?
    static constexpr int default_item_bonus = 0;
    int item_bonus = default_item_bonus;
    /// How many bases of indel should we allow in chaining?
    static constexpr size_t default_max_indel_bases = 6000;
    size_t max_indel_bases = default_max_indel_bases;
    
    /// If a chain's score is smaller than the best 
    /// chain's score by more than this much, don't align it
    static constexpr double default_chain_score_threshold = 100;
    double chain_score_threshold = default_chain_score_threshold;
    
    /// Disregard the chain score thresholds when they would give us
    /// fewer than this many chains.
    static constexpr int default_min_chains = 1;
    int min_chains = default_min_chains;
    
    /// Even if we would have fewer than min_chains results, don't
    /// process anything with a score smaller than this.
    static constexpr int default_chain_min_score = 100;
    int chain_min_score = default_chain_min_score;
    
    /// How long of a DP can we do before GSSW crashes due to 16-bit score
    /// overflow?
    static constexpr int MAX_DP_LENGTH = 30000;
    
    /// How many DP cells should we be willing to do in GSSW for an end-pinned
    /// alignment? If we want to do more than this, just leave tail unaligned.
    static constexpr size_t default_max_dp_cells = 16UL * 1024UL * 1024UL;
    size_t max_dp_cells = default_max_dp_cells;
    
    /////////////////
    // More shared parameters:
    /////////////////
    
    static constexpr size_t default_max_multimaps = 1;
    size_t max_multimaps = default_max_multimaps;
    static constexpr size_t default_distance_limit = 200;
    size_t distance_limit = default_distance_limit;
    
    /// If false, skip computing base-level alignments.
    static constexpr bool default_do_dp = true;
    bool do_dp = default_do_dp;
    
    /// Track which internal work items came from which others during each
    /// stage of the mapping algorithm.
    static constexpr bool default_track_provenance = false;
    bool track_provenance = default_track_provenance;

    /// Guess which seed hits are correct by location in the linear reference
    /// and track if/when their descendants make it through stages of the
    /// algorithm. Only works if track_provenance is true.
    static constexpr bool default_track_correctness = false;
    bool track_correctness = default_track_correctness;
    
    /// If set, log what the mapper is thinking in its mapping of each read.
    static constexpr bool default_show_work = false;
    bool show_work = default_show_work;

    ////How many stdevs from fragment length distr mean do we cluster together?
    static constexpr double default_paired_distance_stdevs = 2.0;
    double paired_distance_stdevs = default_paired_distance_stdevs; 

    ///How close does an alignment have to be to the best alignment for us to rescue on it
    static constexpr double default_paired_rescue_score_limit = 0.9;
    double paired_rescue_score_limit = default_paired_rescue_score_limit;

    ///How many stdevs from the mean do we extract a subgraph from?
    static constexpr double default_rescue_subgraph_stdevs = 4.0;
    double rescue_subgraph_stdevs = default_rescue_subgraph_stdevs;

    /// Do not attempt rescue if there are more seeds in the rescue subgraph.
    static constexpr size_t default_rescue_seed_limit = 100;
    size_t rescue_seed_limit = default_rescue_seed_limit;

    /// For paired end mapping, how many times should we attempt rescue (per read)?
    static constexpr size_t default_max_rescue_attempts = 15;
    size_t max_rescue_attempts = default_max_rescue_attempts;
    
    /// How big of an alignment in POA cells should we ever try to do with Dozeu?
    /// TODO: Lift this when Dozeu's allocator is able to work with >4 MB of memory.
    /// Each cell is 16 bits in Dozeu, and we leave some room for the query and
    /// padding to full SSE registers. Note that a very chopped graph might
    /// still break this!
    static constexpr size_t default_max_dozeu_cells = (size_t)(1.5 * 1024 * 1024);
    size_t max_dozeu_cells = default_max_dozeu_cells;
    
    ///What is the maximum fragment length that we accept as valid for paired-end reads?
    static constexpr size_t default_max_fragment_length = 2000;
    size_t max_fragment_length = default_max_fragment_length;
    
    /// Implemented rescue algorithms: no rescue, dozeu, GSSW.
    enum RescueAlgorithm { rescue_none, rescue_dozeu, rescue_gssw };

    /// The algorithm used for rescue.
    RescueAlgorithm rescue_algorithm = rescue_dozeu;
    
    /// Apply this sample name
    string sample_name;
    /// Apply this read group name
    string read_group;
    
    /// Have we complained about hitting the size limit for rescue?
    atomic_flag warned_about_rescue_size = ATOMIC_FLAG_INIT;
    
    /// Have we complained about hitting the size limit for tails?
    mutable atomic_flag warned_about_tail_size = ATOMIC_FLAG_INIT;

    bool fragment_distr_is_finalized () {return fragment_length_distr.is_finalized();}
    void finalize_fragment_length_distr() {
        if (!fragment_length_distr.is_finalized()) {
            fragment_length_distr.force_parameters(fragment_length_distr.mean(), fragment_length_distr.std_dev());
        } 
    }
    void force_fragment_length_distr(double mean, double stdev) {
        fragment_length_distr.force_parameters(mean, stdev);
    }
    double get_fragment_length_mean() const { return fragment_length_distr.mean(); }
    double get_fragment_length_stdev() const {return fragment_length_distr.std_dev(); }
    size_t get_fragment_length_sample_size() const { return fragment_length_distr.curr_sample_size(); }

    /**
     * Get the distance limit for the given read length
     */
    size_t get_distance_limit(size_t read_length) const {
        return max(distance_limit, read_length + 50);
    }

    /// The information we store for each seed.
    typedef SnarlDistanceIndexClusterer::Seed Seed;
    
    /**
     * We define our own type for minimizers, to use during mapping and to pass around between our internal functions.
     * Also used to represent syncmers, in which case the only window, the "minimizer", and the agglomeration are all the same region.
     */
    struct Minimizer {
        typename gbwtgraph::DefaultMinimizerIndex::minimizer_type value;
        size_t agglomeration_start; // What is the start base of the first window this minimizer instance is minimal in?
        size_t agglomeration_length; // What is the length in bp of the region of consecutive windows this minimizer instance is minimal in?
        size_t hits; // How many hits does the minimizer have?
        const typename gbwtgraph::DefaultMinimizerIndex::value_type* occs;
        int32_t length; // How long is the minimizer (index's k)
        int32_t candidates_per_window; // How many minimizers compete to be the best (index's w), or 1 for syncmers.  
        double score; // Scores as 1 + ln(hard_hit_cap) - ln(hits).

        // Sort the minimizers in descending order by score and group identical minimizers together.
        inline bool operator< (const Minimizer& another) const {
            return (this->score > another.score || (this->score == another.score && this->value.key < another.value.key));
        }
        
        /// Get the starting position of the given minimizer on the forward strand.
        /// Use this instead of value.offset which can really be the last base for reverse strand minimizers.
        inline size_t forward_offset() const {
            if (this->value.is_reverse) {
                // We have the position of the last base and we need the position of the first base.
                return this->value.offset - (this->length - 1);
            } else {
                // We already have the position of the first base.
                return this->value.offset;
            }
        }
        
        /// How many bases are in a window for which a minimizer is chosen?
        inline size_t window_size() const {
            return length + candidates_per_window - 1;
        }
        
        /// How many different windows are in this minimizer's agglomeration?
        inline size_t agglomeration_window_count() const {
            // Work out the length of a whole window, and then from that and the window count get the overall length.
            return agglomeration_length - window_size() + 1;
        }
        
        /// What is the minimizer sequence, in read orientation?
        inline string forward_sequence() const {
            string sequence = value.key.decode(length);
            return value.is_reverse ? reverse_complement(sequence) : sequence;
        }
    };
    
protected:
    
    /// Convert an integer distance, with limits standing for no distance, to a
    /// double annotation that can safely be parsed back from JSON into an
    /// integer if it is integral.
    double distance_to_annotation(int64_t distance) const;
    
    /// How should we initialize chain info when it's not stored in the minimizer index?
    inline static gbwtgraph::Payload no_chain_info() {
        return MIPayload::NO_CODE;  
    } 
    
    /// How do we convert chain info to an actual seed of the type we are using?
    /// Also needs to know the hit position, and the minimizer number.
    inline static Seed chain_info_to_seed(const pos_t& hit, size_t minimizer, const ZipCode& zip, ZipCodeDecoder* decoder) {
        return { hit, minimizer, zip, std::unique_ptr<ZipCodeDecoder>(decoder)};
    }
    
    /// Convert a collection of seeds to a collection of chaining anchors.
    std::vector<algorithms::Anchor> to_anchors(const Alignment& aln, const VectorView<Minimizer>& minimizers, const std::vector<Seed>& seeds) const;
    
    /// Convert a single seed to a single chaining anchor.
    algorithms::Anchor to_anchor(const Alignment& aln, const VectorView<Minimizer>& minimizers, const Seed& seed) const;
    
    /// Convert an Anchor to a WFAAlignment
    WFAAlignment to_wfa_alignment(const algorithms::Anchor& anchor) const; 

    /// The information we store for each cluster.
    typedef SnarlDistanceIndexClusterer::Cluster Cluster;

    // These are our indexes
    const PathPositionHandleGraph* path_graph; // Can be nullptr; only needed for correctness tracking.
    const gbwtgraph::DefaultMinimizerIndex& minimizer_index;
    SnarlDistanceIndex* distance_index;
    const vector<ZipCode>* zipcodes;
    /// This is our primary graph.
    const gbwtgraph::GBWTGraph& gbwt_graph;
    
    /// We have a gapless extender to extend seed hits in haplotype space.
    /// Because this needs a reference to an Aligner, and because changing the
    /// scoring parameters deletes all the alignmers, we need to keep this
    /// somewhere we can clear out.
    std::unique_ptr<GaplessExtender> extender;
    
    /// We have a clusterer
    SnarlDistanceIndexClusterer clusterer;

<<<<<<< HEAD
=======
    /// We have a zip code tree for finding distances between seeds 
    ZipCodeTree zip_tree;

>>>>>>> 63c3a698

    /// We have a distribution for read fragment lengths that takes care of
    /// knowing when we've observed enough good ones to learn a good
    /// distribution.
    FragmentLengthDistribution fragment_length_distr;
    /// We may need to complain exactly once that the distribution is bad.
    atomic_flag warned_about_bad_distribution = ATOMIC_FLAG_INIT;

//-----------------------------------------------------------------------------

    // Stages of mapping.

    /**
     * Find the minimizers in the sequence using the minimizer index, and
     * return them sorted in read order.
     */
    std::vector<Minimizer> find_minimizers(const std::string& sequence, Funnel& funnel) const;
    
    /**
     * Return the indices of all the minimizers, sorted in descending order by their minimizers' scores.
     */
    std::vector<size_t> sort_minimizers_by_score(const std::vector<Minimizer>& minimizers_in_read_order) const;

    /**
     * Find seeds for all minimizers passing the filters. Takes in minimizers
     * sorted in read order, and a view of them sorted in score order.
     */
    std::vector<Seed> find_seeds(const std::vector<Minimizer>& minimizers_in_read_order, const VectorView<Minimizer>& minimizers, const Alignment& aln, Funnel& funnel) const;
    
    /**
     * If tracking correctness, mark seeds that are correctly mapped as correct
     * in the funnel, based on proximity along paths to the input read's
     * refpos. Otherwise, tag just as placed, with the seed's read interval.
     * Assumes we are tracking provenance.
     */
    void tag_seeds(const Alignment& aln, const std::vector<Seed>::const_iterator& begin, const std::vector<Seed>::const_iterator& end, const VectorView<Minimizer>& minimizers, size_t funnel_offset, Funnel& funnel) const;

    /**
     * Determine cluster score, read coverage, and a vector of flags for the
     * minimizers present in the cluster. Score is the sum of the scores of
     * distinct minimizers in the cluster, while read coverage is the fraction
     * of the read covered by seeds in the cluster.
     *
     * Puts the cluster in the funnel as coming from its seeds.
     */
    void score_cluster(Cluster& cluster, size_t i, const VectorView<Minimizer>& minimizers, const std::vector<Seed>& seeds, size_t seq_length) const;
    
    /**
     * Reseed between the given graph and read positions. Produces new seeds by asking the given callback for minimizers' occurrence positions.
     *  Up to one end of the graph region can be a read end, with a pos_t matching is_empty().
     * The read region always needs to be fully defined.
     */
    std::vector<Seed> reseed_between(
        size_t read_region_start,
        size_t read_region_end,
        pos_t left_graph_pos,
        pos_t right_graph_pos,
        const HandleGraph& graph,
        const VectorView<Minimizer>& minimizers,
        const std::function<void(const Minimizer&, const std::vector<nid_t>&, const std::function<void(const pos_t&)>&)>& for_each_pos_for_source_in_subgraph) const;
    
    /// Represents configuration for chaining. May need to be derived from
    /// different class parameters depending on the chaining pass.
    struct chain_config_t {
        // Lookback config
        size_t max_lookback_bases;
        size_t min_lookback_items;
        size_t lookback_item_hard_cap;
        size_t initial_lookback_threshold;
        double lookback_scale_factor;
        double min_good_transition_score_per_base;
        
        // Item and gap scoring
        int item_bonus;
        size_t max_indel_bases;
        
        // Limits on clusters to keep
        double cluster_score_cutoff;
        bool cluster_score_cutoff_enabled;
        double cluster_coverage_threshold;
        size_t min_clusters_to_chain;
        size_t max_clusters_to_chain;
        
        // Limits on chains to compute
        size_t max_chains_per_cluster;
    };
    
    /// Represents a chaining result.
    struct chain_set_t {
        /// These are the numbers of the clusters in the order explored/the
        /// order the lists of chains appear in.
        vector<size_t> cluster_nums;
        /// These are all the chains for all the clusters, as score and sequence of visited seeds.
        /// Organized by cluster, and then best chain first.
        vector<vector<pair<int, vector<size_t>>>> cluster_chains;
        /// What cluster seeds define the space for clusters' chosen chains?
        vector<vector<size_t>> cluster_chain_seeds;
        /// Chainable anchors in the same order as seeds
        vector<algorithms::Anchor> seed_anchors;
        /// To compute the windows for explored minimizers, we need to get
        /// all the minimizers that are explored.
        SmallBitset minimizer_explored;
        /// How many hits of each minimizer ended up in each cluster we kept?
        vector<vector<size_t>> minimizer_kept_cluster_count;
        /// How many clusters were kept?
        size_t kept_cluster_count;
    };
    
    /**
     * Run chaining on some clusters. Returns the chains and the context needed to interpret them.
     */
    chain_set_t chain_clusters(const Alignment& aln, const VectorView<Minimizer>& minimizers, const std::vector<Seed>& seeds, const std::vector<Cluster>& clusters, const chain_config_t& cfg, size_t old_seed_count, size_t new_seed_start, Funnel& funnel, size_t seed_stage_offset, size_t reseed_stage_offset, LazyRNG& rng) const;
    
    /**
     * Extends the seeds in a cluster into a collection of GaplessExtension objects.
     */
    vector<GaplessExtension> extend_cluster(
        const Cluster& cluster,
        size_t cluster_num,
        const VectorView<Minimizer>& minimizers,
        const std::vector<Seed>& seeds,
        const string& sequence,
        vector<vector<size_t>>& minimizer_kept_cluster_count,
        Funnel& funnel) const;
    
    /**
     * Score the given group of gapless extensions. Determines the best score
     * that can be obtained by chaining extensions together, using the given
     * gap open and gap extend penalties to charge for either overlaps or gaps
     * in coverage of the read.
     *
     * Enforces that overlaps cannot result in containment.
     *
     * Input extended seeds must be sorted by start position.
     */
    static int score_extension_group(const Alignment& aln, const vector<GaplessExtension>& extended_seeds,
        int gap_open_penalty, int gap_extend_penalty);
    
    /**
     * Score the set of extensions for each cluster using score_extension_group().
     * Return the scores in the same order as the extension groups.
     */
    std::vector<int> score_extensions(const std::vector<std::vector<GaplessExtension>>& extensions, const Alignment& aln, Funnel& funnel) const;
    /**
     * Score the set of extensions for each cluster using score_extension_group().
     * Return the scores in the same order as the extensions.
     *
     * This version allows the collections of extensions to be scored to come
     * with annotating read numbers, which are ignored.
     */
    std::vector<int> score_extensions(const std::vector<std::pair<std::vector<GaplessExtension>, size_t>>& extensions, const Alignment& aln, Funnel& funnel) const;
    
    /**
     * Get the fraction of read bases covered by the given chains/fragments of
     * seeds. A base is covered if it is between the first and last endpoints
     * in the read of any of the given lists of seeds. The lists of seeds are
     * each assumed to be colinear in the read.
     */
    double get_read_coverage(const Alignment& aln, const VectorView<std::vector<size_t>>& seed_sets, const std::vector<Seed>& seeds, const VectorView<Minimizer>& minimizers) const;
    
    /**
     * Turn a chain into an Alignment.
     *
     * Operating on the given input alignment, align the tails and intervening
     * sequences along the given chain of perfect-match seeds, and return an
     * optimal Alignment.
     */
    Alignment find_chain_alignment(const Alignment& aln, const VectorView<algorithms::Anchor>& to_chain, const std::vector<size_t>& chain) const;
     
     /**
     * Operating on the given input alignment, align the tails dangling off the
     * given extended perfect-match seeds and produce an optimal alignment into
     * the given output Alignment object, best, and the second best alignment
     * into second_best.
     *
     * Uses the given RNG to break ties.
     */
    void find_optimal_tail_alignments(const Alignment& aln, const vector<GaplessExtension>& extended_seeds, LazyRNG& rng, Alignment& best, Alignment& second_best) const; 

//-----------------------------------------------------------------------------

    // Rescue.

    /**
     * Given an aligned read, extract a subgraph of the graph within a distance range
     * based on the fragment length distribution and attempt to align the unaligned
     * read to it.
     * Rescue_forward is true if the aligned read is the first and false otherwise.
     * Assumes that both reads are facing the same direction.
     * TODO: This should be const, but some of the function calls are not.
     */
    void attempt_rescue(const Alignment& aligned_read, Alignment& rescued_alignment, const VectorView<Minimizer>& minimizers, bool rescue_forward);

    /**
     * Return the all non-redundant seeds in the subgraph, including those from
     * minimizers not used for mapping.
     */
    GaplessExtender::cluster_type seeds_in_subgraph(const VectorView<Minimizer>& minimizers, const std::unordered_set<nid_t>& subgraph) const;

    /**
     * When we use dozeu for rescue, the reported alignment score is incorrect.
     * 1) Dozeu only gives the full-length bonus once.
     * 2) There is no penalty for a softclip at the edge of the subgraph.
     * This function calculates the score correctly. If the score is <= 0,
     * we realign the read using GSSW.
     * TODO: This should be unnecessary.
     */
    void fix_dozeu_score(Alignment& rescued_alignment, const HandleGraph& rescue_graph,
                         const std::vector<handle_t>& topological_order) const;

//-----------------------------------------------------------------------------

    // Helper functions.

    /**
     * Get the distance between a pair of positions, or std::numeric_limits<int64_t>::max() if unreachable.
     */
    int64_t distance_between(const pos_t& pos1, const pos_t& pos2);

    /**
     * Get the distance between a pair of read alignments, or std::numeric_limits<int64_t>::max() if unreachable.
     */
    int64_t distance_between(const Alignment& aln1, const Alignment& aln2);

    /**
     * Get the unoriented distance between a pair of positions
     */
    int64_t unoriented_distance_between(const pos_t& pos1, const pos_t& pos2) const;

    /**
     * Convert the GaplessExtension into an alignment. This assumes that the
     * extension is a full-length alignment and that the sequence field of the
     * alignment has been set.
     */
    void extension_to_alignment(const GaplessExtension& extension, Alignment& alignment) const;
    
    /**
     * Convert a WFAAlignment into a vg Alignment. This assumes that the
     * WFAAlignment is a full-length alignment and that the sequence field of
     * the vg Alignment has been set.
     */
    void wfa_alignment_to_alignment(const WFAAlignment& wfa_alignment, Alignment& alignment) const;
   
    /**
     * Clip out the part of the graph between the given positions, and dagify
     * it from the perspective of the anchors. If a left anchor is set, all
     * heads should correspond to the left anchor, and if a right anchor is
     * set, all tails should correspond to the right anchor. At least one
     * anchor must be set.
     *
     * Calls the callback with an extracted, strand-split, dagified graph, and
     * a function that translates from handle in the dagified graph to node ID
     * and orientation in the base graph.
     */
    static void with_dagified_local_graph(const pos_t& left_anchor, const pos_t& right_anchor, size_t max_path_length, const HandleGraph& graph, const std::function<void(DeletableHandleGraph&, const std::function<std::pair<nid_t, bool>(const handle_t&)>&)>& callback);
   
    /**
     * Clip out the part of the graph between the given positions and
     * global-align the sequence of the given Alignment to it. Populate the
     * Alignment's path and score.
     *
     * Finds an alignment against a graph path if it is <= max_path_length, and uses <= max_dp_cells GSSW cells.
     *
     * If one of the anchor positions is empty, does pinned alignment against
     * the other position.
     */
    static void align_sequence_between(const pos_t& left_anchor, const pos_t& right_anchor, size_t max_path_length, const HandleGraph* graph, const GSSWAligner* aligner, Alignment& alignment, size_t max_dp_cells = std::numeric_limits<size_t>::max());
    
    /**
     * Set pair partner references for paired mapping results.
     */
    void pair_all(std::array<vector<Alignment>, 2>& mappings) const;
    
    /**
     * Add annotations to an Alignment with statistics about the minimizers.
     *
     * old_seed_count is the number of seeds in the seed vector actually
     * created at the "seed" stage of the alignment process. new_seed_offset is
     * where the first of thos eseeds appears in the funnel at the reseed stage.
     */
    void annotate_with_minimizer_statistics(Alignment& target, const VectorView<Minimizer>& minimizers, const std::vector<Seed>& seeds, size_t old_seed_count, size_t new_seed_offset, const Funnel& funnel) const;

//-----------------------------------------------------------------------------

    /**
     * Compute MAPQ caps based on all minimizers that are explored, for some definition of explored.
     *
     * Needs access to the input alignment for sequence and quality
     * information.
     *
     * Returns only an "extended" cap at the moment.
     */
    double compute_mapq_caps(const Alignment& aln, const VectorView<Minimizer>& minimizers,
                             const SmallBitset& explored);

    /**
     * Compute a bound on the Phred score probability of having created the
     * agglomerations of the specified minimizers by base errors from the given
     * sequence, which was sequenced with the given qualities.
     *
     * No limit is imposed if broken is empty.
     *
     * Takes the collection of all minimizers found, and a vector of the
     * indices of minimizers we are interested in the agglomerations of. May
     * modify the order of that index vector.
     *
     * Also takes the sequence of the read (to avoid Ns) and the quality string
     * (interpreted as a byte array).
     *
     * Currently computes a lower-score-bound, upper-probability-bound,
     * suitable for use as a mapping quality cap, by assuming the
     * easiest-to-disrupt possible layout of the windows, and the lowest
     * possible qualities for the disrupting bases.
     */
    static double window_breaking_quality(const VectorView<Minimizer>& minimizers, vector<size_t>& broken,
        const string& sequence, const string& quality_bytes);
    
    /**
     * Compute a bound on the Phred score probability of a mapping beign wrong
     * due to base errors and unlocated minimizer hits prevented us from
     * finding the true alignment.
     *  
     * Algorithm uses a "sweep line" dynamic programming approach.
     * For a read with minimizers aligned to it:
     *
     *              000000000011111111112222222222
     *              012345678901234567890123456789
     * Read:        ******************************
     * Minimizer 1:    *****
     * Minimizer 2:       *****
     * Minimizer 3:                   *****
     * Minimizer 4:                      *****
     *
     * For each distinct read interval of overlapping minimizers, e.g. in the
     * example the intervals 3,4,5; 6,7; 8,9,10; 18,19,20; 21,22; and 23,24,25
     * we consider base errors that would result in the minimizers in the
     * interval being incorrect
     *
     * We use dynamic programming sweeping left-to-right over the intervals to
     * compute the probability of the minimum number of base errors needed to
     * disrupt all the minimizers.
     *
     * Will sort minimizers_explored (which is indices into minimizers) by
     * minimizer start position.
     */
    static double faster_cap(const VectorView<Minimizer>& minimizers, vector<size_t>& minimizers_explored, const string& sequence, const string& quality_bytes);
    
    /**
     * Given a collection of minimizers, and a list of the minimizers we
     * actually care about (as indices into the collection), iterate over
     * common intervals of overlapping minimizer agglomerations.
     *   
     * Calls the given callback with (left, right, bottom, top), where left is
     * the first base of the agglomeration interval (inclusive), right is the
     * last base of the agglomeration interval (exclusive), bottom is the index
     * of the first minimizer with an agglomeration in the interval and top is
     * the index of the last minimizer with an agglomeration in the interval
     * (exclusive).
     *
     * minimizer_indices must be sorted by agglomeration end, and then by
     * agglomeration start, so they can be decomposed into nice rectangles.
     *
     * Note that bottom and top are offsets into minimizer_indices, **NOT**
     * minimizers itself. Only contiguous ranges in minimizer_indices actually
     * make sense.
     */
    static void for_each_agglomeration_interval(const VectorView<Minimizer>& minimizers,
        const string& sequence, const string& quality_bytes,
        const vector<size_t>& minimizer_indices,
        const function<void(size_t, size_t, size_t, size_t)>& iteratee);      
    
    /**
     * Gives the log10 prob of a base error in the given interval of the read,
     * accounting for the disruption of specified minimizers.
     * 
     * minimizers is the collection of all minimizers
     *
     * disrupt_begin and disrupt_end are iterators defining a sequence of
     * **indices** of minimizers in minimizers that are disrupted.
     *
     * left and right are the inclusive and exclusive bounds of the interval
     * of the read where the disruption occurs.
     */
    static double get_log10_prob_of_disruption_in_interval(const VectorView<Minimizer>& minimizers,
        const string& sequence, const string& quality_bytes,
        const vector<size_t>::iterator& disrupt_begin, const vector<size_t>::iterator& disrupt_end,
        size_t left, size_t right);
    
    /**
     * Gives the raw probability of a base error in the given column of the
     * read, accounting for the disruption of specified minimizers.
     * 
     * minimizers is the collection of all minimizers
     *
     * disrupt_begin and disrupt_end are iterators defining a sequence of
     * **indices** of minimizers in minimizers that are disrupted.
     *
     * index is the position in the read where the disruption occurs.
     */
    static double get_prob_of_disruption_in_column(const VectorView<Minimizer>& minimizers,
        const string& sequence, const string& quality_bytes,
        const vector<size_t>::iterator& disrupt_begin, const vector<size_t>::iterator& disrupt_end,
        size_t index);
    
    /**
     * Get all the trees defining tails off the specified side of the specified
     * gapless extension. Should only be called if a tail on that side exists,
     * or this is a waste of time.
     *
     * If the gapless extension starts or ends at a node boundary, there may be
     * multiple trees produced, each with a distinct root.
     *
     * If the gapless extension abuts the edge of the read, an empty forest
     * will be produced.
     *
     * Each tree is represented as a TreeSubgraph over our gbwt_graph.
     *
     * If left_tails is true, the trees read out of the left sides of the
     * gapless extension. Otherwise they read out of the right side.
     *
     * As a side effect, saves the length of the longest detectable gap in an
     * alignment of a tail to the forest into the provided location, if set.
     */
    vector<TreeSubgraph> get_tail_forest(const GaplessExtension& extended_seed,
        size_t read_length, bool left_tails, size_t* longest_detectable_gap = nullptr) const;
        
    /**
     * Find the best alignment of the given sequence against any of the trees
     * provided in trees, where each tree is a TreeSubgraph over the GBWT
     * graph. Each tree subgraph is rooted at the left in its own local
     * coordinate space, even if we are pinning on the right.
     *
     * If no mapping is possible (for example, because there are no trees),
     * produce a pure insert at default_position.
     *
     * Alignment is always pinned.
     *
     * If pin_left is true, pin the alignment on the left to the root of each
     * tree. Otherwise pin it on the right to the root of each tree.
     *
     * Limits the length of the longest gap to longest_detectable_gap.
     *
     * Returns alignments in gbwt_graph space.
     */
    pair<Path, size_t> get_best_alignment_against_any_tree(const vector<TreeSubgraph>& trees, const string& sequence,
        const Position& default_position, bool pin_left, size_t longest_detectable_gap, LazyRNG& rng) const;
        
    /// We define a type for shared-tail lists of Mappings, to avoid constantly
    /// copying Path objects.
    using ImmutablePath = structures::ImmutableList<Mapping>;
    
    /**
     * Get the from length of an ImmutabelPath.
     *
     * Can't be called path_from_length or it will shadow the one for Paths
     * instead of overloading.
     */
    static size_t immutable_path_from_length(const ImmutablePath& path);
    
    /**
     * Convert an ImmutablePath to a Path.
     */
    static Path to_path(const ImmutablePath& path);

    /**
     * Run a DFS on valid haplotypes in the GBWT starting from the given
     * Position, and continuing up to the given number of bases.
     *
     * Calls enter_handle when the DFS enters a haplotype visit to a particular
     * handle, and exit_handle when it exits a visit. These let the caller
     * maintain a stack and track the traversals.
     *
     * The starting node is only entered if its offset isn't equal to its
     * length (i.e. bases remain to be visited).
     *
     * Stopping early is not permitted.
     */
    void dfs_gbwt(const Position& from, size_t walk_distance,
        const function<void(const handle_t&)>& enter_handle, const function<void(void)> exit_handle) const;
     
    /**
     * The same as dfs_gbwt on a Position, but takes a handle in the
     * backing gbwt_graph and an offset from the start of the handle instead.
     */ 
    void dfs_gbwt(handle_t from_handle, size_t from_offset, size_t walk_distance,
        const function<void(const handle_t&)>& enter_handle, const function<void(void)> exit_handle) const;
        
    /**
     * The same as dfs_gbwt on a handle and an offset, but takes a
     * gbwt::SearchState that defines only some haplotypes on a handle to start
     * with.
     */ 
    void dfs_gbwt(const gbwt::SearchState& start_state, size_t from_offset, size_t walk_distance,
        const function<void(const handle_t&)>& enter_handle, const function<void(void)> exit_handle) const;
 
    /**
     * Score a pair of alignments given the distance between them
     */
    double score_alignment_pair(Alignment& aln1, Alignment& aln2, int64_t fragment_distance);
    
    /**
     * Given a count of items, a function to get the score of each, a
     * score-difference-from-the-best cutoff, a min and max processed item
     * count, and a function to get a sort-shuffling seed for breaking ties,
     * process items in descending score order by calling process_item with the
     * item's number, until min_count items are processed and either max_count
     * items are processed or the score difference threshold is hit (or we run
     * out of items).
     *
     * If process_item returns false, the item is skipped and does not count
     * against min_count or max_count.
     *
     * Call discard_item_by_count with the item's number for all remaining
     * items that would pass the score threshold.
     *
     * Call discard_item_by_score with the item's number for all remaining
     * items that would fail the score threshold.
     */
    template<typename Score = double>
    void process_until_threshold_a(size_t items, const function<Score(size_t)>& get_score,
        double threshold, size_t min_count, size_t max_count,
        LazyRNG& rng,
        const function<bool(size_t)>& process_item,
        const function<void(size_t)>& discard_item_by_count,
        const function<void(size_t)>& discard_item_by_score) const;
     
    /**
     * Same as the other process_until_threshold functions, except using a vector to supply scores.
     */
    template<typename Score = double>
    void process_until_threshold_b(const vector<Score>& scores,
        double threshold, size_t min_count, size_t max_count,
        LazyRNG& rng,
        const function<bool(size_t)>& process_item,
        const function<void(size_t)>& discard_item_by_count,
        const function<void(size_t)>& discard_item_by_score) const;
     
    /**
     * Same as the other process_until_threshold functions, except user supplies 
     * comparator to sort the items (must still be sorted by score).
     */
    template<typename Score = double>
    void process_until_threshold_c(size_t items, const function<Score(size_t)>& get_score,
        const function<bool(size_t, size_t)>& comparator,
        double threshold, size_t min_count, size_t max_count,
        LazyRNG& get_seed,
        const function<bool(size_t)>& process_item,
        const function<void(size_t)>& discard_item_by_count,
        const function<void(size_t)>& discard_item_by_score) const;
        
    // Internal debugging functions
    
    /// Get the thread identifier prefix for logging
    static string log_name();
    
    /// Turn an Alignment into a conveniently-sized string for logging
    static string log_alignment(const Alignment& aln);
    
    /// Turn an Path from an alignment into a conveniently-sized string for logging
    static string log_alignment(const Path& path, bool force_condensed = false);
    
    /// Turn a list of bit flags into a compact representation.
    static string log_bits(const std::vector<bool>& bits);
    
    /// Dump a whole chaining problem
    static void dump_chaining_problem(const std::vector<algorithms::Anchor>& anchors, const std::vector<size_t>& cluster_seeds_sorted, const HandleGraph& graph);
    
    /// Dump all the given minimizers, with optional subset restriction
    static void dump_debug_minimizers(const VectorView<Minimizer>& minimizers, const string& sequence,
                                      const vector<size_t>* to_include = nullptr, size_t start_offset = 0, size_t length_limit = std::numeric_limits<size_t>::max());
    
    /// Dump all the extansions in an extension set
    static void dump_debug_extension_set(const HandleGraph& graph, const Alignment& aln, const vector<GaplessExtension>& extended_seeds);
    
    /// Print a sequence with base numbering
    static void dump_debug_sequence(ostream& out, const string& sequence, size_t start_offset = 0, size_t length_limit = std::numeric_limits<size_t>::max());
    
    /// Print the seed content of a cluster.
    static void dump_debug_clustering(const Cluster& cluster, size_t cluster_number, const VectorView<Minimizer>& minimizers, const std::vector<Seed>& seeds);

    /// Do a brute check of the clusters. Print errors to stderr
    bool validate_clusters(const std::vector<std::vector<Cluster>>& clusters, const std::vector<std::vector<Seed>>& seeds, size_t read_limit, size_t fragment_limit) const;
    
    /// Print information about a selected set of seeds.
    static void dump_debug_seeds(const VectorView<Minimizer>& minimizers, const std::vector<Seed>& seeds, const std::vector<size_t>& selected_seeds);
    
    /// Print information about a read to be aligned
    static void dump_debug_query(const Alignment& aln);
    
    /// Print information about a read pair to be aligned
    static void dump_debug_query(const Alignment& aln1, const Alignment& aln2);

    /// Dump dotplot information for seeds, highlighting some of them.
    static void dump_debug_dotplot(const std::string& name, const std::string& marker, const VectorView<Minimizer>& minimizers, const std::vector<Seed>& seeds, const std::vector<size_t>& included_seeds, const std::vector<size_t>& highlighted_seeds, const PathPositionHandleGraph* path_graph);
    
    /// Length at which we cut over to long-alignment logging.
    const static size_t LONG_LIMIT = 256;
    
    /// Count at which we cut over to summary logging.
    const static size_t MANY_LIMIT = 20;


    friend class TestMinimizerMapper;
};

template<typename Score>
void MinimizerMapper::process_until_threshold_a(size_t items, const function<Score(size_t)>& get_score,
    double threshold, size_t min_count, size_t max_count,
    LazyRNG& rng,
    const function<bool(size_t)>& process_item,
    const function<void(size_t)>& discard_item_by_count,
    const function<void(size_t)>& discard_item_by_score) const {

    process_until_threshold_c<Score>(items, get_score, [&](size_t a, size_t b) -> bool {
        return (get_score(a) > get_score(b));
    },threshold, min_count, max_count, rng, process_item, discard_item_by_count, discard_item_by_score);
}

template<typename Score>
void MinimizerMapper::process_until_threshold_b(const vector<Score>& scores,
    double threshold, size_t min_count, size_t max_count,
    LazyRNG& rng,
    const function<bool(size_t)>& process_item,
    const function<void(size_t)>& discard_item_by_count,
    const function<void(size_t)>& discard_item_by_score) const {
    
    process_until_threshold_c<Score>(scores.size(), [&](size_t i) -> Score {
        return scores[i];
    }, [&](size_t a, size_t b) -> bool {
        return (scores[a] > scores[b]);
    },threshold, min_count, max_count, rng, process_item, discard_item_by_count, discard_item_by_score);
}

template<typename Score>
void MinimizerMapper::process_until_threshold_c(size_t items, const function<Score(size_t)>& get_score,
        const function<bool(size_t, size_t)>& comparator,
        double threshold, size_t min_count, size_t max_count,
        LazyRNG& rng,
        const function<bool(size_t)>& process_item,
        const function<void(size_t)>& discard_item_by_count,
        const function<void(size_t)>& discard_item_by_score) const {

    // Sort item indexes by item score
    vector<size_t> indexes_in_order;
    indexes_in_order.reserve(items);
    for (size_t i = 0; i < items; i++) {
        indexes_in_order.push_back(i);
    }
    
    // Put the highest scores first, but shuffle top ties so reads spray evenly
    // across equally good mappings
    sort_shuffling_ties(indexes_in_order.begin(), indexes_in_order.end(), comparator, rng);

    // Retain items only if their score is at least as good as this
    double cutoff = items == 0 ? 0 : get_score(indexes_in_order[0]) - threshold;
    
    // Count up non-skipped items for min_count and max_count
    size_t unskipped = 0;
    
    // Go through the items in descending score order.
    for (size_t i = 0; i < indexes_in_order.size(); i++) {
        // Find the item we are talking about
        size_t& item_num = indexes_in_order[i];
        
        if (threshold != 0 && get_score(item_num) <= cutoff) {
            // Item would fail the score threshold
            
            if (unskipped < min_count) {
                // But we need it to make up the minimum number.
                
                // Go do it.
                // If it is not skipped by the user, add it to the total number
                // of unskipped items, for min/max number accounting.
                unskipped += (size_t) process_item(item_num);
            } else {
                // We will reject it for score
                discard_item_by_score(item_num);
            }
        } else {
            // The item has a good enough score
            
            if (unskipped < max_count) {
                // We have room for it, so accept it.
                
                // Go do it.
                // If it is not skipped by the user, add it to the total number
                // of unskipped items, for min/max number accounting.
                unskipped += (size_t) process_item(item_num);
            } else {
                // We are out of room! Reject for count.
                discard_item_by_count(item_num);
            }
        }
    }
}

}



#endif<|MERGE_RESOLUTION|>--- conflicted
+++ resolved
@@ -514,12 +514,9 @@
     /// We have a clusterer
     SnarlDistanceIndexClusterer clusterer;
 
-<<<<<<< HEAD
-=======
     /// We have a zip code tree for finding distances between seeds 
     ZipCodeTree zip_tree;
 
->>>>>>> 63c3a698
 
     /// We have a distribution for read fragment lengths that takes care of
     /// knowing when we've observed enough good ones to learn a good

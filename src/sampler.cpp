#include "sampler.hpp"

//#define debug_ngs_sim

namespace vg {

pos_t Sampler::position(void) {
    uniform_int_distribution<size_t> xdist(1, xgidx->seq_length);
    size_t offset = xdist(rng);
    id_t id = xgidx->node_at_seq_pos(offset);
    uniform_int_distribution<size_t> flip(0, 1);
    bool rev = forward_only ? false : flip(rng);
    // 1-0 base conversion
    size_t node_offset = offset - xgidx->node_start(id) - 1;
    return make_pos_t(id, rev, node_offset);
}

string Sampler::sequence(size_t length) {
    pos_t pos = position();
    cerr << pos << endl;
    string seq;
    while (seq.size() < length) {
        auto nextc = next_pos_chars(pos);
        if (nextc.empty()) break;
        vector<pos_t> nextp;
        for (auto& n : nextc) nextp.push_back(n.first);
        // pick one at random
        uniform_int_distribution<int> next_dist(0, nextc.size()-1);
        // update our position
        pos = nextp.at(next_dist(rng));
        // append to our sequence
        seq += nextc[pos];
    }
    return seq;
}


vector<Edit> Sampler::mutate_edit(const Edit& edit,
                                  const pos_t& position,
                                  double base_error,
                                  double indel_error,
                                  const string& bases,
                                  uniform_real_distribution<double>& rprob,
                                  uniform_int_distribution<int>& rbase) {

    // we will build up a mapping representing the modified edit
    Mapping new_mapping;
    //*new_mapping.mutable_position() = make_position(position);
    // determine to-length of edit
    size_t to_length = edit.to_length();
    // we will keep track of the current base using this
    pos_t curr_pos = position;
    
    // We punt if we aren't a well-defined kind of edit; from and to lengths
    // must be equal, or from length must be 0.
    if (edit_is_match(edit) || edit_is_sub(edit)
        || edit_is_insertion(edit)) {
        
#ifdef debug
        cerr << "Handle edit " << pb2json(edit) << endl;
#endif
        
        // distribute mutations across the to_length
        for (size_t k = 0; k < to_length;) {
            // Until we've consumed all the characters produced by the original edit
        
            // Get the character that the original edit has here
            char c;
            if (edit_is_match(edit)) {
                // It's not stored in the edit, so find it in the reference
                c = pos_char(curr_pos);
            } else {
                // It must be stored in the edit itself
                c = edit.sequence().at(k);
            }
            
#ifdef debug
            cerr << "At to_length position " << k << " of " << edit.to_length() << endl;
#endif
            
            // This is the edit we're going to create, to deside the fate of
            // this character from the old edit.
            Edit* e = nullptr;
            
            if (rprob(rng) <= base_error) {
                // We should do a substitution relative to the old edit.
                
                // pick another base than what c is
                char n;
                do {
                    n = bases[rbase(rng)];
                } while (n == c);
                // make the edit for the sub
                e = new_mapping.add_edit();
                string s(1, n);
                e->set_sequence(s);
                if (!edit_is_insertion(edit)) {
                    // We should stay aligned against whatever we were aligned
                    // against before.
                    e->set_from_length(1);
                }
                e->set_to_length(1);
                
#ifdef debug
                cerr << "Produced relative substitution " << pb2json(*e) << endl;
#endif
            } else if (rprob(rng) <= indel_error) {
                // We have an indel.
                // Note that we're using a simple geometric indel dsitribution here
                if (rprob(rng) < 0.5) {
                    // This should be an insertion relative to the original edit.
                    char n = bases[rbase(rng)];
                    e = new_mapping.add_edit();
                    string s(1, c);
                    e->set_sequence(s);
                    e->set_to_length(1);
                    
#ifdef debug
                    cerr << "Produced relative insertion " << pb2json(*e) << endl;
#endif
                    
                    // None of the graph sequence is consumed. But we are
                    // inserting relative to the old edit, so we want to give
                    // the base we just inserted before another shot. We'll
                    // continue now, before advancing our position in the edit
                    // we're modifying.
                    continue;
                } else {
                    // This should be a deletion relative to the edit we're
                    // modifying.
                    
                    // The old edit base isn't going to come out, but we need to
                    // consume it anyway.
                    k++;
                    
                    if (edit_is_insertion(edit)) {
                        // We just need to consume this base of the old edit and
                        // not emit any new edit.
#ifdef debug
                        cerr << "Skipped base for relative deletion" << endl;
#endif
                        continue;
                    } else {
                        // We have to delete the base that was substituted or
                        // matched against.
                        e = new_mapping.add_edit();
                        e->set_from_length(1);
#ifdef debug
                        cerr << "Produced relative deletion " << pb2json(*e) << endl;
#endif
                    }
                }
            } else {
                // make the edit for the 1bp match relative to the old edit
                // (which may actually be an insertion edit or a substitution
                // edit relative to the graph)
                e = new_mapping.add_edit();
                if (!edit_is_match(edit)) {
                    // We're not a match, so we need the sequence set.
                    string s(1, c);
                    e->set_sequence(s);
                }
                if (!edit_is_insertion(edit)) {
                    // We should stay aligned against whatever we were aligned
                    // against before.
                    e->set_from_length(1);
                }
                e->set_to_length(1);
                
#ifdef debug
                cerr << "Produced relative match " << pb2json(*e) << endl;
#endif
            }
            
            // Now advance in the old edit by the number of old edit bases used
            // in this new edit.
            k += e->to_length();
            // And in the graph by the number of graph bases consumed
            get_offset(curr_pos) += e->from_length();

        }
    } else if (edit_is_deletion(edit)) {
        // special case: 0 (deletion)
        // Just copy over the deletion edit
        *(new_mapping.add_edit()) = edit;
    }
    
#ifdef debug
    cerr << "Before merging adjacent edits: " << pb2json(new_mapping) << endl;
#endif

    // Merge adjacent edits, but don't get rid of leading or trailing deletions
    // (as with simplify), because we want a path that reflects the real
    // simulated history and because we don't output any modifications to the
    // position out of this function.
    new_mapping = merge_adjacent_edits(new_mapping);
    
#ifdef debug
    cerr << "Replacing " << pb2json(edit) << " with " << pb2json(new_mapping) << endl;
#endif
    
    assert(mapping_from_length(new_mapping) == edit.from_length());
    
    // copy the new edits
    vector<Edit> new_edits;
    for (size_t i = 0; i < new_mapping.edit_size(); ++i) {
        new_edits.push_back(new_mapping.edit(i));
    }
    // and send them back
    return new_edits;
}

Alignment Sampler::mutate(const Alignment& aln,
                          double base_error,
                          double indel_error) {

    if (base_error == 0 && indel_error == 0) return aln;

    string bases = "ATGC";
    uniform_real_distribution<double> rprob(0, 1);
    uniform_int_distribution<int> rbase(0, 3);

    Alignment mutaln;
    for (size_t i = 0; i < aln.path().mapping_size(); ++i) {
        auto& orig_mapping = aln.path().mapping(i);
        Mapping* new_mapping = mutaln.mutable_path()->add_mapping();
        *new_mapping->mutable_position() = orig_mapping.position();
        // for each edit in the mapping
        for (size_t j = 0; j < orig_mapping.edit_size(); ++j) {
            auto& orig_edit = orig_mapping.edit(j);
            auto new_edits = mutate_edit(orig_edit, make_pos_t(orig_mapping.position()),
                                         base_error, indel_error,
                                         bases, rprob, rbase);
            for (auto& edit : new_edits) {
                *new_mapping->add_edit() = edit;
            }
        }
    }
    
    // Don't simplify the alignment, because it's nice to see the deletions as
    // originally generated. Also, simplified alignments won't validate.
    
    // re-derive the alignment's sequence.
    mutaln.set_sequence(alignment_seq(mutaln));
    mutaln.set_name(aln.name());
    return mutaln;
}

string Sampler::alignment_seq(const Alignment& aln) {
    // get the graph corresponding to the alignment path
    Graph sub;
    for (int i = 0; i < aln.path().mapping_size(); ++ i) {
        auto& m = aln.path().mapping(i);
        if (m.has_position() && m.position().node_id()) {
            auto id = aln.path().mapping(i).position().node_id();
            xgidx->get_id_range(id, id, sub);
        }
    }
    xgidx->expand_context(sub, 2, false);
    VG g; g.extend(sub);
    return g.path_string(aln.path());
}

vector<Alignment> Sampler::alignment_pair(size_t read_length, size_t fragment_length, double fragment_std_dev, double base_error, double indel_error) {
    // simulate forward/reverse pair by first simulating a long read
    normal_distribution<> norm_dist(fragment_length, fragment_std_dev);
    // bound at read length so we always get enough sequence
    int frag_len = max((int)read_length, (int)round(norm_dist(rng)));
    auto fragment = alignment_with_error(frag_len, base_error, indel_error);
    // then taking the ends
    auto fragments = alignment_ends(fragment, read_length, read_length);
    auto& aln1 = fragments.front();
    auto& aln2 = fragments.back();
    { // name the alignments
        string data;
        aln1.SerializeToString(&data);
        aln2.SerializeToString(&data);
        int n;
#pragma omp critical(nonce)
        n = nonce++;
        data += std::to_string(n);
        const string hash = sha1head(data, 16);
        aln1.set_name(hash + "_1");
        aln2.set_name(hash + "_2");
    }
    // set the appropriate flags for pairing
    aln1.mutable_fragment_next()->set_name(aln2.name());
    aln2.mutable_fragment_prev()->set_name(aln1.name());
    // reverse complement the back fragment
    fragments.back() = reverse_complement_alignment(fragments.back(),
                                                  (function<int64_t(int64_t)>) ([&](int64_t id) {
                                                          return (int64_t)node_length(id);
                                                      }));
    return fragments;
}

// generates a perfect alignment from the graph
Alignment Sampler::alignment(size_t length) {
    string seq;
    Alignment aln;
    Path* path = aln.mutable_path();
    pos_t pos = position();
    char c = pos_char(pos);
    // we do something wildly inefficient but conceptually clean
    // for each position in the mapping we add a mapping
    do {
        // add in the char for the current position
        seq += c;
        Mapping* mapping = path->add_mapping();
        *mapping->mutable_position() = make_position(pos);
        Edit* edit = mapping->add_edit();
        edit->set_from_length(1);
        edit->set_to_length(1);
        // decide the next position
        auto nextc = next_pos_chars(pos);
        // no new positions mean we are done; we've reached the end of the graph
        if (nextc.empty()) break;
        // what positions do we go to next?
        vector<pos_t> nextp;
        for (auto& n : nextc) nextp.push_back(n.first);
        // pick one at random
        uniform_int_distribution<int> next_dist(0, nextc.size()-1);
        // update our position
        pos = nextp.at(next_dist(rng));
        // update our char
        c = nextc[pos];
    } while (seq.size() < length);
    // save our sequence in the alignment
    aln.set_sequence(seq);
    // Simplify the alignment to merge redundant mappings. There are no deletions to get removed.
    aln = simplify(aln); 
    
    { // name the alignment
        string data;
        aln.SerializeToString(&data);
        int n;
#pragma omp critical(nonce)
        n = nonce++;
        data += std::to_string(n);
        const string hash = sha1head(data, 16);
        aln.set_name(hash);
    }
    // And set its identity
    aln.set_identity(identity(aln.path()));
    return aln;
}

Alignment Sampler::alignment_with_error(size_t length,
                                        double base_error,
                                        double indel_error) {
    size_t maxiter = 100;
    Alignment aln;
    size_t iter = 0;
    if (base_error > 0 || indel_error > 0) {
        // sample a longer-than necessary alignment, then trim
        while (iter++ < maxiter) {
            aln = mutate(
                alignment(length + 2 * ((double) length * indel_error)),
                base_error, indel_error);
            if (!(no_Ns && aln.sequence().find('N') != string::npos)) {
                if (aln.sequence().size() == length) {
                    break;
                } else if (aln.sequence().size() > length) {
                    aln = strip_from_end(aln, aln.sequence().size() - length);
                    break;
                }
            }
        }
    } else {
        size_t iter = 0;
        while (iter++ < maxiter) {
            aln = alignment(length);
            if (aln.sequence().size() == length
                && !(no_Ns && aln.sequence().find('N') != string::npos)) {
                break;
            }
        }
    }
    if (iter == maxiter) {
        cerr << "[vg::Sampler] Warning: could not generate alignment of sufficient length. "
             << "Graph may be too small, or indel rate too high." << endl;
    }
    aln.set_identity(identity(aln.path()));
    
    // Check the alignment to make sure we didn't mess it up
    assert(is_valid(aln));
    
    return aln;
}

size_t Sampler::node_length(id_t id) {
    return xg_cached_node_length(id, xgidx, node_cache);
}

char Sampler::pos_char(pos_t pos) {
    return xg_cached_pos_char(pos, xgidx, node_cache);
}

map<pos_t, char> Sampler::next_pos_chars(pos_t pos) {
    return xg_cached_next_pos_chars(pos, xgidx, node_cache, edge_cache);
}

bool Sampler::is_valid(const Alignment& aln) {
    for (auto i = 0; i + 1 < aln.path().mapping_size(); i++) {
        // For each mapping except the very last (which might not use its whole
        // node)
        auto& mapping = aln.path().mapping(i);
        
        // What's the number of bases it consumes?
        auto observed_from = mapping_from_length(mapping);
        
        // How many bases are accounted for?
        auto accounted_bases = observed_from + mapping.position().offset();
        
        // How many bases need to be accounted for?
        auto expected_bases = xgidx->node_length(mapping.position().node_id());
        
        if (accounted_bases != expected_bases) {
            cerr << "[vg::Sampler] Warning: alignment mapping " << i << " accounts for "
                << accounted_bases << " bases of graph sequence, but needs to account for "
                << expected_bases << endl;
            cerr << pb2json(aln) << endl;
            return false;
        }
    }
    
    // For now, we just say an alignment is valid if it accounts for all the
    // bases on its source nodes.
    return true;
}
    
    
const string NGSSimulator::alphabet = "ACGT";
    
NGSSimulator::NGSSimulator(xg::XG& xg_index,
                           const string& ngs_fastq_file,
                           double substition_polymorphism_rate,
                           double indel_polymorphism_rate,
                           double indel_error_proportion,
                           double insert_length_mean,
                           double insert_length_stdev,
<<<<<<< HEAD
                           double error_multiplier,
=======
                           bool retry_on_Ns,
>>>>>>> e17621d2
                           size_t seed) :
      xg_index(xg_index)
    , node_cache(100)
    , edge_cache(100)
    , sub_poly_rate(substition_polymorphism_rate)
    , indel_poly_rate(indel_polymorphism_rate)
    , indel_error_prop(indel_error_proportion)
    , insert_mean(insert_length_mean)
    , insert_sd(insert_length_stdev)
    , retry_on_Ns(retry_on_Ns)
    , prng(seed ? seed : random_device()())
    , start_pos_sampler(1, xg_index.seq_length)
    , strand_sampler(0, 1)
    , background_sampler(0, alphabet.size() - 1)
    , mut_sampler(0, alphabet.size() - 2)
    , prob_sampler(0.0, 1.0)
    , insert_sampler(insert_length_mean, insert_length_stdev)
    , seed(seed)
{
    if (substition_polymorphism_rate < 0.0 || substition_polymorphism_rate > 1.0
        || indel_polymorphism_rate < 0.0 || indel_polymorphism_rate > 1.0
        || indel_error_proportion < 0.0 || indel_error_proportion > 1.0) {
        cerr << "error:[NGSSimulator] All proportions must be between 0.0 and 1.0" << endl;
        exit(1);
    }
    
    if (substition_polymorphism_rate + indel_polymorphism_rate > 1.0) {
        cerr << "error:[NGSSimulator] Indel polymorphism rate and substitution polymorphism rate cannot sum to greater than 1.0" << endl;
        exit(1);
    }
    
    if (insert_length_mean <= 0.0) {
        cerr << "error:[NGSSimulator] Mean insert length must be positive" << endl;
        exit(1);
    }
    
    if (insert_length_stdev < 0.0) {
        cerr << "error:[NGSSimulator] Insert length standard deviation must be positive" << endl;
        exit(1);
    }
    
    if (insert_length_mean < 5.0 * insert_length_stdev) {
        cerr << "warning:[NGSSimulator] Recommended that insert length mean > 5 * insert length standard deviation" << endl;
    }
    
    // memoize phred conversions
    phred_prob.resize(256);
    for (int i = 1; i < phred_prob.size(); i++) {
        phred_prob[i] = error_multiplier * phred_to_prob(i);
    }
    
    for (size_t i = 0; i < alphabet.size(); i++) {
        mutation_alphabets[alphabet[i]] = string();
        for (size_t j = 0; j < alphabet.size(); j++) {
            if (j == i) {
                continue;
            }
            mutation_alphabets[alphabet[i]].push_back(alphabet[j]);
        }
    }
    
    unordered_map<size_t, size_t> length_count;
    fastq_unpaired_for_each(ngs_fastq_file, [&](const Alignment& aln) {
        length_count[aln.quality().size()]++;
        record_read_quality(aln);
    });
    
    size_t modal_length = 0;
    size_t modal_length_count = 0;
    size_t total_reads = 0;
    for (const pair<size_t, size_t>& length_record : length_count) {
        if (length_record.second > modal_length_count) {
            modal_length_count = length_record.second;
            modal_length = length_record.first;
        }
        total_reads += length_record.second;
    }
    
    if (((double) modal_length_count) / total_reads < 0.5) {
        cerr << "warning:[NGSSimulator] Auto-detected read length of " << modal_length << " encompasses less than half of training reads, NGSSimulator is optimized for training data in which most reads are the same length" << endl;
    }
    
    if (modal_length > insert_length_mean - 2.0 * insert_length_stdev) {
        cerr << "warning:[NGSSimulator] Auto-detected read length of " << modal_length << " is long compared to mean insert length " << insert_length_mean << " and standard deviation " << insert_length_stdev << ", sampling may take additional time and statistical properties of insert length distribution may not reflect input parameters" << endl;
    }
    
    while (transition_distrs.size() > modal_length) {
        transition_distrs.pop_back();
    }
    
    finalize();
    
#ifdef debug_ngs_sim
    cerr << "finished initializing simulator" << endl;
#endif
}

Alignment NGSSimulator::sample_read() {
    
    Alignment aln;
    // sample a quality string based on the trained distribution
    aln.set_quality(sample_read_quality());
    
#ifdef debug_ngs_sim
    cerr << "got quality string " << string_quality_short_to_char(aln.quality()) << endl;
#endif
    
    // attempt samples until we get one that succeeds without walking
    // off the end of the graph
    while (!aln.has_path()) {
        pos_t pos = sample_start_pos();
        sample_read_internal(aln, pos);
        
        // make sure we didn't sample sequence from
        if (retry_on_Ns) {
            if (aln.sequence().find('N') != string::npos) {
                aln.clear_path();
                aln.clear_sequence();
            }
        }
    }
    
    aln.set_name(get_read_name());
    
    return aln;
}

pair<Alignment, Alignment> NGSSimulator::sample_read_pair() {
    pair<Alignment, Alignment> aln_pair;
    aln_pair.first.set_quality(sample_read_quality());
    aln_pair.second.set_quality(sample_read_quality());
    
    // reverse the quality string so that it acts like it's reading from the opposite end
    // when we walk forward from the beginning of the first read
    std::reverse(aln_pair.second.mutable_quality()->begin(),
                 aln_pair.second.mutable_quality()->end());
    
    
    while (!aln_pair.first.has_path() || !aln_pair.second.has_path()) {
        int64_t insert_length = (int64_t) round(insert_sampler(prng));
        if (insert_length < transition_distrs.size()) {
            // don't make reads where the insert length is shorter than one end of the read
            continue;
        }
        
        // align the first end
        pos_t pos = sample_start_pos();
        sample_read_internal(aln_pair.first, pos);
        
        if (retry_on_Ns) {
            if (aln_pair.first.sequence().find('N') != string::npos) {
                aln_pair.first.clear_path();
                aln_pair.first.clear_sequence();
            }
        }
        
        if (!aln_pair.first.has_path()) {
            continue;
        }
        
        // walk out the unsequenced part of the insert in the graph
        int64_t remaining_length = insert_length - 2 * transition_distrs.size();
        if (remaining_length >= 0) {
            // we need to move forward from the end of the first read
            if (advance_on_graph_by_distance(pos, remaining_length)) {
                // we hit the end of the graph trying to walk
                continue;
            }
        }
        else {
            // we need to walk backwards from the end of the first read
            pos = walk_backwards(aln_pair.first.path(), -remaining_length);
        }
        
        
        // align the second end starting at the walked position
        sample_read_internal(aln_pair.second, pos);
        
        if (retry_on_Ns) {
            if (aln_pair.second.sequence().find('N') != string::npos) {
                aln_pair.second.clear_path();
                aln_pair.second.clear_sequence();
            }
        }
    }
    
    // unreverse the second read in the pair
    aln_pair.second = reverse_complement_alignment(aln_pair.second, [&](id_t node_id) {
        return xg_index.node_length(node_id);
    });
    
    string name = get_read_name();
    aln_pair.first.set_name(name + "_1");
    aln_pair.second.set_name(name + "_2");
    
    return aln_pair;
}

void NGSSimulator::sample_read_internal(Alignment& aln, pos_t& curr_pos) {
    
    aln.clear_path();
    aln.clear_sequence();
    
    char graph_char = xg_cached_pos_char(curr_pos, &xg_index, node_cache);
    bool hit_end = false;
    
    // walk a path and generate a read sequence at the same time
    while (aln.sequence().size() < aln.quality().size() && !hit_end) {
        // sample insertion in the true graph path
        while (aln.sequence().size() < aln.quality().size() && prob_sampler(prng) < indel_poly_rate * 0.5) {
            // TODO: no allowance for indel errors on inserted sequence
            
#ifdef debug_ngs_sim
            cerr << "insertion polymorphism at read idx " << aln.sequence().size() << ", graph pos " << curr_pos << endl;
#endif
            
            apply_insertion(aln, curr_pos);
        }
        if (aln.sequence().size() >= aln.quality().size() || hit_end) {
            break;
        }
        
        // sample errors
        double err_sample = prob_sampler(prng);
        double err_prob = phred_prob[aln.quality()[aln.sequence().size()]];
        while (err_sample < err_prob * indel_error_prop && !hit_end) {
            // indel errors
            if (prob_sampler(prng) < 0.5) {
#ifdef debug_ngs_sim
                cerr << "insertion error at read idx " << aln.sequence().size() << ", graph pos " << curr_pos << endl;
#endif
                // insert error
                apply_insertion(aln, curr_pos);
                
                if (aln.sequence().size() >= aln.quality().size() || hit_end) {
                    break;
                }
            }
            else {
#ifdef debug_ngs_sim
                cerr << "deletion error at read idx " << aln.sequence().size() << ", graph pos " << curr_pos << endl;
#endif
                // deletion error
                apply_deletion(aln, curr_pos);
                hit_end = advance_on_graph(curr_pos, graph_char);
            }
            
            err_sample = prob_sampler(prng);
            err_prob = phred_prob[aln.quality()[aln.sequence().size()]];
        }
        if (aln.sequence().size() >= aln.quality().size() || hit_end) {
            break;
        }
        
        // get the true graph char, possibly with a substitution polymorphism
        char poly_graph_char = graph_char;
        if (prob_sampler(prng) < sub_poly_rate) {
            poly_graph_char = mutation_alphabets[poly_graph_char != 'N' ? poly_graph_char : alphabet[background_sampler(prng)]][mut_sampler(prng)];
        }
        
        // by default the read matches the true graph char
        char read_char = poly_graph_char;
        
        // sample substitution errors with the remaining err sample
        if (err_sample < err_prob) {
            // substitution error
            read_char = mutation_alphabets[read_char != 'N' ? read_char : alphabet[background_sampler(prng)]][mut_sampler(prng)];
        }
        
#ifdef debug_ngs_sim
        cerr << "aligned base at read idx " << aln.sequence().size() << ", graph pos " << curr_pos << endl;
#endif
        
        // add an aligned base (allowing errors to mask polymorphisms)
        apply_aligned_base(aln, curr_pos, graph_char, read_char);
        hit_end = advance_on_graph(curr_pos, graph_char);
        
        if (aln.sequence().size() >= aln.quality().size() || hit_end) {
            break;
        }
        
        // sample deletions in the true graph path
        while (prob_sampler(prng) < indel_poly_rate * 0.5 && !hit_end) {
#ifdef debug_ngs_sim
            cerr << "deletion polymorphism at read idx " << aln.sequence().size() << ", graph pos " << curr_pos << endl;
#endif
            
            apply_deletion(aln, curr_pos);
            hit_end = advance_on_graph(curr_pos, graph_char);
        }
    }
    
    // remove the sequence and path if we hit the end the graph before finishing
    // the alignment
    if (aln.sequence().size() != aln.quality().size()) {
        aln.clear_path();
        aln.clear_sequence();
    }
    
#ifdef debug_ngs_sim
    cerr << "completed read: " << pb2json(aln) << endl;
#endif
}

bool NGSSimulator::advance_on_graph(pos_t& pos, char& graph_char) {
    
    // choose a next position at random
    map<pos_t, char> next_pos_chars = xg_cached_next_pos_chars(pos,
                                                               &xg_index,
                                                               node_cache,
                                                               edge_cache);
    if (next_pos_chars.empty()) {
        return true;
    }
    
    uniform_int_distribution<size_t> pos_distr(0, next_pos_chars.size() - 1);
    size_t next = pos_distr(prng);
    auto iter = next_pos_chars.begin();
    for (size_t i = 0; i != next; i++) {
        iter++;
    }
    pos = iter->first;
    graph_char = iter->second;
    
    return false;
}

bool NGSSimulator::advance_on_graph_by_distance(pos_t& pos, size_t distance) {
    int64_t remaining = distance;
    int64_t node_length = xg_index.node_length(id(pos)) - offset(pos);
    while (remaining >= node_length) {
        remaining -= node_length;
        vector<Edge> edges = is_rev(pos) ? xg_index.edges_on_start(id(pos)) : xg_index.edges_on_end(id(pos));
        if (edges.empty()) {
            return true;
        }
        size_t choice = uniform_int_distribution<size_t>(0, edges.size() - 1)(prng);
        Edge& edge = edges[choice];
        if (id(pos) == edge.from() && is_rev(pos) == edge.from_start()) {
            get_id(pos) = edge.to();
            get_is_rev(pos) = edge.to_end();
        }
        else {
            get_id(pos) = edge.from();
            get_is_rev(pos) = !edge.from_start();
        }
        get_offset(pos) = 0;
        node_length = xg_index.node_length(id(pos));
    }
    
    get_offset(pos) += remaining;
    
    return false;
}

pos_t NGSSimulator::walk_backwards(const Path& path, size_t distance) {
    // walk backwards until we find the mapping it's on
    int64_t remaining = distance;
    int64_t mapping_idx = path.mapping_size() - 1;
    int64_t mapping_length = mapping_to_length(path.mapping(mapping_idx));
    while (remaining > mapping_length) {
        remaining -= mapping_length;
        mapping_idx--;
        mapping_length = mapping_to_length(path.mapping(mapping_idx));
    }
    const Mapping& mapping = path.mapping(mapping_idx);
    const Position& mapping_pos = mapping.position();
    // walk forward from the beginning of the mapping until we've passed where it is on the read
    int64_t remaining_flipped = mapping_length - remaining;
    int64_t edit_idx = 0;
    int64_t prefix_from_length = 0;
    int64_t prefix_to_length = 0;
    while (prefix_to_length <= remaining_flipped) {
        prefix_from_length += mapping.edit(edit_idx).from_length();
        prefix_to_length += mapping.edit(edit_idx).to_length();
        edit_idx++;
    }
    // use the mapping's position and the distance we traveled on the graph to get the offset of
    // the beginning of this edit
    int64_t offset = mapping_pos.offset() + prefix_from_length - mapping.edit(edit_idx).from_length();
    if (mapping.edit(edit_idx).from_length() > 0) {
        // if the edit is a match/mismatch, add in the remainder of the edit
        offset += (remaining_flipped - prefix_to_length + mapping.edit(edit_idx).to_length());
    }
    return make_pos_t(mapping_pos.node_id(), mapping_pos.is_reverse(), offset);
}

void NGSSimulator::apply_aligned_base(Alignment& aln, const pos_t& pos, char graph_char,
                                      char read_char) {
    Path* path = aln.mutable_path();
    aln.mutable_sequence()->push_back(read_char);
    bool is_match = (graph_char == read_char);
    
    if (path->mapping_size() == 0) {
        Mapping* new_mapping = path->add_mapping();
        new_mapping->set_rank(1);
        
        Position* mapping_pos = new_mapping->mutable_position();
        mapping_pos->set_node_id(id(pos));
        mapping_pos->set_is_reverse(is_rev(pos));
        mapping_pos->set_offset(offset(pos));
        
        Edit* new_edit = new_mapping->add_edit();
        new_edit->set_from_length(1);
        new_edit->set_to_length(1);
        if (!is_match) {
            new_edit->mutable_sequence()->push_back(read_char);
        }
    }
    else {
        Mapping* last_mapping = path->mutable_mapping(path->mapping_size() - 1);
        if (last_mapping->position().node_id() == id(pos) &&
            last_mapping->position().is_reverse() == is_rev(pos)) {
            
            Edit* last_edit = last_mapping->mutable_edit(last_mapping->edit_size() - 1);
            if (last_edit->from_length() > 0 && last_edit->to_length() > 0) {
                if (last_edit->sequence().size() > 0 && !is_match) {
                    last_edit->set_from_length(last_edit->from_length() + 1);
                    last_edit->set_to_length(last_edit->to_length() + 1);
                    last_edit->mutable_sequence()->push_back(read_char);
                }
                else if (last_edit->sequence().size() == 0 && is_match) {
                    last_edit->set_from_length(last_edit->from_length() + 1);
                    last_edit->set_to_length(last_edit->to_length() + 1);
                }
                else {
                    Edit* new_edit = last_mapping->add_edit();
                    new_edit->set_from_length(1);
                    new_edit->set_to_length(1);
                    if (!is_match) {
                        new_edit->mutable_sequence()->push_back(read_char);
                    }
                }
            }
            else {
                Edit* new_edit = last_mapping->add_edit();
                new_edit->set_from_length(1);
                new_edit->set_to_length(1);
                if (!is_match) {
                    new_edit->mutable_sequence()->push_back(read_char);
                }
            }
        }
        else {
            Mapping* new_mapping = path->add_mapping();
            new_mapping->set_rank(last_mapping->rank() + 1);
            
            Position* mapping_pos = new_mapping->mutable_position();
            mapping_pos->set_node_id(id(pos));
            mapping_pos->set_is_reverse(is_rev(pos));
            
            Edit* new_edit = new_mapping->add_edit();
            new_edit->set_from_length(1);
            new_edit->set_to_length(1);
            if (!is_match) {
                new_edit->mutable_sequence()->push_back(read_char);
            }
        }
    }
}

void NGSSimulator::apply_deletion(Alignment& aln, const pos_t& pos) {
    Path* path = aln.mutable_path();
    if (path->mapping_size() == 0) {
        // don't introduce a deletion at the beginning of a read
        // TODO: check for deletions at the end of a read?
        return;
    }
    
    Mapping* last_mapping = path->mutable_mapping(path->mapping_size() - 1);
    if (last_mapping->position().node_id() == id(pos) &&
        last_mapping->position().is_reverse() == is_rev(pos)) {
        
        Edit* last_edit = last_mapping->mutable_edit(last_mapping->edit_size() - 1);
        if (last_edit->from_length() > 0 && last_edit->to_length() == 0) {
            last_edit->set_from_length(last_edit->from_length() + 1);
        }
        else {
            Edit* new_edit = last_mapping->add_edit();
            new_edit->set_from_length(1);
        }
    }
    else {
        Mapping* new_mapping = path->add_mapping();
        new_mapping->set_rank(last_mapping->rank() + 1);
        
        Position* mapping_pos = new_mapping->mutable_position();
        mapping_pos->set_node_id(id(pos));
        mapping_pos->set_is_reverse(is_rev(pos));
        
        Edit* new_edit = new_mapping->add_edit();
        new_edit->set_from_length(1);
    }
}

void NGSSimulator::apply_insertion(Alignment& aln, const pos_t& pos) {
    Path* path = aln.mutable_path();
    char insert_char = alphabet[background_sampler(prng)];
    aln.mutable_sequence()->push_back(insert_char);
    
    if (path->mapping_size() == 0) {
        Mapping* new_mapping = path->add_mapping();
        new_mapping->set_rank(1);
        
        Position* mapping_pos = new_mapping->mutable_position();
        mapping_pos->set_node_id(id(pos));
        mapping_pos->set_is_reverse(is_rev(pos));
        mapping_pos->set_offset(offset(pos));
        
        Edit* new_edit = new_mapping->add_edit();
        new_edit->set_to_length(1);
        new_edit->set_sequence(string(1, insert_char));
    }
    else {
        Mapping* last_mapping = path->mutable_mapping(path->mapping_size() - 1);
        Edit* last_edit = last_mapping->mutable_edit(last_mapping->edit_size() - 1);
        if (last_edit->from_length() == 0 && last_edit->to_length() > 0) {
            last_edit->set_to_length(last_edit->to_length() + 1);
            last_edit->mutable_sequence()->push_back(insert_char);
        }
        else {
            Edit* new_edit = last_mapping->add_edit();
            new_edit->set_to_length(1);
            new_edit->set_sequence(string(1, insert_char));
        }
    }
}

pos_t NGSSimulator::sample_start_pos() {
    size_t idx = start_pos_sampler(prng);
    
    id_t id = xg_index.node_at_seq_pos(idx);
    bool rev = strand_sampler(prng);
    size_t node_offset = idx - xg_index.node_start(id) - 1;
    
    return make_pos_t(id, rev, node_offset);
}

string NGSSimulator::get_read_name() {
    stringstream sstrm;
    sstrm << "fragment_" << seed << "_" << sample_counter;
    sample_counter++;
    return sstrm.str();
}

void NGSSimulator::record_read_quality(const Alignment& aln) {
    const string& quality = aln.quality();
    if (quality.empty()) {
        return;
    }
    while (transition_distrs.size() < quality.size()) {
        transition_distrs.emplace_back(seed ? seed + transition_distrs.size() + 1 : random_device()());
    }
    transition_distrs[0].record_transition(0, quality[0]);
    for (size_t i = 1; i < transition_distrs.size(); i++) {
        transition_distrs[i].record_transition(quality[i - 1], quality[i]);
    }
}

void NGSSimulator::finalize() {
    for (MarkovDistribution& markov_distr : transition_distrs) {
        markov_distr.finalize();
    }
}

string NGSSimulator::sample_read_quality() {
    string quality(transition_distrs.size(), 0);
    uint8_t at = 0;
    for (size_t i = 0; i < transition_distrs.size(); i++) {
        at = transition_distrs[i].sample_transition(at);
        quality[i] = at;
    }
    return quality;
}

NGSSimulator::MarkovDistribution::MarkovDistribution(size_t seed) : prng(seed) {
    // nothing to do
}

void NGSSimulator::MarkovDistribution::record_transition(uint8_t from, uint8_t to) {
    if (!cond_distrs.count(from)) {
        cond_distrs[from] = vector<size_t>(value_at.size(), 0);
    }
    
    if (!column_of.count(to)) {
        column_of[to] = value_at.size();
        value_at.push_back(to);
        for (pair<const uint8_t, vector<size_t>>& cond_distr : cond_distrs) {
            cond_distr.second.push_back(0);
        }
    }
    
    cond_distrs[from][column_of[to]]++;
}

void NGSSimulator::MarkovDistribution::finalize() {
    for (pair<const uint8_t, vector<size_t>>& cond_distr : cond_distrs) {
        for (size_t i = 1; i < cond_distr.second.size(); i++) {
            cond_distr.second[i] += cond_distr.second[i - 1];
        }
        
        samplers[cond_distr.first] = uniform_int_distribution<size_t>(0, cond_distr.second.back() - 1);
    }
}


uint8_t NGSSimulator::MarkovDistribution::sample_transition(uint8_t from) {
    // return randomly if a transition has never been observed
    if (!cond_distrs.count(from)) {
        return value_at[uniform_int_distribution<size_t>(0, value_at.size() - 1)(prng)];
    }
    
    size_t sample_val = samplers[from](prng);
    
    vector<size_t>& cdf = cond_distrs[from];
    
    if (sample_val <= cdf[0]) {
        return value_at[0];
    }
    
    size_t low = 0;
    size_t hi = cdf.size() - 1;
    while (hi > low + 1) {
        int64_t mid = (hi + low) / 2;
        
        if (sample_val <= cdf[mid]) {
            hi = mid;
        }
        else {
            low = mid;
        }
    }
    return value_at[hi];
}

}<|MERGE_RESOLUTION|>--- conflicted
+++ resolved
@@ -439,11 +439,8 @@
                            double indel_error_proportion,
                            double insert_length_mean,
                            double insert_length_stdev,
-<<<<<<< HEAD
                            double error_multiplier,
-=======
                            bool retry_on_Ns,
->>>>>>> e17621d2
                            size_t seed) :
       xg_index(xg_index)
     , node_cache(100)

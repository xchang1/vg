#ifndef VG_MIN_DISTANCE_HPP_INCLUDED
#define VG_MIN_DISTANCE_HPP_INCLUDED

#include <unordered_set>

#include "snarls.hpp"
#include "hash_map.hpp"

#include "bdsg/hash_graph.hpp"

using namespace sdsl;
namespace vg { 

/**
 * The distance index. Stores minimum distances among nodes in each 
 * netgraph and chain. Used for calculation of the minimum distance between
 * two positions and for a maximum distance estimation. The maximum distance
 * estimation is at least as large as the maximum distance between two 
 * positions up to a specified cap
 */
class MinimumDistanceIndex {


    public: 
    ///Constructor for the distance index.
    ///Cap is the distance up to which the maximum distance will give a 
    ///reliable bound - if there is a path with length greater than cap, 
    ///then the maximum distance will be at least cap 
    ///If the cap is set to 0 (default), then the maximum distance index is not
    ///included
    MinimumDistanceIndex (const HandleGraph* graph, const SnarlManager* snarl_manager,
                            int64_t cap = 0);

    
    //Constructor to load index from serialization
    MinimumDistanceIndex (istream& in);
    
    //Default constructor; load() must be called next.
    MinimumDistanceIndex ();

    //Serialize object into out
    void serialize(ostream& out) const;

    //Load serialized object from in. Does not rely on the internal graph or 
    //snarl manager pointers.
    void load(istream& in);
    
    //Get the length of the given node
    int64_t node_length(id_t id) const;

    ///Get the minimum distance between two positions
    /// Distance includes only one of the positions. The distance from a 
    /// position to itself would be 1
    ///If there is no path between the two positions then the distance is -1
    int64_t min_distance( pos_t pos1, pos_t pos2) const;

    ///Get a maximum distance bound between the positions, ignoring direction
    ///Returns a positive value even if the two nodes are unreachable
    int64_t max_distance(pos_t pos1, pos_t pos2) const;

<<<<<<< HEAD
    //Given an alignment to a graph and a range, populate  a subgraph 
    //with all nodes in the graph for which the minimum distance from the position to any position in the node
    //is within the given distance range
    //If look_forward is true, then start from the start of the path forward, otherwise start from the end going backward
    void subgraph_in_range(const Path& path, const HandleGraph* super_graph, int64_t min_distance, int64_t max_distance, 
                         SubHandleGraph& sub_graph, bool look_forward);
=======
    //Given an alignment to a graph and a range, find the set of nodes in the
    //graph for which the minimum distance from the position to any position
    //in the node is within the given distance range
    //If look_forward is true, then start from the start of the path forward,
    //otherwise start from the end going backward
    void subgraphInRange(const Path& path, const HandleGraph* super_graph, int64_t min_distance, int64_t max_distance, 
                         std::unordered_set<id_t>& sub_graph, bool look_forward);
>>>>>>> 9fda1035


    //Given a position, return distances that can be stored by a minimizer
    //
    //If the position is on a boundary node of a top level chain, then return true, and 
    //a unique identifier for the connected component that the node is on and
    //the offset of the position in the root chain - the minimum distance from the beginning of the chain to 
    //the position
    //The second bool will be false and the remaining size_t's will be 0
    //
    //If the position is on a child node of a top-level simple bubble (bubble has no children and nodes connect only to boundaries)
    //return false, 0, 0, true, and the rank of the bubble in its chain, the length of the start
    //node of the snarl, the length of the end node (relative to a fd traversal of the chain), and
    //the length of the node
    //
    //If the position is not on a root node (that is, a boundary node of a snarl in a root chain), returns
    //false and MIPayload::NO_VALUE for all values
    tuple<bool, size_t, size_t, bool, size_t, size_t, size_t, size_t, bool>  get_minimizer_distances (pos_t pos);

    //What is the length of the top level chain that this node belongs to?
    int64_t top_level_chain_length(id_t node_id);

    size_t get_connected_component(id_t node_id);

    ///Helper function to find the minimum value that is not -1
    static int64_t min_pos(vector<int64_t> vals);

    ///Helper function to find the minimum value that is not -1
    static int64_t min_pos(int64_t x, int64_t y) {
        return static_cast<int64_t>(std::min(static_cast<uint64_t>(x), static_cast<uint64_t>(y)));
    }

    ///print the distance index for debugging
    void print_self();
    // Prints the number of nodes in each snarl netgraph and number of snarls in each chain
    void print_snarl_stats();

    protected:

    /** Index for calculating minimum distances among nodes in a snarl
     * Stores minimum distances between nodes in the netgraph of a snarl
     * Also keeps track of the parent of the snarl
    */
    class SnarlIndex {
        

        public:
        
            ///Constructor for the snarl index
            ///if inChain is true, parent_id and rev_in_parent are for the chain
            /// chain the snarl participates in. otherwise, for the parent snarl
            SnarlIndex(id_t parent_id, bool rev_in_parent, 
                       id_t id_in_parent, id_t end_id, bool is_unary_snarl, size_t depth,
                       size_t num_nodes, bool in_chain);
           
            //Construct an empty SnarlIndex. Must call load after construction to populate it 
            SnarlIndex();

            //Load data from serialization
            void load(istream& in, bool include_component);

            ///Serialize the snarl
            void serialize(ostream& out) const;
            
            ///Distance between start and end, not including the lengths of
            ///the two nodes
            ///start and end are the ranks of the node+direction, given by
            ///primary_snarls and secondary_snarl
            ///Only works for nodes heading their chains (which represent the 
            ///chains), or snarl boundaries.
            ///Rank 0 is the start node and rank num_nodes*2-1 is the end node,
            /// both pointing into the snarl
            int64_t snarl_distance(size_t start, size_t end) const {
                return int64_t(distances[index(start, end)]) - 1;
            }
             
            ///Length of a node in the netgraph of the snarl
            ///If it is a node, then the length of the node. If it is a snarl or
            ///chain, then the shortest distance between the boundaries
            /// i is the rank of the node in the snarl
            int64_t node_length(size_t i) const {
                return distances[i / 2] - 1;
            }
        
            ///Total length of the snarl-shortest distance from start to end
            ///including the lengths of boundary nodes
            int64_t snarl_length() const;

            ///Given distances from a position to either end of a node, find the
            ///shortest distance from that position to the start and end 
            ///nodes of the snarl
            ///rank is in the forward direction, but checks both forward and reverse
            
            pair<int64_t, int64_t> dist_to_ends(size_t rank, 
                                              int64_t distL, int64_t distR) const;

            ///For use during construction,
            ///add the distance from start to end to the index
            void insert_distance(size_t start, size_t end, int64_t dist);


            void print_self();

        protected:
 
            /// Store the distance between every pair nodes, not including the 
            /// lengths of the nodes. 
            /// The lengths of each of the nodes are stored as the first n entries
            /// Distances stored are 1 greater than actual distances 
            /// -1 (stored as 0) indicates no path
            /// For child snarls that are unary or only connected to one node
            /// in the snarl, distances between that node leaving the snarl
            /// and any other node is -1
            int_vector<> distances;

            ///True if this snarl is in a chain
            bool in_chain;

            /// id of the parent snarl or chain of this snarl 
            ///0 if this is a top level snarl with no chain
            id_t parent_id;

            bool rev_in_parent;

            ///id of this snarl in the parent. If the parent is a chain, then 
            ///the id of the boundary node that occurs first in the order of 
            ///the chain
            id_t id_in_parent;
            //id of the boundary node opposite id_in_parent
            id_t end_id;

            ///Number of nodes in the snarl
            size_t num_nodes;

            ///Depth in the snarl tree - 0 for root
            size_t depth;
            
            ///True if this snarl is a unary snarl
            ///Since the start and end node are the same, the last ranking
            ///node is no longer the end node if this is true
            bool is_unary_snarl;

            ///True if all children are nodes (not snarls or chains) and for every child node,
            //there are only edges to the boundary nodes
            bool is_simple_snarl;


            ///The maximum width of the snarl - the maximum of all minimum distance paths from each node to 
            //both ends of the snarl
            int64_t max_width;

            ///The index into distances for distance start->end
            size_t index(size_t start, size_t end) const;


        friend class MinimumDistanceIndex;
        friend class SnarlSeedClusterer;
    };


    /**Stores distances between snarls in a chain*/
    class ChainIndex {

        public:
        
            ///Constructor for ChainIndex
            /// loops is true if the chain loops - the start and end node are
            /// the same
            /// length is the number of snarls in the chain
            ChainIndex(id_t parent_id, id_t id_in_parent, id_t end_id, bool rev_in_parent,
                       bool loops, size_t length);

            //Constructor from vector of ints after serialization
            ChainIndex();
            //Load data from serialization
            void load(istream& in);

            ///Serialize the chain
            void serialize(ostream& out) const;
       
             
            ///Distance between two node sides in a chain. 
            ///size_t values specify the nodes - rank of the node in the chain, 
            ///bool specifies the direction the node is traversed i.e. if both
            /// bools are false, then the distance is between the left side of
            /// the start node traversing it forward to the left side of the 
            /// end node traversing forward. Orientation is relative to the 
            /// direction the chain is traversed in
            
            int64_t chain_distance(pair<size_t, bool> start, 
                                  pair<size_t, bool> end, int64_t startLen, 
                                  int64_t endLen, bool check_loop=false) const;


            //Length of entire chain
            int64_t chain_length() const {
                return prefix_sum[prefix_sum.size() - 1] - 1;
            }

            void print_self();

        protected:


            ///Dist from start of chain to start of each boundary node of
            ///all snarls in the chain
            ///The first value should be 0 according to this scheme but it is
            ///the length of the first node in the chain. Similarly, an extra
            ///value is stored at the end of the vector that is the length of the
            ///entire chain
            int_vector<> prefix_sum;

            ///For each boundary node of snarls in the chain, the distance
            /// from the start of the node traversing forward to the end of 
            /// the same node traversing backwards -directions relative to the 
            /// direction the node is traversed in the chain
            int_vector<> loop_fd;
    
            ///For each boundary node of snarls in the chain, the distance
            /// from the end of the node traversing backward to the start of 
            /// the same node traversing forward
            int_vector<> loop_rev;

            /// id of parent snarl of the chain 
            ///0 if top level chain
            id_t parent_id;

            bool rev_in_parent;

            //Id of the start node of this chain 
            id_t id_in_parent; 
            //id of the end node in the chain
            id_t end_id;

            //True if the chain loops - if the start and end node are the same
            bool is_looping_chain; 
            //Sum of all max widths of the snarls
            int64_t max_width;

            /// Helper function for chainDistance. Used to find the distance
            /// in a looping chain by taking the extra loop
            int64_t loop_distance(pair<size_t, bool> start, 
                                  pair<size_t, bool> end, int64_t startLen, 
                                  int64_t endLen) const;

        friend class MinimumDistanceIndex;   
        friend class SnarlSeedClusterer;
    }; 





    ///////// Data members of overall distance index


    ///vector of all SnarlIndex objects
    vector<SnarlIndex> snarl_indexes;

    ///vector of all ChainIndex objects
    vector< ChainIndex> chain_indexes;

    //Each connected component of the graph gets a unique identifier
    //Identifiers start at 1, 0 indicates that it is not in a component
    //Assigns each node to its connected component
    sdsl::int_vector<> node_to_component;
    //TODO: These could be one vector but they're small enough it probably doesn't matter
    sdsl::int_vector<> component_to_chain_length;
    sdsl::int_vector<> component_to_chain_index;

    //Each of the ints in these vectors are offset by 1: 0 is stored as 1, etc.
    //This is so that we can store -1 as 0 instead of int max

    ///Vector of length max node id - min node id
    ///For each node, stores the index into snarlIndexes for the primary snarl
    ///containing the node
    ///A primary snarl is the snarl that contains this node as an actual node,
    ///as opposed to a node representing a snarl or chain
    sdsl::int_vector<> primary_snarl_assignments;

    ///For each node, stores the rank of the node in the snarlIndex
    /// indicated by primary_snarl_assignments
    /// Rank refers to the index into the SnarlIndex's distance matrix that 
    /// represents a particular node
    ///The rank stored is always for the fd direction, rev direction
    /// is the index + 1. 
    ///The first and last rank will always be the inward facing start and 
    /// end nodes
    /// If the start node is traversed backwards to enter the snarl, then the
    /// rank 0 will represent the start node in reverse. The rank stored in this
    /// vector will be 1, representing the start node forward
    sdsl::int_vector<> primary_snarl_ranks;

    ///Similar to primary snarls, stores snarl index of secondary snarl
    ///each node belongs to, if any.
    ///Secondary snarl can be a node that represents a snarl/chain in the
    ///netgraph of the parent snarl or a node that participates in multiple
    ///snarls in a chain. The primary snarl will always
    ///be the snarl that occurs first in the chain
    sdsl::int_vector<> secondary_snarl_assignments;

    ///Stores the ranks of nodes in secondary snarls
    sdsl::int_vector<> secondary_snarl_ranks;
    
    ///For each node, stores 1 if the node is in a secondary snarl and 0
    ///otherwise. Use rank to find which index into secondary_snarls
    ///a node's secondary snarl is at
    sdsl::bit_vector has_secondary_snarl_bv;
    sdsl::rank_support_v<1> has_secondary_snarl;

    ///For each node, store the index and rank for the chain that the node
    ///belongs to, if any
    sdsl::int_vector<> chain_assignments;
    sdsl::int_vector<> chain_ranks;
    sdsl::bit_vector has_chain_bv;
    sdsl::rank_support_v<1> has_chain;

    id_t min_node_id; //minimum node id of the graph
    id_t max_node_id; //maximum node id of the graph


    ///The total depth of the snarl tree, starting from 0
    size_t tree_depth;


    ///True if we are including the maximum distance index
    bool include_maximum;

    //////Indexes for maximum distances
 
    ///For each node in the graph, store the minimum and maximum
    ///distances from a tip to the node
    sdsl::int_vector<> min_distances;
    sdsl::int_vector<> max_distances;


    //Header for the serialized file
    string file_header = "distance index version 2.2";
    //TODO: version 2 (no .anything) doesn't include component but we'll still accept it
    //version 2.1 doesn't include snarl index.is_simple_snarl and will break if we try to load it 
    bool include_component; //TODO: This is true for version 2.2 so it includes node_to_component, etc. 

    ////// Private helper functions
 




    ///Helper function for constructor - populate the minimum distance index
    ///Given the top level snarls
    //Returns the length of the chain
    int64_t calculate_min_index(const HandleGraph* graph, 
                      const SnarlManager* snarl_manager, const Chain* chain, 
                       size_t parent_id, bool rev_in_parent, 
                       bool trivial_chain, size_t depth, size_t component_num); 

    void populate_snarl_index(const HandleGraph* graph, const SnarlManager* snarl_manager, const NetGraph& ng,
                            const Snarl* snarl, bool snarl_rev_in_chain, size_t snarl_assignment, 
                            hash_set<pair<id_t, bool>>& all_nodes, size_t depth, size_t component_num);

    ///Compute min_distances and max_distances, which store
    /// distances needed for maximum distance calculation
    ///Only used if include_maximum is true
    void calculate_max_index(const HandleGraph* graph, int64_t cap); 


<<<<<<< HEAD
    ///Helper for subgraph_in_range
    /// Given starting handles in the super graph and the distances to each handle (including the start position and 
    //the first position in the handle), add all nodes within the givendistance range to the subgraph
    //Ignore all nodes in seen_nodes (nodes that are too close)
    void add_nodes_in_range(const HandleGraph* super_graph, int64_t min_distance, int64_t max_distance, 
                         SubHandleGraph& sub_graph, vector<tuple<handle_t, int64_t>>& start_nodes,
=======
    ///Helper for subgraphInRange
    ///Given starting handles in the super graph and the distances to each handle (including the start position and 
    //the first position in the handle), add all nodes within the givendistance range to the subgraph
    //Ignore all nodes in seen_nodes (nodes that are too close)
    void addNodesInRange(const HandleGraph* super_graph, int64_t min_distance, int64_t max_distance, 
                         std::unordered_set<id_t>& sub_graph, vector<tuple<handle_t, int64_t>>& start_nodes,
>>>>>>> 9fda1035
                         hash_set<pair<id_t, bool>>& seen_nodes);

    ///Helper function for distance calculation
    ///Returns the distance to the start of and end of a node/snarl in
    //commonAncestor and the node id of the node in the common ancestor.
    ///The node in the common ancestor is a pair of <node id, rev>
    /// commonAncestor is a pair of the node_id and true if it is a chain
    ///rev is false if the pos is the start pos ( if it must be traversed 
    ///forward) and false if it is the end pos (if it must be reached in 
    ///the direction of pos)
    
    tuple<int64_t, int64_t, pair<id_t, bool>> dist_to_common_ancestor(
                pair<size_t, bool> common_ancestor, pos_t& pos, bool rev) const;


    /// Get the index into chain_indexes/rank in chain of node i.
    /// Detects and throws an error if node i never got assigned to a snarl.
    size_t get_primary_assignment(id_t i) const {
        auto stored = primary_snarl_assignments[i - min_node_id];
        if (stored == 0) {
            // Somebody asked for a node. It should be assigned to a snarl, but it isn't.
            throw runtime_error("Node " + std::to_string(i) + " not in any snarl. Distance index does " +
                                "not match graph or was not generated from a snarl set including trivial snarls.");
        }
        return primary_snarl_assignments[i - min_node_id] - 1;
    }

    size_t get_primary_rank(id_t i) const {
        return primary_snarl_ranks[i - min_node_id] - 1;
    }

    size_t get_chain_assignment(id_t i) const {
        return chain_assignments[has_chain.rank(i - min_node_id)] - 1;
    }

    size_t get_chain_rank(id_t i) const {
        return chain_ranks[has_chain.rank(i - min_node_id)] - 1;
    }

    size_t get_secondary_assignment(id_t i) const {
        return secondary_snarl_assignments[has_secondary_snarl.rank(i - min_node_id)] - 1;
    }

    size_t get_secondary_rank(id_t i) const {
        return secondary_snarl_ranks[has_secondary_snarl.rank(i - min_node_id)] - 1;
    }


    friend class SnarlIndex;
    friend class ChainIndex;
    friend class SnarlSeedClusterer;


};

/**
 * The encoding of distances for positions in top-level chains or top-level simple bubbles.
 * Either stores (chain id, chain offset) for a position on a top-level chain, or
 * (snarl rank, node length, start length, end length) for a position on a simple bubble
 * We store this information in the minimizer index.
 */
/*
Simple bubble: 
    
 8 bit  |     1    |        24           |    10     |     10   |    10     |    1
  ---   |  is rev  | snarl rank in chain | start len | end len  | node len  |  is_node
   
Top level chain 
     
    31 bit   |    32    |     1
component id |  offset  |  is_node


is_node is true if it is a top-level chain node, false if it is a simple bubble
*/

struct MIPayload {
    typedef std::uint64_t code_type; // We assume that this fits into gbwtgraph::payload_type.

    constexpr static code_type NO_CODE = std::numeric_limits<code_type>::max();
    constexpr static size_t NO_VALUE = std::numeric_limits<size_t>::max(); // From offset_in_root_chain().

    constexpr static size_t NODE_LEN_OFFSET = 1;
    constexpr static size_t END_LEN_OFFSET = 11;
    constexpr static size_t START_LEN_OFFSET = 21;
    constexpr static size_t RANK_OFFSET = 31;
    constexpr static size_t REV_OFFSET = 55;

    
    constexpr static size_t LENGTH_WIDTH = 10;
    constexpr static size_t RANK_WIDTH = 24;
    constexpr static code_type LENGTH_MASK = (static_cast<code_type>(1) << LENGTH_WIDTH) - 1;
    constexpr static code_type RANK_MASK = (static_cast<code_type>(1) << RANK_WIDTH) - 1;
    

    
    constexpr static size_t ID_OFFSET = 33;
    constexpr static size_t ID_WIDTH = 31;
    constexpr static size_t OFFSET_WIDTH = 32;
    constexpr static code_type OFFSET_MASK = (static_cast<code_type>(1) << OFFSET_WIDTH) - 1;

    static code_type encode(std::tuple<bool, size_t, size_t, bool, size_t, size_t, size_t, size_t, bool> chain_pos) {
        bool is_top_level_node; size_t component; size_t offset; //Values for a top level chain
        bool is_top_level_snarl; size_t snarl_rank; size_t node_length; size_t start_length; size_t end_length; bool is_rev;//values for a bubble
        std::tie(is_top_level_node, component, offset, is_top_level_snarl, snarl_rank, start_length, end_length, node_length, is_rev) = chain_pos;

        if (!is_top_level_node && ! is_top_level_snarl) {

            return NO_CODE;

        } else if (is_top_level_node) {
            //Top level node in chain

            if (component >= (static_cast<code_type>(1) << 31) - 1 
                || offset >= static_cast<size_t>(OFFSET_MASK) ) {
                //If the values are too large to be stored
                return NO_CODE;
            }

            return (component << ID_OFFSET) | (offset << 1) | static_cast<code_type>(true);

        } else {
            //Top level simple bubble

            if (snarl_rank >= static_cast<size_t>(RANK_MASK)
                || start_length >= static_cast<size_t>(LENGTH_MASK)
                || end_length >=  static_cast<size_t>(LENGTH_MASK)
                || node_length >= static_cast<size_t>(LENGTH_MASK) ){
                //If the values are too large to be stored
                return NO_CODE;
            }

            return (static_cast<code_type>(is_rev) << REV_OFFSET) | (snarl_rank << RANK_OFFSET) | (start_length << START_LEN_OFFSET) | (end_length << END_LEN_OFFSET) | (node_length << NODE_LEN_OFFSET) ;
        }
    }

    static std::tuple<bool, size_t, size_t, bool, size_t, size_t, size_t, size_t, bool> decode(code_type code) {
        if (code == NO_CODE) {
            return std::tuple<bool, size_t, size_t, bool, size_t, size_t, size_t, size_t, bool>(false, NO_VALUE, NO_VALUE, false, NO_VALUE, NO_VALUE, NO_VALUE, NO_VALUE, false);
        } else if (code & (static_cast<code_type>(1)) == (static_cast<code_type>(1))) {
            //This is a top-level chain
            return std::tuple<bool, size_t, size_t, bool, size_t, size_t, size_t, size_t, bool>
                    (true, code >> ID_OFFSET, code >> 1 & OFFSET_MASK, false, NO_VALUE, NO_VALUE, NO_VALUE, NO_VALUE, false);
        } else {
            //This is a top-level bubble
            return std::tuple<bool, size_t, size_t, bool, size_t, size_t, size_t, size_t, bool>
                    (false, NO_VALUE, NO_VALUE, true,
                      code >> RANK_OFFSET & RANK_MASK, 
                      code >> START_LEN_OFFSET & LENGTH_MASK, 
                      code >> END_LEN_OFFSET & LENGTH_MASK, 
                      code >> NODE_LEN_OFFSET & LENGTH_MASK,
                      code >> REV_OFFSET & static_cast<code_type>(1));
        }
    }
};

}

#endif<|MERGE_RESOLUTION|>--- conflicted
+++ resolved
@@ -58,22 +58,14 @@
     ///Returns a positive value even if the two nodes are unreachable
     int64_t max_distance(pos_t pos1, pos_t pos2) const;
 
-<<<<<<< HEAD
-    //Given an alignment to a graph and a range, populate  a subgraph 
-    //with all nodes in the graph for which the minimum distance from the position to any position in the node
-    //is within the given distance range
-    //If look_forward is true, then start from the start of the path forward, otherwise start from the end going backward
-    void subgraph_in_range(const Path& path, const HandleGraph* super_graph, int64_t min_distance, int64_t max_distance, 
-                         SubHandleGraph& sub_graph, bool look_forward);
-=======
+
     //Given an alignment to a graph and a range, find the set of nodes in the
     //graph for which the minimum distance from the position to any position
     //in the node is within the given distance range
     //If look_forward is true, then start from the start of the path forward,
     //otherwise start from the end going backward
-    void subgraphInRange(const Path& path, const HandleGraph* super_graph, int64_t min_distance, int64_t max_distance, 
+    void subgraph_in_range(const Path& path, const HandleGraph* super_graph, int64_t min_distance, int64_t max_distance, 
                          std::unordered_set<id_t>& sub_graph, bool look_forward);
->>>>>>> 9fda1035
 
 
     //Given a position, return distances that can be stored by a minimizer
@@ -440,21 +432,13 @@
     void calculate_max_index(const HandleGraph* graph, int64_t cap); 
 
 
-<<<<<<< HEAD
-    ///Helper for subgraph_in_range
-    /// Given starting handles in the super graph and the distances to each handle (including the start position and 
-    //the first position in the handle), add all nodes within the givendistance range to the subgraph
-    //Ignore all nodes in seen_nodes (nodes that are too close)
-    void add_nodes_in_range(const HandleGraph* super_graph, int64_t min_distance, int64_t max_distance, 
-                         SubHandleGraph& sub_graph, vector<tuple<handle_t, int64_t>>& start_nodes,
-=======
+
     ///Helper for subgraphInRange
     ///Given starting handles in the super graph and the distances to each handle (including the start position and 
     //the first position in the handle), add all nodes within the givendistance range to the subgraph
     //Ignore all nodes in seen_nodes (nodes that are too close)
-    void addNodesInRange(const HandleGraph* super_graph, int64_t min_distance, int64_t max_distance, 
+    void add_nodes_in_range(const HandleGraph* super_graph, int64_t min_distance, int64_t max_distance, 
                          std::unordered_set<id_t>& sub_graph, vector<tuple<handle_t, int64_t>>& start_nodes,
->>>>>>> 9fda1035
                          hash_set<pair<id_t, bool>>& seen_nodes);
 
     ///Helper function for distance calculation

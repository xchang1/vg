--- conflicted
+++ resolved
@@ -3821,15 +3821,10 @@
                                                         IndexingParameters::minimizer_w,
                                                     IndexingParameters::use_bounded_syncmers);
                 
-<<<<<<< HEAD
-        gbwtgraph::index_haplotypes(gbz->graph, minimizers, [&](const pos_t& pos) -> gbwtgraph::payload_type {
+        gbwtgraph::index_haplotypes(gbz->graph, minimizers, [&](const pos_t& pos) -> gbwtgraph::Payload {
             ZipCode zip;
             zip.fill_in_zipcode(*distance_index, pos);
             return zip.get_payload_from_zip();
-=======
-        gbwtgraph::index_haplotypes(gbz->graph, minimizers, [&](const pos_t& pos) -> gbwtgraph::Payload {
-            return MIPayload::encode(get_minimizer_distances(*distance_index, pos));
->>>>>>> ebe195d7
         });
         
         string output_name = plan->output_filepath(minimizer_output);

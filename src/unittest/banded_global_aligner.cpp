--- conflicted
+++ resolved
@@ -775,22 +775,6 @@
                 REQUIRE(path.mapping(1).edit(0).sequence().empty());
                 
             }
-<<<<<<< HEAD
-
-            SECTION( "Global banded aligner doesn't explode" ) {
-
-                string json_graph = "{\"node\": [{\"sequence\": \"GT\", \"id\": 86051}, {\"sequence\": \"G\", \"id\": 86052}, {\"sequence\": \"A\", \"id\": 86053}, {\"sequence\": \"TGCCCAGTTCTAGACAATT\", \"id\": 86054}, {\"sequence\": \"T\", \"id\": 86055}, {\"sequence\": \"A\", \"id\": 86056}, {\"sequence\": \"CAA\", \"id\": 86057}, {\"sequence\": \"C\", \"id\": 86058}, {\"sequence\": \"A\", \"id\": 86059}, {\"sequence\": \"C\", \"id\": 86060}, {\"sequence\": \"T\", \"id\": 86061}, {\"sequence\": \"C\", \"id\": 86062}, {\"sequence\": \"CAACAAGCTCAGTGCATTTGCCACTT\", \"id\": 86063}, {\"sequence\": \"GATAAGTGCTGAGCTGAATGGTTTGC\", \"id\": 86064}, {\"sequence\": \"AGGTGTTACCTCAAATTCATGCCCAT\", \"id\": 86065}, {\"sequence\": \"CATGCTTAATAAGGTCAAAACC\", \"id\": 86066}], \"edge\": [{\"from\": 86051, \"to\": 86052}, {\"from\": 86051, \"to\": 86053}, {\"from\": 86052, \"to\": 86054}, {\"from\": 86053, \"to\": 86054}, {\"from\": 86054, \"to\": 86055}, {\"from\": 86054, \"to\": 86056}, {\"from\": 86055, \"to\": 86057}, {\"from\": 86056, \"to\": 86057}, {\"from\": 86057, \"to\": 86058}, {\"from\": 86057, \"to\": 86059}, {\"from\": 86058, \"to\": 86060}, {\"from\": 86059, \"to\": 86060}, {\"from\": 86060, \"to\": 86061}, {\"from\": 86060, \"to\": 86062}, {\"from\": 86061, \"to\": 86063}, {\"from\": 86062, \"to\": 86063}, {\"from\": 86063, \"to\": 86064}, {\"from\": 86064, \"to\": 86065}, {\"from\": 86065, \"to\": 86066}]}";
-
-                Graph fail_graph;
-                json2pb(fail_graph, json_graph.c_str(), json_graph.size());
-
-                VG graph;
-                graph.extend(fail_graph);
-
-                Aligner aligner;
-                
-                string read = "CTATTGTTTCTGATGGGGTCTCAGTGGTGCCCAAAGCAACAGATCCCCATGGCAGAGGGA";
-=======
             
             SECTION( "Banded global aligner produces correct alignment when it begins with a deletion that ends at a node boundary",
                     "[alignment][banded][mapping]" ) {
@@ -805,23 +789,17 @@
                 graph.create_edge(n0, n1);
                 
                 string read = string("C");
->>>>>>> c8dde222
                 Alignment aln;
                 aln.set_sequence(read);
                 
                 int band_padding = 1;
-<<<<<<< HEAD
-=======
-                
->>>>>>> c8dde222
+                
                 aligner.align_global_banded(aln, graph.graph, band_padding);
                 
                 const Path& path = aln.path();
                 
                 // is a global alignment
                 REQUIRE(path.mapping(0).position().offset() == 0);
-<<<<<<< HEAD
-=======
                 REQUIRE(mapping_from_length(path.mapping(path.mapping_size() - 1)) == graph.graph.node(path.mapping(path.mapping_size() - 1).position().node_id() - 1).sequence().length());
                 
                 // follows correct path
@@ -836,7 +814,6 @@
                 REQUIRE(path.mapping(1).edit(0).from_length() == 1);
                 REQUIRE(path.mapping(1).edit(0).to_length() == 1);
                 REQUIRE(path.mapping(1).edit(0).sequence().empty());
->>>>>>> c8dde222
                 
             }
         }

/// \file minimizer_mapper.cpp
///  
/// unit tests for the minimizer mapper

#include <iostream>
#include "vg/io/json2pb.h"
#include "../io/json2graph.hpp"
#include <vg/vg.pb.h>
#include "../minimizer_mapper.hpp"
#include "../build_index.hpp"
#include "../integrated_snarl_finder.hpp"
#include "xg.hpp"
#include "vg.hpp"
#include "catch.hpp"

namespace vg {
namespace unittest {

// We define a child class to expose protected stuff for testing
class TestMinimizerMapper : public MinimizerMapper {
public:
    TestMinimizerMapper(
        gbwtgraph::GBWTGraph gbwt_graph,
        gbwtgraph::DefaultMinimizerIndex minimizer_index,
        SnarlDistanceIndex* distance_index,
        PathPositionHandleGraph* handle_graph) 
        : MinimizerMapper(gbwt_graph, minimizer_index, distance_index, nullptr, handle_graph){};
    using MinimizerMapper::MinimizerMapper;
    using MinimizerMapper::Minimizer;
    using MinimizerMapper::fragment_length_distr;
    using MinimizerMapper::faster_cap;
    using MinimizerMapper::with_dagified_local_graph;
    using MinimizerMapper::align_sequence_between;
<<<<<<< HEAD
    using MinimizerMapper::to_anchor;
=======
    using MinimizerMapper::fix_dozeu_end_deletions;
>>>>>>> 2217054b
};

TEST_CASE("Fragment length distribution gets reasonable value", "[giraffe][mapping]") {

        vector<int64_t> distances { 27, 69, 76, 88, 107, 114, 119, 121, 124, 124, 125, 125, 125, 125, 126, 126, 126, 127, 127, 127, 127, 127, 127, 
            134, 134, 134, 134, 135, 135, 136, 136, 136, 136, 136, 136, 136, 136, 137, 137, 137, 138, 139, 139, 139, 140, 140, 140, 140, 140, 140, 
            144, 144, 144, 145, 145, 145, 145, 145, 145, 145, 145, 145, 146, 146, 146, 146, 146, 147, 147, 147, 147, 147, 148, 148, 148, 148, 148, 
            154, 154, 154, 154, 155, 155, 155, 155, 155, 155, 155, 155, 155, 155, 155, 155, 155, 155, 155, 156, 156, 156, 156, 156, 156, 156, 156, 
            160, 160, 160, 160, 160, 161, 161, 161, 161, 161, 161, 161, 161, 161, 161, 161, 161, 161, 161, 161, 162, 162, 162, 162, 163, 163, 163, 
            167, 167, 167, 167, 167, 167, 167, 168, 168, 168, 168, 169, 169, 169, 169, 169, 170, 170, 170, 170, 170, 170, 170, 170, 170, 170, 171, 
            174, 174, 174, 174, 174, 175, 175, 175, 175, 175, 175, 176, 176, 176, 176, 176, 176, 176, 177, 178, 178, 178, 178, 178, 178, 178, 178,
            182, 182, 182, 182, 182, 182, 182, 182, 183, 183, 183, 183, 183, 183, 183, 183, 183, 184, 184, 184, 184, 184, 185, 185, 185, 185, 185,
            189, 189, 189, 189, 189, 189, 189, 189, 189, 189, 189, 190, 190, 190, 190, 190, 190, 190, 190, 190, 190, 190, 190, 190, 191, 191, 191, 
            195, 195, 195, 195, 196, 196, 196, 196, 196, 197, 197, 197, 197, 197, 197, 197, 197, 197, 197, 198, 198, 198, 198, 198, 198, 198, 
            202, 202, 202, 202, 202, 202, 202, 202, 202, 203, 203, 203, 203, 203, 203, 203, 203, 204, 204, 204, 204, 204, 204, 204, 204, 204, 
            207, 207, 208, 208, 208, 208, 208, 208, 208, 208, 208, 209, 209, 209, 209, 209, 209, 210, 210, 210, 210, 210, 210, 210, 211, 211, 
            214, 214, 215, 215, 215, 215, 215, 215, 215, 215, 215, 215, 215, 216, 216, 216, 216, 216, 216, 216, 216, 216, 217, 217, 217, 217, 
            220, 220, 220, 220, 220, 220, 220, 220, 220, 221, 221, 221, 221, 221, 221, 221, 221, 221, 221, 221, 221, 222, 222, 222, 222, 222, 
            226, 226, 226, 226, 226, 226, 226, 227, 227, 227, 227, 227, 227, 227, 227, 227, 227, 227, 227, 228, 228, 228, 229, 229, 229, 229, 
            233, 233, 233, 233, 233, 233, 233, 233, 234, 234, 234, 234, 234, 234, 234, 234, 234, 234, 234, 235, 235, 235, 235, 235, 236, 236, 
            238, 238, 239, 239, 239, 239, 239, 239, 239, 239, 239, 239, 239, 239, 239, 239, 239, 240, 240, 240, 240, 240, 240, 240, 241, 241, 
            244, 245, 245, 245, 245, 245, 245, 245, 245, 245, 245, 245, 246, 246, 246, 246, 246, 246, 246, 246, 246, 246, 246, 247, 247, 247, 
            249, 250, 250, 250, 250, 250, 250, 250, 250, 251, 251, 251, 251, 251, 251, 251, 252, 252, 252, 252, 252, 252, 252, 252, 252, 252, 
            255, 255, 255, 255, 255, 255, 256, 256, 256, 256, 256, 256, 256, 256, 256, 256, 256, 256, 257, 257, 257, 257, 257, 257, 257, 257, 
            261, 261, 261, 261, 261, 262, 262, 262, 262, 262, 262, 262, 262, 262, 262, 262, 263, 263, 263, 263, 264, 264, 264, 264, 264, 264, 
            268, 268, 268, 268, 268, 269, 269, 269, 269, 269, 269, 269, 269, 269, 269, 270, 270, 270, 270, 270, 270, 270, 270, 270, 270, 270, 
            274, 275, 275, 275, 276, 276, 276, 276, 276, 276, 276, 277, 277, 277, 277, 277, 277, 277, 277, 277, 277, 277, 278, 278, 278, 278, 
            281, 281, 281, 281, 281, 281, 281, 282, 282, 282, 282, 282, 282, 282, 282, 283, 283, 283, 283, 283, 283, 283, 283, 284, 284, 284, 
            288, 288, 288, 288, 288, 289, 289, 289, 289, 289, 289, 289, 290, 290, 290, 291, 291, 291, 291, 291, 291, 291, 291, 291, 292, 292, 
            295, 296, 296, 296, 296, 296, 296, 296, 296, 297, 297, 297, 297, 297, 297, 297, 298, 298, 298, 298, 298, 298, 298, 298, 298, 299,
            302, 302, 302, 302, 302, 303, 303, 303, 303, 303, 303, 303, 303, 304, 304, 304, 304, 304, 304, 304, 305, 305, 305, 305, 306, 306,
            312, 312, 312, 312, 312, 313, 313, 313, 313, 313, 314, 314, 314, 314, 314, 315, 315, 315, 315, 315, 315, 316, 316, 316, 316, 316,
            320, 320, 321, 321, 321, 321, 321, 321, 321, 322, 322, 322, 322, 322, 322, 323, 323, 323, 323, 323, 324, 324, 324, 324, 325, 325,
            332, 333, 333, 333, 333, 333, 333, 333, 333, 333, 334, 334, 334, 334, 335, 335, 335, 335, 335, 336, 336, 336, 336, 336, 337, 337,
            342, 343, 344, 344, 344, 344, 344, 344, 345, 345, 346, 346, 346, 346, 346, 347, 347, 347, 347, 348, 348, 348, 348, 348, 348, 348,
            356, 356, 357, 357, 358, 358, 359, 359, 359, 359, 361, 361, 361, 361, 362, 362, 362, 363, 363, 363, 363, 364, 364, 364, 364, 365,
            374, 374, 374, 375, 376, 376, 376, 377, 377, 377, 378, 378, 379, 379, 379, 379, 380, 380, 380, 380, 381, 381, 382, 382, 383, 384,
            397, 398, 398, 398, 399, 399, 399, 399, 399, 399, 400, 400, 402, 402, 402, 403, 403, 403, 403, 404, 404, 404, 404, 406, 407, 407,
            463, 465, 466, 466, 467, 470, 471, 473, 474, 479, 479, 480, 481, 482, 483, 485, 491, 493, 493, 495, 496, 497, 498, 501, 507, 511,
            512, 512, 515, 519, 521, 521, 521, 523, 524, 527, 531, 535, 537, 541, 542, 550, 556, 557, 557, 559, 561, 569, 572, 573, 575, 579,
            580, 585, 589, 622, 627, 647, 667, 715, 757, 780, 1302, 4224, 10520, 16912, 17605, 17773, 18141, 18234, 19908, 22806, 26071, 
            33167, 39460, 39642, 55666, 59773, 63297, 74729, 82293, 84261, 103051, 125968, 126638, 133620, 134000, 156120, 156834, 158566, 159945,
            163617, 168131, 170576, 186151, 187063, 196981, 199264, 205006, 211618, 214498, 232698, 241394, 242280, 253799, 254397, 257196, 261598,
            316979, 329457, 654834,
            332, 333, 333, 333, 333, 333, 333, 333, 333, 333, 334, 334, 334, 334, 335, 335, 335, 335, 335, 336, 336, 336, 336, 336, 337, 337,
            342, 343, 344, 344, 344, 344, 344, 344, 345, 345, 346, 346, 346, 346, 346, 347, 347, 347, 347, 348, 348, 348, 348, 348, 348, 348,
            356, 356, 357, 357, 358, 358, 359, 359, 359, 359, 361, 361, 361, 361, 362, 362, 362, 363, 363, 363, 363, 364, 364, 364, 364, 365,
            274, 275, 275, 275, 276, 276, 276, 276, 276, 276, 276, 277, 277, 277, 277, 277, 277, 277, 277, 277, 277, 277, 278, 278, 278, 278 };


        //Make an empty minimizer mapper just to get the fragment length distr
        gbwtgraph::GBWTGraph gbwt_graph;
        gbwt::GBWT gbwt;
        gbwt_graph.set_gbwt(gbwt);
        gbwtgraph::DefaultMinimizerIndex minimizer_index;
        SnarlDistanceIndex distance_index;
        PathPositionHandleGraph* handle_graph;
        TestMinimizerMapper test_mapper (gbwt_graph, minimizer_index, &distance_index, handle_graph);
        for (int64_t dist : distances) {
            if (dist <= test_mapper.max_fragment_length) {
                test_mapper.fragment_length_distr.register_fragment_length(dist);
            }
        }

        SECTION("Make sure we have a reasonable distribution") {
            //Distribution should ignore outliers
            REQUIRE(test_mapper.fragment_length_distr.std_dev() <= 400);
        }
}

/// Cover a sequence of all Gs in minimizers.
static void cover_in_minimizers(const std::string sequence, int core_width, int flank_width, int stride, std::vector<TestMinimizerMapper::Minimizer>& minimizers, std::vector<size_t>& minimizers_explored) {

    string min_seq;
    for (int i = 0; i < core_width; i++) {
        min_seq.push_back('G');
    }
    auto encoded = gbwtgraph::DefaultMinimizerIndex::key_type::encode(min_seq);
    
    for (int core_start = 0; core_start + core_width < sequence.size(); core_start += stride) {
        minimizers_explored.push_back(minimizers.size());
        minimizers.emplace_back();
        TestMinimizerMapper::Minimizer& m = minimizers.back();
        
        if (core_start <= flank_width) {
            // Partial left flank
            m.agglomeration_start = 0;
            m.agglomeration_length = core_width + flank_width + core_start;
        } else if (sequence.size() - core_start - core_width <= flank_width) {
            // Partial right flank
            m.agglomeration_start = core_start - flank_width;
            m.agglomeration_length = sequence.size() - m.agglomeration_start - 1;
        } else {
            // Full flanks
            m.agglomeration_start = core_start - flank_width;
            m.agglomeration_length = core_width + flank_width * 2;
        }
        
        // We need to set the key and its hash
        m.value.key = encoded;
        m.value.hash = m.value.key.hash();
        m.value.offset = core_start;
        m.value.is_reverse = false;
        m.length = core_width;
        
        // We knowe the occurrences won't be used.
        m.occs = nullptr;
        m.hits = 1;
        m.score = 1;
    }

}

TEST_CASE("Mapping quality cap cannot be confused by excessive Gs", "[giraffe][mapping]") {
    string sequence;
    string quality;
    for (size_t i = 0; i < 150; i++) {
        sequence.push_back('G');
        quality.push_back((char)0x1E);
    }
    
    // Cover the read in 25bp cores with 10bp flanks on each side
    int core_width = 25;
    int flank_width = 10;
    vector<TestMinimizerMapper::Minimizer> minimizers;
    // They are all going to be explored
    vector<size_t> minimizers_explored;
    
    cover_in_minimizers(sequence, core_width, flank_width, 1, minimizers, minimizers_explored);
    
    // Compute the MAPQ cap
    double cap = TestMinimizerMapper::faster_cap(minimizers, minimizers_explored, sequence, quality);
    
    // The MAPQ cap should not be infinite.
    REQUIRE(!isinf(cap));
}

TEST_CASE("Mapping quality cap cannot be confused by fuzzing with high base qualities", "[giraffe][mapping]") {
    string sequence;
    string quality;
    for (size_t i = 0; i < 100; i++) {
        sequence.push_back('G');
        quality.push_back((char)(unsigned char)60);
    }
    
    TestMinimizerMapper::Minimizer minimizer_template;
    minimizer_template.value.is_reverse = false;
    
    minimizer_template.hits = 229;
    // We knowe the occurrences won't be used.
    minimizer_template.occs = nullptr;
    minimizer_template.score = 1;
    
    for (size_t try_number = 0; try_number < 100000; try_number++) {
    
        vector<TestMinimizerMapper::Minimizer> minimizers;
        // They are all going to be explored
        vector<size_t> minimizers_explored;
        
        size_t minimizer_count = rand() % 100 + 5;
        
        for (size_t i = 0; i < minimizer_count; i++) {
            // Generate a random and not very realistic agglomeration
            size_t core_width = rand() % std::min(sequence.size()/2 - 1, (size_t)32 - 1) + 1;
            size_t run_length = rand() % std::min(sequence.size() - core_width, (size_t)32 - core_width);
            size_t flank_width = rand() % 10;
            size_t core_start = rand() % (sequence.size() - core_width - run_length);
                
            string min_seq;
            for (int i = 0; i < core_width; i++) {
                min_seq.push_back('G');
            }
            auto encoded = gbwtgraph::DefaultMinimizerIndex::key_type::encode(min_seq);
        
            minimizers_explored.push_back(minimizers.size());
            minimizers.emplace_back();
            TestMinimizerMapper::Minimizer& m = minimizers.back();
            m = minimizer_template;
            
            // Now clip the agglomeration to the read.
            m.agglomeration_start = core_start;
            m.agglomeration_length = core_width + run_length + flank_width * 2;
            if (flank_width > m.agglomeration_start) {
                m.agglomeration_length -= (flank_width - m.agglomeration_start);
                m.agglomeration_start = 0;
            } else {
                m.agglomeration_start -= flank_width;
            }
            if (m.agglomeration_start + m.agglomeration_length > sequence.size()) {
                m.agglomeration_length = sequence.size() - m.agglomeration_start;
            }
           
            // We need to set the key and its hash
            m.value.key = encoded;
            m.value.hash = m.value.key.hash();
            m.value.offset = core_start;
            m.value.is_reverse = false;
            m.length = core_width;
            
            m.hits = 229;
            // We knowe the occurrences won't be used.
            m.occs = nullptr;
            m.score = 1;
        }
        
        // Compute the MAPQ cap
        double cap = TestMinimizerMapper::faster_cap(minimizers, minimizers_explored, sequence, quality);
        
        // The MAPQ cap should not be infinite.
        REQUIRE(!isinf(cap));
    }
}

TEST_CASE("MinimizerMapper can map against subgraphs between points", "[giraffe][mapping]") {

        Aligner aligner;
        HashGraph graph;
        
        // We have a real path with a mismatch
        auto h1 = graph.create_handle("AAAAGAT");
        auto h2 = graph.create_handle("TG");
        graph.create_edge(h1, h2);
        // This node is backward
        auto h3 = graph.create_handle("AAAAAAAAATG");
        graph.create_edge(h2, graph.flip(h3));
        // And we have a dangling tip that is a better matchn
        auto h4 = graph.create_handle("TA");
        graph.create_edge(h2, h4);
        auto h5 = graph.create_handle("CA");
        graph.create_edge(h4, h5);
        
        
        Alignment aln;
        aln.set_sequence("GATTACA");
        
        // Left anchor should be on start
        pos_t left_anchor {graph.get_id(h1), false, 4};
        // Right anchor should be past end
        pos_t right_anchor {graph.get_id(h3), true, 2};
        
        TestMinimizerMapper::align_sequence_between(left_anchor, right_anchor, 100, 20, &graph, &aligner, aln);
        
        // Make sure we get the right alignment
        REQUIRE(aln.path().mapping_size() == 3);
        REQUIRE(aln.path().mapping(0).position().node_id() == graph.get_id(h1));
        REQUIRE(aln.path().mapping(0).position().is_reverse() == graph.get_is_reverse(h1));
        REQUIRE(aln.path().mapping(0).position().offset() == offset(left_anchor));
        REQUIRE(aln.path().mapping(1).position().node_id() == graph.get_id(h2));
        REQUIRE(aln.path().mapping(1).position().is_reverse() == graph.get_is_reverse(h2));
        REQUIRE(aln.path().mapping(1).position().offset() == 0);
        REQUIRE(aln.path().mapping(2).position().node_id() == graph.get_id(h3));
        REQUIRE(aln.path().mapping(2).position().is_reverse() == !graph.get_is_reverse(h3));
        REQUIRE(aln.path().mapping(2).position().offset() == 0);
}

TEST_CASE("MinimizerMapper can map against subgraphs between abutting points", "[giraffe][mapping]") {

        Aligner aligner;
        HashGraph graph;
        
        // We have a big node
        auto h1 = graph.create_handle("AAAAGAT");
        auto h2 = graph.create_handle("TG");
        graph.create_edge(h1, h2);
        
        Alignment aln;
        aln.set_sequence("A");
        
        SECTION("Abutting points on same node") {
            // Left anchor should be on start
            pos_t left_anchor {graph.get_id(h1), false, 3};
            // Right anchor should be past end
            pos_t right_anchor {graph.get_id(h1), false, 3};
            
            TestMinimizerMapper::align_sequence_between(left_anchor, right_anchor, 100, 20, &graph, &aligner, aln);
            
            // Make sure we get the right alignment
            REQUIRE(aln.path().mapping_size() == 1);
            REQUIRE(aln.path().mapping(0).position().node_id() == graph.get_id(h1));
            REQUIRE(aln.path().mapping(0).position().is_reverse() == graph.get_is_reverse(h1));
            REQUIRE(aln.path().mapping(0).position().offset() == offset(left_anchor));
            REQUIRE(aln.path().mapping(0).edit_size() == 1);
            REQUIRE(aln.path().mapping(0).edit(0).from_length() == 0);
            REQUIRE(aln.path().mapping(0).edit(0).to_length() == 1);
            REQUIRE(aln.path().mapping(0).edit(0).sequence() == "A");
        }
        
        SECTION("Abutting points on different nodes") {
            // Left anchor should be on start
            pos_t left_anchor {graph.get_id(h1), false, 7};
            // Right anchor should be past end
            pos_t right_anchor {graph.get_id(h2), false, 0};
            
            TestMinimizerMapper::align_sequence_between(left_anchor, right_anchor, 100, 20, &graph, &aligner, aln);
            
            // Make sure we get the right alignment
            REQUIRE(aln.path().mapping_size() == 1);
            REQUIRE(aln.path().mapping(0).position().node_id() == graph.get_id(h1));
            REQUIRE(aln.path().mapping(0).position().is_reverse() == graph.get_is_reverse(h1));
            REQUIRE(aln.path().mapping(0).position().offset() == offset(left_anchor));
            REQUIRE(aln.path().mapping(0).edit_size() == 1);
            REQUIRE(aln.path().mapping(0).edit(0).from_length() == 0);
            REQUIRE(aln.path().mapping(0).edit(0).to_length() == 1);
            REQUIRE(aln.path().mapping(0).edit(0).sequence() == "A");
        }
}

TEST_CASE("MinimizerMapper can map an empty string between odd points", "[giraffe][mapping]") {

        Aligner aligner;
        
        string graph_json = R"({
            "edge": [
                {"from": "55511923", "to": "55511925"},
                {"from": "55511923", "to": "55511924"},
                {"from": "55511921", "to": "55511924"},
                {"from": "55511921", "to": "55511922"},
                {"from": "55511922", "to": "55511923"},
                {"from": "55511922", "to": "55511924"},
                {"from": "55511924", "to": "55511925"}
            ],
            "node": [
                {"id": "55511923", "sequence": "T"},
                {"id": "55511921", "sequence": "TTCCTT"},
                {"id": "55511922", "sequence": "CC"},
                {"id": "55511924", "sequence": "TC"},
                {"id": "55511925", "sequence": "CTTCCTTCC"}
            ]
        })";
        
        // TODO: Write a json_to_handle_graph
        vg::Graph proto_graph;
        json2pb(proto_graph, graph_json.c_str(), graph_json.size());
        auto graph = vg::VG(proto_graph);
        
        Alignment aln;
        aln.set_sequence("");
        
        pos_t left_anchor {55511921, false, 5}; // This is on the final base of the node
        pos_t right_anchor {55511925, false, 6};
        
        TestMinimizerMapper::align_sequence_between(left_anchor, right_anchor, 100, 20, &graph, &aligner, aln);
        
        // Make sure we get the right alignment. We should see the last base of '21 and go '21 to '24 to '25 and delete everything
        REQUIRE(aln.path().mapping_size() == 3);
        REQUIRE(aln.path().mapping(0).position().node_id() == 55511921);
        REQUIRE(aln.path().mapping(0).position().is_reverse() == false);
        REQUIRE(aln.path().mapping(0).position().offset() == 5);
        REQUIRE(aln.path().mapping(1).position().node_id() == 55511924);
        REQUIRE(aln.path().mapping(1).position().is_reverse() == false);
        REQUIRE(aln.path().mapping(1).position().offset() == 0);
        REQUIRE(aln.path().mapping(2).position().node_id() == 55511925);
        REQUIRE(aln.path().mapping(2).position().is_reverse() == false);
        REQUIRE(aln.path().mapping(2).position().offset() == 0);
}

TEST_CASE("MinimizerMapper can align a reverse strand string to the middle of a node", "[giraffe][mapping]") {

        Aligner aligner;
        
        string graph_json = R"({
            "node": [
                {"id": "48732576", "sequence": "GACAGCTTGTGGCCTTCGTTGGAAACGGGATTTCTTCATACTATGCTAGACAGAAGAATACTCAGTAACTTCCTTGTGTTGTGTGTATTCAACTCACAGAGTTGAACGATGGTTTACACAGAGCAGATTTGAAACACTCTTTTTGTGGAATTAGCAAGTGGAGATTTCAGCCGCTTTGAGGTCAATGGTAGAAAAGGAAATATCTTCGTATAAAAACTAGACAGAATGATTCTCAGAAACTCCTTTGTGATGTGTGCGTTCAACTCACAGAGTTTAACCTTTCTTTTCATAGAGCAGTTAGGAAACACTCTGTTTGTAAAGTCTGCAAGTGGATATTCAGACCTCTTTGAGGCCTTCGTTGGAAACGGGTTTTTTTCATATAAGGCTAGACAGAAGAATTCCTAGTAATTTCCTTGTGTTGTGTGTGTTCAACTCACAGAGTTGAACTTTCATTTACACAGAGCAGATTTGAAACACTCTTTTTGTGGAATTTGCAAGTGGAGATTTCAAGCGCTTTGAGACCAAAGGCAGAAAAGGATATATCTTCGTATAAAAACTAGACAGAATCATTCTCAGAAAATGCTCTGCGATGTGTGCGTTCAACTCTCAGAGTTTAACTTTTCTTTTCATTCAGCAGTTTGGAAACAATCTGTTTGTAAAGTCTGCACGTGGATAATTTGACCACTTAGAGGCCTTCGTTGGAAACGGGTTTTTTTCATGTAAGGCTAGACACAATTCTCAGTAACTTCCTTGTGTTGTGTGTATTCAACTCACAGAGTTGAACGATCCTTTACACAGAGCATACTTGGAACACTCTTTTTGTGGAAGTTGCAAGTGGAGATTTCAGCCGCTTTGAAGTCAAAGGTAGAAAAGGAAATATCTTCCTATAAAAACTAGACAGAATGATTCTCAGAAACTCCTTTGTGATGTGTGCATTCAACTCACAGAGTTTAACCTTTCTTTTCATAGAGCAGTTAGGAAACACTCTGTTTGTAAAGTCTGCAAGTGGATATTCAGACCTCTT"}
            ]
        })";
        
        vg::VG graph;
        vg::io::json2graph(graph_json, &graph);
        
        Alignment aln;
        aln.set_sequence("CAAATTCCACAAAAAGAGTGTTACAAGTCTGCTCTGTGTAAAGGATCGTTCAACTCTGGGAGTTGAATACACACAACACGCGGAAGTTACTGAGAATTCTTCTGTCTAGCCTTACATGAAAAAAACCCGTTTCCAACGAAGGCCTCAAAGAGGTCAAAATATCCACTTGCAGACTTTACAAACAGAGTGTTTCCTAACTACTCTATGAATAGAAAGGTTAAACTCTGTGAGATGAACACACACATCACAAAGGAGTTTCTGAGAATCATTCTGTCTAGTTTTTATAGGAAGATATTTCCTTTTCTACCATTGACCTCAAAGCGGCTGAAATCTCCACTTGCAAATTCCTCAAAAAGAGTGTTTCAAGTCTGCTCTGTGTAAAGGATCGTCAACTCTGTGAGTTGAATACACACAACACGCGGAAGTTACTGAGAATTCTTCTGTCTAGCATAGTATGAAGAAATCCCGTTTCCAACGAAGGCCTCAAAGAGGTCTGAATATCCACTTGCAGAGTTTACAAACAGAGTGTTTCCTAACTGCTCTATGAAAAGAAAGGTTAAACTCTGTGAGTTGAACGCACACATCACAAAGAAGTTTCTGAGAATCATCTGTCTAGTTTTTATACGAAGATATTTCCTTTTCTACCATTGACCTCAAAGCGGCTGAAATCTCCACTTGCAAATTCCACAAAAAGAGTGTTT");


        pos_t left_anchor {48732576, true, 193};
        pos_t right_anchor {48732576, true, 893};
        
        TestMinimizerMapper::align_sequence_between(left_anchor, right_anchor, 800, 50, &graph, &aligner, aln);

        // We demand a positive-score alignment
        REQUIRE(aln.score() > 0);
}

TEST_CASE("MinimizerMapper can align a long tail", "[giraffe][mapping]") {

        Aligner aligner;
        
        string graph_json = R"(
            {"edge": [{"from": "28131", "to": "28132"}, {"from": "28132", "to": "28133"}, {"from": "28130", "to": "28131"}, {"from": "28129", "to": "28130"}, {"from": "28128", "to": "28129"}], "node": [{"id": "28131", "sequence": "GAATTATGATCAAATGGAATCGAATGTAATCATCATCAAATGGAATCAAAAATAACCATCATCAATTGGTATTGAATGGAATTGTCATCAAATGGAATTCAAAGGAATCATCATCAAATGGAACCGAATGGAATCCTCATTGAATGGAAATGAAAGGGGTCATCATCTAATGGAATCGCATGGAATCATCATCAAATGGAATCGAATGGAATCATCATCAAATGGAATCTAATGGAATCATTGAACAGAATTGAATGGAATCGTCATCGAATGAATTGAATGCAATCATCGAATGGTCTCGAATGGAATCATCTTCTAATGGAAAGGAATGGAATCATCGCATAGAATCGAATGGAATTATCATCGAATGGAATCGAATGGTATCAACACCAAACGGAAAAAAACGGAATTATCGAATGGAATCGAAGAGAATCTTCGAACGGACCCGAATGGAATCATCTAATGGAATGGAATGGAATAATCCATGGACTCGAATGCAATCATCATCGAATGGAATCGAATGGAATCATCGAATGGACTCGAATGGAATAATCATTGAACGGAATCGAATGGAATCATCATCGGATGGAAACGAATGGAATCATCATCGAATGGAAATGAAAGGAGTCATCATCTAATGGAATTGCATGGAATCATCATAAAATGGAATCGAATGGAATCAACATCAAATGGAATCAAATGGAATCATTGAACGGAATTGAATGGAATCGTCATCGAATGAATTGACTGCAATCATCGAATGGTCTCGAATGGAATCATCTTCAAATGGAATGGAATGGAATCATCGCATAGAATCGAATGGAATTATCATCGAATGGAATCGAATGGAATCAACATCAAACGGAAAAAAACAGAATTATCGTATGGAATCGAAGAGAATCATCGAGTGGACCCGAATGGAATCATCTAATGGAATGGAATGGAATAATCCATGGACTCGAATGCAATCATCATCGAATGGAATCGAATGGAATCATCGAATGGACTCGAATGGAATAATCAT"}, {"id": "28132", "sequence": "TGAACGGAATCGAATGGAATCATCATCGGATGGAAATGAATGGAATCATCATCGAATGGAATCGAATAGAATTATGGAATGAAATCCAGTGTGATCATCATCGAATGGACCCGAATGGAATCATCATCCAACGGAAGCTAATGGAATCAACATCGAATGAATCGAATGGAAACACCATCGAATTGAAACGAATGGAATTATCATGAAATTGAAATGGATGGACTCATCATCGAATGGATTCGAATGGAATCATCGAATAAAATTGATTGAAATCATCATCCAATGGAATCGAATGGTATCATTGAATGGAATCGAATGGAATCATCATCAGATGGAAATGAATGGAATCGTCATAGAATGGAATCGAATGGATTCATTGAATGGAATCAGATGGAATCATCGAATGGACTGGAATGGAATCATTGAATGGACTCGAAAGGGATCATGATTGAATGGAATTGAATGGAATCATCGAATGGTCTCGATTGGAATCATTATCAAATGGAATCGAATGGAATCATCGAATAGAATCGAATGGAACAATCATCGAATGTACTCAAATGGAATTATCCTCAAATGGAATCGAATGGAATTATCGAATGCAATCGAATGGAATTATCGAATGCAATCGAATAGAATCATCGAATGGACTCGAATGGAATCATCGAATGGAATGGAATGGAACAGTCAATGAACACGAATGGAATCATCATTGAATGGAATCTAATGGAATCATCGAGTGGAATCGAATGGAATTATGATCAAATGGAATCGAATGTAATCATCATCAAATGGAATCAAAAATAACCATCATCAATTGCTATTGAATGGAATTGTCATCAAATGGAATTCAAAGGAATCATCATCAAATGGAACCGAATGGAATCCTCATTGAATGGAAATGAAAGGGGTCATCATCTAATGGAATCGCATGGAATCATCATCAAATGGAATCGAATGGAATCATCATCAAATGGAATCTAATGGAATCATTGAACAGAATTGAATGGAATCGTCATCGAAT"}, {"id": "28133", "sequence": "GAATTGAATGCAATCATCGAATGGTCTCGAATGGAATCATCTTCTAATGGAAAGGAATGGAATCATCGCATAGAATCGAATGGAATTATCATCGAATGGAATCGAATGGTATCAACACCAAACGGAAAAAAACGGAATTATCGAATGGAATCGAAGAGAATCTTCGAACGGACCCGAATGGAATCATCTAATGGAATGGAATGGAATAATCCATGGACTCGAATGCAATCATCATCGAATGGAATCGAATGGAATCATCGAATGGACTCGAATGGAATAATCATTGAACGGAATCGAATGGAATCATCATCGGATGGAAACGAATGGAATCATCATCGAATGGAAATGAAAGGAGTCATCATCTAATGCAATTGCATGGAATCATCATCAAATAGAATCGAATGGAATCAACATCAAATGGAATCTAATGGAATCATTGAACAGAATTGAATGGAATCGTCATCGAATGAATTGACTGCAATCATCGAATGGTCTCGAATGGAATCATCTTCAAATGGAATGGAATGGAATCATCGCATAGAATCGAATGGAATTATCATCGAATGGAATCGAATGGAATCAACAACAAACGGAAAAAAACGGAATTATCGAATGGAATCGAAGAGAATCATCGAATGGACCCGAATGGAATCATCTAATGGAATGGAATGGAATAATCCATGGACTCGAATGCAATCATCATCGAATGGAATCGAATGGAATCATCGAATGGACTCGAATGGAATAATCATTGAACGGAATCGAATGGAATCATCATCGGATGGAAATGAATGGAATCATCATCGAATGGAATCGAATAGAATTATGGAATGAAATCCAGTGTGGTCATCATCGAATGGACCCGAATGGAATCATCATCCAACGGAAGCTAATGGAATCAACATCGAATGAATCAAATGGAAACACCATCGAATTGAAACGAATGGAATTATCATGAAATTGAAACGGATGGACTCATCATCGAATGGATTCGAATGGAATCATCGAATAAAATTGATTGAAA"}, {"id": "28130", "sequence": "ATCATCGAATGGTCTCGAATGGAATCATCTTCTAATGGAAAGGAATGGAATCATCGCATAGAATCGAATGGAATTATCATCGAATGGAATCGAATGGTATCAACACCAAACGGAAAAAAACGGAATTATCGAAAGGAATCGAAGAGAATCTTCGAACGGACCCGAATGGAATCATCTAATGGAATGGAATGGAATAATCCATGGACTCGAATGCAATCATCATCGAATGGAATCGAATGGAATCATCGAATGGACTCGAATGGAATAATCATTGAACGGAATCGAATGGAATCATCATCGGATGGAAATGAATGGAATCATCATCGAATGGAATCGAATAGAATTATGGAATGAAATCCAGTGTGATCATCATCGAATGGACCCGAATGGAATCATCATCCAACAGAAGCTAATGGAATCAACATCGAATGAATCGAATGGAAACACCATCGAATTCAAACGAATGGAATTACCATGAAATTGAAATGGATGGACTCATCATCGAATGGATTCGGATGGAATCATCGAATAAAATTGATTGAAATCATCATCGAATGGAATCGAATGGTATCATTGAATGGAATCGAATGGAATCATCATCAGATGGAAATGAATGGAATCGTCATAGAATGGAATCGAATGGATTCATTGAATGGAATCAGATGGAATCATCGAATGGACTGGAATGGAATCATTGAATGGACTCGAAAGGGATCATGATTGAATGGAATTGAATGGAATCATCGAATGGTCTCGATTGGAATCATTATGAAATGGAATCGAATGGAATCACCGAATAGAATCGAATGGAACAATCATCGAATGGACTCAAATGGAATTATCCTCAAATGGAATCGAATGGAATTATCAAATGCAATCGAATGGAATTATCGAATGCAATCGAATAGAATCATCGAATGGACTCGAATGGAATCATCGAATGGAATGGAATGGAACAGTCAATGAACTCGAATGGAATCATCATTGAATGGAATCGAATGTAATCATCCAGTGGAATCGAATG"}, {"id": "28129", "sequence": "CTCGATTGGAATCATTATCAAATGGAATCGAATGGAATCACCGAATAGAATCGAATGGAACAATCATCGAATGGACTCAAATGGAATTATCCTCAAATGGAATCGAATGGAATTATCGAATGCAATCGAATGGAATTATCGAATGCAATCGAATAGAATCATCGAATGGACTCGAATGGAATCATCGAATGGAATGGAATGGAACAGTCAATGAACACGAATGGAATCATCATTGAATGGAATCGAATGGAATCATCGAGTGGAATCGAATGGAATTATGATCAAATGGAATCGAATGTAATCATCATCAAATGGAATCAAAAATAACCATCATCAATTGGTATTGAATGGAATTGTCATCAAATGGAATTCAAAGGAATCATCATCAAATGGAACCGAATGGAATCCTCATTGAATGGAAATGAAAGGGGTCATCATCTAATGGAATCGCATGGAATCATCACCAAATGGAATCGAATGGAATCATCATCAAATGGAATCTAATGGAATCATTGAACAGAATTGAATGGAATCGTCATCGAATGAATTGAATGCAATCATCGAATGGTCTCGAATGGAATCATCTTCTAATGGAAAGGAATGGAATCATCGCATAGAATCGAATGGAATTATCATCGAATGGAATCGAATGGTATCAACACCAAACGGAAAAAAACGGAATTATCGAATGGAATCGAAGAGAATCTTCGAACGGACCCGAATGGAATCATCTAATGGAATGGAATGGAATAATCCATGGACTCGAATGCAATCATCATCGAATGGAATCGAATGGAATCATCGAATGGACTCGAATGGAATAATCATTGAACGGAATCGAATGGAATCATCATCGGATGGAAACGAATGGAATCATCATCGAATGGAAATGAAAGGAGTCATCATCTAATGCAATTGCATGGAATCATCATCAAATGGAATCGAATGGAATCAACATCAAATGGAATCTAATGGAATCATTGAACAGAATTGAATGGAATCGTCATCGAATGAATTGACTGCA"}, {"id": "28128", "sequence": "ATCCATGGACTCGAATGCAATCATCATCGAATGGAATCGAATGGAATCATCAAATGGACTCGAATGGAATAATCATTGAACGGAATCGAATGGAATCATCATCGGATGGAAACGAATGGAATCATCATCGAATGGAAATGAAAGGAGTCATCATCTAATGGAATTGCATGGAATCATCATAAAATGGAATCGAATGGAATCAATATCAAATGGAATCAAATGGAATCATTGAACGGAATTGAATGGAATCGTCATCGAATGAATTGACTGCAATCATCGAATGGTCTCGAATGGAATCATCTTCAAATGGAATGGAATGGAATCATCGCATAGAATCGAATGGAATTATCATCGAATGGAATCGAATGGAATCAACATCAAACGGAAAAAAACGGAATTATCGAATGGAATCGAAGAGAATCATCGAATGGACCCGAATGGAATCATCTAATGGAATGGAATGGAATAATCCATGGACTCGAATGCAATCATCATCGAATGGAATCGAATGGAATCATCGAATGGACTCGAATGGAATAATCATTGAACGGAATCGAATGGAATCATCATCGGATGGAAATGAATGGAATCATCATCGAATGGAATCGAATAGAATTATGGAATGAAATCCAGTGTGATCATCATCGAATGGACCCGAATGGAATCATCATCCAACGGAAGCTAATGGAATCAACATCGAATGAATCGAATGGAAACACCATCGAATTGAAACGAATGGAATTATCATGAAATTGAAATGGATGGACTCATCATCGAATGGATTCGAATGGAATCATCGAATAAAATTGATTGAAATCATCATCGAATGGAATCGAATGGTATCATTGAATGGAATCGAATGGAATCATCATCAGATGGAAATGAATGGAATCGTCATAGAATGGAATCGAATGGATTCATTGAATGGAATCAGATGGAATCATCGAATGGACTGGAATGGAATCATTGAATGGACTCGAAAGGGATCATGATTGAATGGAATTGAATGGAATCATCGAATGGT"}]}
        )";
        
        vg::VG graph;
        vg::io::json2graph(graph_json, &graph);
        
        Alignment aln;
        aln.set_sequence("TGGATGATGATTCCATTTGGGTCCATTCGATGATGATCACACTGGATTTCATTCCATAATTCTATTCGATTCCATTCGATGATGATTCCATACATTTCCATCCGATGATGATTCCATTCGATTCCGTTCAATGATTATTCCATTCGAGTCCATTCGATGATTCCATTCGATTCCATTCGATGATGATTGCATTCGAGTCCATGGATTATTCCATTCCATTCCATTAGGTGATTCCATTCGGGTCCGTTCGAAGATTCTCTTCGATTCCATTCGATAATTCCGTTTTTTTCCGTTTGATGTTGATTCCATTCGACTCCATTCGATGATAATTCCACTCGATTCTATGCGATGATTCCATTCCATTCCATTTGAAGATGATTCCATTCGAGACCATTCGATGATTGCATTCAATTCATTCGATGACGATTCCATTCAATTCCGTTCAATGATTCCATTTGATTCCATTTGATGTTGATTCCATTCGATTCCATTTTATGATGATTCCATGCAATTCCATTAGATGATGACTCCTTTCATTTCCATTCGATGATGATTCCATTCGGTTCCATTTGATGATGATTCCTTTGAATTCCGTTTGATGACAATTCCATTCAATACCAATTGATGATGGTTATTTTTGATTCCATTTGATGAGGATTACATTCGATTCCATTGGATCATAATTCCATTCGATTCCACTCGATGATTCCATTCGATTCCATTCAATGATGATTCCATTCGAGTTCATTGACTGTTCCATTCCATTCCATTCGATGATTCCATTCGAGTCCATTCGATGATTCTATTCGATTGCATTCGATAATTCCATTCGATTGCATTCGATAATTCCCTTCGATTCCATTTGAGGATAATTCCATTTGAGTCCATTCGATGATTGTTCCATTCGATTCTATTCGGTGATTCCATTCGATTCCATTTGATAATGATTCCAATCGAGACCATTCGATGATTCCATTCAATTCCATTCAACAATGATTCCATTCGAGTCCATTCAATGATTCCATTCCAGTCCATTCGATGATTCCATCTGACTCCATTCAATGAATCCATTCGATTCCATTCTATGACGATTCCATTCATTTCCATCTGATGATGATTCCATTCGATCCCATCCAATGACACCATTCGATTCCATTCGATGATGATTTCAATCAATTTTATTCGATGATTCCATTCGAATCCATTCGATGATGGGTCCATCCATTTCAATTTCATGATAATTCCATTCGTTTCAATTCGATGGTTTTTCCATTCGATTCATTCGATGTTGATTCCATTAGCTTCCGTTGGATGATGATTCCATTCGGGTCCATTCGATGATGATCACACTGGATTTCATTCCATAATTCTATTCGATTCCATTCGATGATGATTCCATTCATTTCCATCCGATGATGATTCCATTCGATTCCGTTCAATGATTATTCCATTCGAGTCCATTCGATGATTCCATTCGATTCCATTCGATGATGATTGCATTCGAGTCCATGGATTATTCCATTCCATTCCATTAGATGATTCCATTCGGGTCCGTTCGAAGATTCTCTTCGATTCCATTCGATAATCCCGTTTTTTTCCGTTTGATATTGATACCATTCGATTCCATTCAATGATAATTCCATTCGATTCTATGCGATGATTCCATTCCATTCCATTGGAAGATGATTCCATTCGAGACCATTCGATGATTGCATTCAATTCATTCGATGACGATTCCATTCAATTCCGTTCAATGATTCCATTTGATTCCATTTGATGTTGATTCCATTCGATTCCATTTGATGATGATTCCATGCAATTCCATTAGATGATGACTCCTTTCATTTCCATTCGATGATGATTCCATTCGTTTCCATCCGAAGATGATTCCATTCGATTCCGTTCAATGATTATTCCATTCGAGTCCATTCGATGATTCCATTCGATTCTATACGATGATGATTGCATTCGAGTCCGTGGATCATTCCATTCAATTCCATTAGATTATTCCATTCGAGTCCATTCGATGATTCTCTTCGATTACATTCGACGATGATTGCATTCGAGTCCATGGATTATTCCATTCCATTCCATTAGATGATTCCATTCGGGTCCATTCGATGATTCTCTTCGATTCCATTCGATAATTCCGTTTTTTTCCGTTTGATGTTGATTCCATTCGATTCCATTCGATGATAATTCCATTCGATTCTATGCGATGATTCCATTCCATTCCATTTGAAGATGATTCCATTCGAGACCATTCGATGATTGCATTCAATTCATTCGATGACGATTCCATTCAATTCCGTTCAATGATTCCATTTGATTCCATTTGATGTTGATTCCATTCGATTCCATTTTATGATGATTCAATGCAATTCCATTAGATGATGACTCCTTTCATTTACATTCGATGATGATTCCATTCGTTTCCATCCGATGATGATTCCATTCGATTCTCTTCAATGCTTATTCCATTCGAGTCCATTCGATGATTCCATTCGATTCCATTCGATGATGATTGCATTCGAGTCCATGGATTATTCCATTCAATTCCATTAGATGATTCCATTCGGGTCCGTTCGAAGATTCTCTTCGATTCCATTCGATAATTCCGTTTTTCTCCGTTTGGTGTTGATACCATTCGATTCCATTCGATGATAATTCCTTTCGATTCTATGCGATGATTCCATTCCTTTCCATTAGAAGACGATTCCATTCGAGACCATTCGATGATTGCATTCAATTCATTCGATGACGATTCCATTCAATTCTGTTCAATGATTCCATCAGATTCCATTTGATGATGATTCCATTCGATTCCATTTGATGATGATTCCATGCGATTCCATTAGATGATGACCCCTTTCATTTCCATTCAATGAGGATTCCATTCGGTTCCATTTCATGATGTTTCCTTTGAATTCCATTTGATGACAATTCCATTCAATACCAATTGATGATGGTTATTTTTGATTCCATTTGATGATGATTACATTCGATTCCATTTGATCATAATTCCATTCGATTCCACTCGATGATTCCATTCGATTCCATTCAATGATGATTCCATTCGAGTTCATTGACTGTTCCATTCCATTCCATTCGATGATTCCATTCGAGTCCATTCGATGATTCTATTCGATTGCATTCGATAATTCCATTCGATTGCATTCGATAATTCCATTCGATTCCATTGGAGGATAATTCCATTTGAGTCCATTCGATGATTGTTCCATTCGATTCTATTCGGTGATTCCATTCGATTCCATTTGATAATGATTCCAATCGAGACCATTCGATGATTCCATTCAATTCCATTCAATAATGATCCCTTTCGAGTCCATTCAATGATTCCATTCCAGTCCATTCGATGATTCCATCTGATTCCATTCAATGAATCCATTCGATTCCATTCTATGACGATTCCATTCATTTCCATCTGATGATGATTACATTCGATCCCATTCAATGACACCATTAGATTCCATTCGATGATGATTTCAATCAATTTTATTCGATGATTCCATTCGAATCCATTCGATGATGGGTCCATCCATTTCAATTTCATGATAATTCCATTCGTTTCAATTCGATGGTGTTTCCATTCGATTCATTCGATGTTGATTCCATTAGCTTCCGTTGGATGATGATTCCATTCGGGTACATTCGATGATGATCACACTGGATTTCATTCCATAATTCTATTCGATTCCATTCGATGATGATTCCATTCATTTCCATCCGATGATGATTCCATTCGATTCCGTTCAATGATTATTCCATTCGAGTCCATTCGATGATTCCATTCGATTCCATTCGATGATGATTGCATTCGAGTCCATGGATTATTCCATTCCATTCCATTAGATGATTCCATTCGGGTCCGTTCGAAGATTCTCTTCGATTCCATTCGATAATTCCGTTTTTTTCCGTTTGATGTTGATACCATTCGATTCCATTCGATGATAATTC");


        pos_t left_anchor {28132, true, 892};
        
        TestMinimizerMapper::align_sequence_between(left_anchor, empty_pos_t(), 5000, 500, &graph, &aligner, aln);

        // We demand a positive-score alignment
        REQUIRE(aln.score() > 0);
        // We demand not having a very long softclip at the end
        REQUIRE(aln.path().mapping_size() > 0);
        auto& last_mapping = aln.path().mapping(aln.path().mapping_size() - 1);
        REQUIRE(last_mapping.edit_size() > 0);
        auto& last_edit = last_mapping.edit(last_mapping.edit_size() - 1);
        REQUIRE(last_edit.to_length() <= std::max(10, last_edit.from_length()));
}

TEST_CASE("MinimizerMapper can extract a strand-split dagified local graph without extraneous tips", "[giraffe][mapping]") {
    // Make the graph that was causing trouble (it's just a stick)
    std::string graph_json = R"(
        {
            "edge": [{"from": "60245280", "to": "60245281"},
                     {"from": "60245283", "to": "60245284"},
                     {"from": "60245282", "to": "60245283"},
                     {"from": "60245277", "to": "60245278"},
                     {"from": "60245279", "to": "60245280"},
                     {"from": "60245284", "to": "60245285"},
                     {"from": "60245281", "to": "60245282"},
                     {"from": "60245278", "to": "60245279"}],
            "node": [{"id": "60245280", "sequence": "GATTACAGATTACA"},
                     {"id": "60245283", "sequence": "GATTACAGATTACA"},
                     {"id": "60245282", "sequence": "GATTACAGATTACA"},
                     {"id": "60245277", "sequence": "GATTACAGATTACA"},
                     {"id": "60245285", "sequence": "GATTACAGATTACA"},
                     {"id": "60245279", "sequence": "GATTACAGATTACA"},
                     {"id": "60245284", "sequence": "GATTACAGATTACA"},
                     {"id": "60245281", "sequence": "GATTACAGATTACA"},
                     {"id": "60245278", "sequence": "GATTACAGATTACA"}]
        }
    )";
    vg::Graph graph_chunk;
    json2pb(graph_chunk, graph_json.c_str(), graph_json.size());
    vg::VG graph(graph_chunk);
    
    TestMinimizerMapper::with_dagified_local_graph(make_pos_t(60245283, false, 10), empty_pos_t(), 50, graph, [&](DeletableHandleGraph& dagified_graph, const std::function<std::pair<nid_t, bool>(const handle_t&)>& dagified_handle_to_base) {
        // The graph started as a stick
        // We strand-split it to two disconnected sticks, and then dagify from the one start node in the one orientation, so it should go back to being one stick, with 2 tips.
        auto tip_handles = handlegraph::algorithms::find_tips(&dagified_graph);
#ifdef debug
        for (auto& h : tip_handles) {
            // Dump all the tips for debugging
            auto original = dagified_handle_to_base(h);
            std::cerr << "Found tip handle " << dagified_graph.get_id(h) << (dagified_graph.get_is_reverse(h) ? "-" : "+") << " representing " << original.first << (original.second ? "-" : "+") << std::endl;
        }
#endif
        for (auto& h : tip_handles) {
            auto original = dagified_handle_to_base(h);
            if (!dagified_graph.get_is_reverse(h)) {
                // Any head must correspond to the anchoring node
                REQUIRE(original.first == 60245283);
                REQUIRE(original.second == false);
            }
        }
        // There should be that head and also some tail where we ran out of search bases.
        REQUIRE(tip_handles.size() == 2);
    });
}

TEST_CASE("MinimizerMapper can make correct anchors from minimizers and their zip codes", "[giraffe][mapping]") {
    Alignment aln;
    aln.set_sequence("AAAAAAAAAA"); // 10 bp

    // I only need a linear graph to test translation (ignoring running off the ends).
    // TODO: Test trimmign back from node ends.
    VG graph;

    Node* n1 = graph.create_node("AAAAAAAAAA");

    IntegratedSnarlFinder snarl_finder(graph);
    SnarlDistanceIndex distance_index;
    fill_in_distance_index(&distance_index, &graph, &snarl_finder);

    for (bool graph_reverse_strand : {false, true}) {
        // Try the read running both forward and backward along the graph.
        
        for (bool anchor_a_reverse : {false, true}) {
            for (bool anchor_b_reverse : {false, true}) {
                // Try all combinations of first and second hit minimizer
                // orientations relative to the read.
        
                // These are graph positions for each minimizer hit. They are first read
                // bases for forward-read-strand minimizers, and last read bases for
                // reverse-read-strand minimizers, and they always point in the read's
                // forward direction.
                std::vector<pos_t> graph_positions;

                // These are read positions for each minimizer hit, in the form of an
                // anchoring base on the read's forward strand, and an orientation from
                // that anchoring base for the minimizer sequence's orientation/where the
                // rest of the minimizer sequence falls in the read. 
                //
                // False is read forward (minimizer occurrence is here and to the right),
                // true is read reverse (minimizer occurrence is here and to the left,
                // minimal sequence is from the read's reverse strand).
                std::vector<std::pair<size_t, bool>> read_positions;

                // These are the minimizer lengths
                std::vector<size_t> lengths;

                if (anchor_a_reverse) {
                    // Have a 3bp hit at the start of the read and graph. It is anchored at its
                    // final location in the read.
                    graph_positions.emplace_back(1, graph_reverse_strand, 2);
                    read_positions.emplace_back(2, true);
                    lengths.emplace_back(3);
                } else {
                    // Have a 3bp hit at the start of the read and graph. It is anchored at its
                    // start location in the read.
                    graph_positions.emplace_back(1, graph_reverse_strand, 0);
                    read_positions.emplace_back(0, false);
                    lengths.emplace_back(3);
                }
                
                if (anchor_b_reverse) {
                    // Have another 3bp hit at the end, with the graph and read still going in
                    // the same direction, but with the minimizer on the other strand of the
                    // read.
                    //
                    // It is anchored at its final location in the read, but the position is
                    // still on the forward strand of the graph, since the read is still going
                    // forward along the graph node. 
                    graph_positions.emplace_back(1, graph_reverse_strand, 9);
                    read_positions.emplace_back(9, true);
                    lengths.emplace_back(3);
                } else {
                    // Have another 3bp hit at the end, anchored at its start location in the read.
                    graph_positions.emplace_back(1, graph_reverse_strand, 7);
                    read_positions.emplace_back(7, false);
                    lengths.emplace_back(3);
                }

                // Add a middle anchor overlapping the left one
                graph_positions.emplace_back(1, graph_reverse_strand, 1);
                read_positions.emplace_back(1, false);
                lengths.emplace_back(3);

                // Add a middle anchor actually in the middle, abutting the left one, and shorter
                graph_positions.emplace_back(1, graph_reverse_strand, 3);
                read_positions.emplace_back(3, false);
                lengths.emplace_back(2);


                vector<MinimizerMapper::Minimizer> minimizers;
                vector<SnarlDistanceIndexClusterer::Seed> seeds;
                for (size_t i = 0; i < read_positions.size(); i++) {
                    // Make a minimizer
                    minimizers.emplace_back();
                    minimizers.back().length = lengths.at(i);
                    minimizers.back().value.offset = read_positions.at(i).first;
                    minimizers.back().value.is_reverse = read_positions.at(i).second;

                    // Make a zipcode for its graph position
                    ZipCode zipcode;
                    zipcode.fill_in_zipcode(distance_index, graph_positions.at(i));

                    // Make a seed attaching that graph position to its minimizer.
                    seeds.push_back({ graph_positions.at(i), i, zipcode});
                }
                VectorView<MinimizerMapper::Minimizer> minimizer_vector (minimizers);

                // Make and check the zip code tree
                ZipCodeForest zip_forest;
                zip_forest.fill_in_forest(seeds, minimizer_vector, distance_index, 10);
                REQUIRE(zip_forest.trees.size() == 1);

                // Make an aligner for scoring
                Aligner aligner;

                // Make the anchors
                std::vector<algorithms::Anchor> anchors;
                for (size_t i = 0; i < seeds.size(); i++) {
#ifdef debug
                    std::cerr << "Anchor " << i << ":" << std::endl;
#endif
                    anchors.push_back(TestMinimizerMapper::to_anchor(aln, minimizers, seeds, i, graph, &aligner));

                    // Make sure the anchor is right.
                    // It needs to start at the right place in the read.
                    REQUIRE(anchors.back().read_start() == minimizers.at(seeds.at(i).source).forward_offset());
                    // Sinve the minimizers are all within single nodes here, the anchor should be as long as the minimizer.
                    REQUIRE(anchors.back().length() == minimizers.at(seeds.at(i).source).length);
                }

                // For each form anchor and to anchor, remember the read and graph distances.
                std::unordered_map<std::pair<size_t, size_t>, std::pair<size_t, size_t>> all_transitions;

                // Set up to get all the transitions between anchors in the zip code tree
                auto transition_iterator = algorithms::zip_tree_transition_iterator(seeds, zip_forest.trees.at(0), std::numeric_limits<size_t>::max());
                // And get them
                transition_iterator(anchors, distance_index, graph, std::numeric_limits<size_t>::max(), [&](size_t from_anchor, size_t to_anchor, size_t read_distance, size_t graph_distance) {
                    // And for each of them, remember them
#ifdef debug
                    std::cerr << "From anchor " << from_anchor << " to anchor " << to_anchor << " we cross " << read_distance << " bp of read and " << graph_distance << " bp of graph" << std::endl;
#endif
                    all_transitions.emplace(std::make_pair(from_anchor, to_anchor), std::make_pair(read_distance, graph_distance));
                });

                // Make sure we got the right transitions for these anchors
                // AAAAAAAAAA
                // XXX----YYY
                //   01234
                REQUIRE(all_transitions.at(std::make_pair(0, 1)).first == 4);
                REQUIRE(all_transitions.at(std::make_pair(0, 1)).second == 4);

                // AAAAAAAAAA
                // -XXX---YYY
                //    0123
                REQUIRE(all_transitions.at(std::make_pair(2, 1)).first == 3);
                REQUIRE(all_transitions.at(std::make_pair(2, 1)).second == 3);

                // AAAAAAAAAA
                // ---XX--YYY
                //     012
                REQUIRE(all_transitions.at(std::make_pair(3, 1)).first == 2);
                REQUIRE(all_transitions.at(std::make_pair(3, 1)).second == 2);

                // AAAAAAAAAA
                // XXXYY-----
                //   0
                REQUIRE(all_transitions.at(std::make_pair(0, 3)).first == 0);
                REQUIRE(all_transitions.at(std::make_pair(0, 3)).second == 0);

                // We shouldn't see any extra transitions, like between overlapping anchors.
                REQUIRE(all_transitions.size() == 4);
            }
        }
    }
}


TEST_CASE("MinimizerMapper can fix up alignments with deletions on the ends", "[giraffe][mapping]") {
    
    gbwtgraph::GBWTGraph gbwt_graph;
    gbwt::GBWT gbwt;
    gbwt_graph.set_gbwt(gbwt);
    gbwtgraph::DefaultMinimizerIndex minimizer_index;
    SnarlDistanceIndex distance_index;
    PathPositionHandleGraph* handle_graph;
    TestMinimizerMapper test_mapper (gbwt_graph, minimizer_index, &distance_index, handle_graph);

    Alignment aln;
    auto m1 = aln.mutable_path()->add_mapping();
    auto p1 = m1->mutable_position();
    p1->set_node_id(1);
    p1->set_offset(3);
    auto e1 = m1->add_edit();
    e1->set_from_length(2);
    e1->set_to_length(0);
    
    auto m2 = aln.mutable_path()->add_mapping();
    auto p2 = m2->mutable_position();
    p2->set_node_id(2);
    p2->set_offset(0);
    auto e2 = m2->add_edit();
    e2->set_from_length(2);
    e2->set_to_length(0);
    auto e3 = m2->add_edit();
    e3->set_from_length(1);
    e3->set_to_length(1);
    auto e4 = m2->add_edit();
    e4->set_from_length(1);
    e4->set_to_length(0);
    
    auto m3 = aln.mutable_path()->add_mapping();
    auto p3 = m3->mutable_position();
    p3->set_node_id(3);
    p3->set_offset(0);
    auto e5 = m3->add_edit();
    e5->set_from_length(1);
    e5->set_to_length(0);
    
    test_mapper.fix_dozeu_end_deletions(aln);
    
    REQUIRE(aln.path().mapping_size() == 1);
    REQUIRE(aln.path().mapping(0).position().node_id() == 2);
    REQUIRE(aln.path().mapping(0).position().offset() == 2);
    REQUIRE(aln.path().mapping(0).position().is_reverse() == false);
    REQUIRE(aln.path().mapping(0).edit_size() == 1);
    REQUIRE(aln.path().mapping(0).edit(0).from_length() == 1);
    REQUIRE(aln.path().mapping(0).edit(0).to_length() == 1);
    REQUIRE(aln.path().mapping(0).edit(0).sequence() == "");
}


}

}
<|MERGE_RESOLUTION|>--- conflicted
+++ resolved
@@ -31,11 +31,8 @@
     using MinimizerMapper::faster_cap;
     using MinimizerMapper::with_dagified_local_graph;
     using MinimizerMapper::align_sequence_between;
-<<<<<<< HEAD
     using MinimizerMapper::to_anchor;
-=======
     using MinimizerMapper::fix_dozeu_end_deletions;
->>>>>>> 2217054b
 };
 
 TEST_CASE("Fragment length distribution gets reasonable value", "[giraffe][mapping]") {

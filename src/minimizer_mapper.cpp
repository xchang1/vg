/**
 * \file minimizer_mapper.cpp
 * Defines the code for the minimizer-and-GBWT-based mapper.
 */

#include "minimizer_mapper.hpp"
#include "annotation.hpp"
#include "path_subgraph.hpp"
#include "multipath_alignment.hpp"
#include "funnel.hpp"

#include "algorithms/dijkstra.hpp"

#include <iostream>
#include <algorithm>
#include <cmath>


namespace vg {

using namespace std;

MinimizerMapper::MinimizerMapper(const gbwtgraph::GBWTGraph& graph, const gbwtgraph::MinimizerIndex& minimizer_index,
    MinimumDistanceIndex& distance_index, const PathPositionHandleGraph* path_graph) :
    path_graph(path_graph), minimizer_index(minimizer_index),
    distance_index(distance_index), gbwt_graph(graph),
    extender(gbwt_graph, *(get_regular_aligner())), clusterer(distance_index) {
    
    // Nothing to do!
}

void MinimizerMapper::map(Alignment& aln, AlignmentEmitter& alignment_emitter) {
    // For each input alignment

    // Make a new funnel instrumenter to watch us map this read.
    Funnel funnel;
    // Start this alignment 
    funnel.start(aln.name());
    
    // Annotate the original read with metadata
    if (!sample_name.empty()) {
        aln.set_sample_name(sample_name);
    }
    if (!read_group.empty()) {
        aln.set_read_group(read_group);
    }
   
    if (track_provenance) {
        // Start the minimizer finding stage
        funnel.stage("minimizer");
    }
    
    // We will find all the seed hits
    vector<pos_t> seeds;
    
    // This will hold all the minimizers in the query
    vector<gbwtgraph::MinimizerIndex::minimizer_type> minimizers;
    // And either way this will map from seed to minimizer that generated it
    vector<size_t> seed_to_source;
    
    // Find minimizers in the query
    minimizers = minimizer_index.minimizers(aln.sequence());
    
    if (track_provenance) {
        // Record how many we found, as new lines.
        funnel.introduce(minimizers.size());
        
        // Start the minimizer locating stage
        funnel.stage("seed");
    }

    // Compute minimizer scores for all minimizers as 1 + ln(hard_hit_cap) - ln(hits).
    std::vector<double> minimizer_score(minimizers.size(), 0.0);
    double base_target_score = 0.0;
    for (size_t i = 0; i < minimizers.size(); i++) {
        size_t hits = minimizer_index.count(minimizers[i]);
        if (hits > 0) {
            if (hits <= hard_hit_cap) {
                minimizer_score[i] = 1.0 + std::log(hard_hit_cap) - std::log(hits);
            } else {
                minimizer_score[i] = 1.0;
            }
        }
        base_target_score += minimizer_score[i];
    }
    double target_score = (base_target_score * minimizer_score_fraction) + 0.000001;

    // Sort the minimizers by score.
    std::vector<size_t> minimizers_in_order(minimizers.size());
    for (size_t i = 0; i < minimizers_in_order.size(); i++) {
        minimizers_in_order[i] = i;
    }
    std::sort(minimizers_in_order.begin(), minimizers_in_order.end(), [&minimizer_score](const size_t a, const size_t b) {
        return (minimizer_score[a] > minimizer_score[b]);
    });

    // Select the minimizers we use for seeds.
    size_t rejected_count = 0;
    double selected_score = 0.0;
    for (size_t i = 0; i < minimizers.size(); i++) {
        size_t minimizer_num = minimizers_in_order[i];

        if (track_provenance) {
            // Say we're working on it
            funnel.processing_input(minimizer_num);
        }

        // Select the minimizer if it is informative enough or if the total score
        // of the selected minimizers is not high enough.
        size_t hits = minimizer_index.count(minimizers[minimizer_num]);
        
        if ( hits <= hit_cap || (hits <= hard_hit_cap && selected_score + minimizer_score[minimizer_num] <= target_score)) {
            // Locate the hits.
            for (auto& hit : minimizer_index.find(minimizers[minimizer_num])) {
                // Reverse the hits for a reverse minimizer
                if (minimizers[minimizer_num].is_reverse) {
                    size_t node_length = gbwt_graph.get_length(gbwt_graph.get_handle(id(hit)));
                    hit = reverse_base_pos(hit, node_length);
                }
                // For each position, remember it and what minimizer it came from
                seeds.push_back(hit);
                seed_to_source.push_back(minimizer_num);
            }
            selected_score += minimizer_score[minimizer_num];
            
            if (track_provenance) {
                // Record in the funnel that this minimizer gave rise to these seeds.
                funnel.pass("hard-hit-cap", minimizer_num);
                funnel.pass("hit-cap||score-fraction", minimizer_num, selected_score  / base_target_score);
                funnel.expand(minimizer_num, hits);
            }
        } else if (hits <= hard_hit_cap) {
            // Passed hard hit cap but failed score fraction/normal hit cap
            rejected_count++;

            if (track_provenance) {
                funnel.pass("hard-hit-cap", minimizer_num);
                funnel.fail("hit-cap||score-fraction", minimizer_num, (selected_score + minimizer_score[minimizer_num]) / base_target_score);
            }
        } else {
            // Failed hard hit cap
            rejected_count++;

            if (track_provenance) {

                funnel.fail("hard-hit-cap", minimizer_num);
            }
        }
        if (track_provenance) {
            // Say we're done with this input item
            funnel.processed_input();
        }
    }


    if (track_provenance && track_correctness) {
        // Tag seeds with correctness based on proximity along paths to the input read's refpos
        funnel.substage("correct");
      
        if (path_graph == nullptr) {
            cerr << "error[vg::MinimizerMapper] Cannot use track_correctness with no XG index" << endl;
            exit(1);
        }
        
        if (aln.refpos_size() != 0) {
            // Take the first refpos as the true position.
            auto& true_pos = aln.refpos(0);
            
            for (size_t i = 0; i < seeds.size(); i++) {
                // Find every seed's reference positions. This maps from path name to pairs of offset and orientation.
                auto offsets = algorithms::nearest_offsets_in_paths(path_graph, seeds[i], 100);
                for (auto& hit_pos : offsets[path_graph->get_path_handle(true_pos.name())]) {
                    // Look at all the ones on the path the read's true position is on.
                    if (abs((int64_t)hit_pos.first - (int64_t) true_pos.offset()) < 200) {
                        // Call this seed hit close enough to be correct
                        funnel.tag_correct(i);
                    }
                }
            }
        }
    }
        
#ifdef debug
    cerr << "Read " << aln.name() << ": " << aln.sequence() << endl;
    cerr << "Found " << seeds.size() << " seeds from " << (minimizers.size() - rejected_count) << " minimizers, rejected " << rejected_count << endl;
#endif

    if (track_provenance) {
        // Begin the clustering stage
        funnel.stage("cluster");
    }
        
    // Cluster the seeds. Get sets of input seed indexes that go together.
    tuple<vector<vector<size_t>>,vector<vector<size_t>>> paired_clusters = clusterer.cluster_seeds(seeds, distance_limit);
    vector<vector<size_t>> clusters = std::move(std::get<0>(paired_clusters));
    
    if (track_provenance) {
        funnel.substage("score");
    }

    // Cluster score is the sum of minimizer scores.
    std::vector<double> cluster_score(clusters.size(), 0.0);
    vector<double> read_coverage_by_cluster;
    read_coverage_by_cluster.reserve(clusters.size());

    for (size_t i = 0; i < clusters.size(); i++) {
        // For each cluster
        auto& cluster = clusters[i];
        
        if (track_provenance) {
            // Say we're making it
            funnel.producing_output(i);
        }

        // Which minimizers are present in the cluster.
        vector<bool> present(minimizers.size(), false);
        for (auto hit_index : cluster) {
            present[seed_to_source[hit_index]] = true;
        }

        // Compute the score.
        for (size_t j = 0; j < minimizers.size(); j++) {
            if (present[j]) {
                cluster_score[i] += minimizer_score[j];
            }
        }
        
        if (track_provenance) {
            // Record the cluster in the funnel as a group of the size of the number of items.
            funnel.merge_group(cluster.begin(), cluster.end());
            funnel.score(funnel.latest(), cluster_score[i]);
            
            // Say we made it.
            funnel.produced_output();
        }

        //TODO:
        //Get the cluster coverage
        // We set bits in here to true when query anchors cover them
        sdsl::bit_vector covered(aln.sequence().size(), 0);
        std::uint64_t k_bit_mask = sdsl::bits::lo_set[minimizer_index.k()];

        for (auto hit_index : cluster) {
            // For each hit in the cluster, work out what anchor sequence it is from.
            size_t source_index = seed_to_source[hit_index];

            // The offset of a reverse minimizer is the endpoint of the kmer
            size_t start_offset = minimizers[source_index].offset;
            if (minimizers[source_index].is_reverse) {
                start_offset = start_offset + 1 - minimizer_index.k();
            }

            // Set the k bits starting at start_offset.
            covered.set_int(start_offset, k_bit_mask, minimizer_index.k());
        }

        // Count up the covered positions
        size_t covered_count = sdsl::util::cnt_one_bits(covered);

        // Turn that into a fraction
        read_coverage_by_cluster.push_back(covered_count / (double) covered.size());


    }

#ifdef debug
    cerr << "Found " << clusters.size() << " clusters" << endl;
#endif
                                    
    // Retain clusters only if their score is better than this, in addition to the coverage cutoff
    double cluster_score_cutoff = cluster_score.size() == 0 ? 0 :
                    *std::max_element(cluster_score.begin(), cluster_score.end())
                                    - cluster_score_threshold;
    
    if (track_provenance) {
        // Now we go from clusters to gapless extensions
        funnel.stage("extend");
    }
    
    // These are the GaplessExtensions for all the clusters, in cluster_indexes_in_order order.
    vector<vector<GaplessExtension>> cluster_extensions;
    cluster_extensions.reserve(clusters.size());
    
    process_until_threshold(clusters, read_coverage_by_cluster,
        cluster_coverage_threshold, 1, max_extensions,
        [&](size_t cluster_num) {
            // Handle sufficiently good clusters in descending coverage order
            
            if (track_provenance) {
                funnel.pass("cluster-coverage", cluster_num, read_coverage_by_cluster[cluster_num]);
                funnel.pass("max-extensions", cluster_num);
            }
            
            // First check against the additional score filter
            if (cluster_score_threshold != 0 && cluster_score[cluster_num] < cluster_score_cutoff) {
                //If the score isn't good enough, ignore this cluster
                if (track_provenance) {
                    funnel.fail("cluster-score", cluster_num, cluster_score[cluster_num]);
                }
                return false;
            }
            
            if (track_provenance) {
                funnel.pass("cluster-score", cluster_num, cluster_score[cluster_num]);
                funnel.processing_input(cluster_num);
            }

            vector<size_t>& cluster = clusters[cluster_num];

#ifdef debug
            cerr << "Cluster " << cluster_num << " rank " << i << ": " << endl;
#endif
             
            // Pack the seeds for GaplessExtender.
            GaplessExtender::cluster_type seed_matchings;
            for (auto& seed_index : cluster) {
                // Insert the (graph position, read offset) pair.
                seed_matchings.insert(GaplessExtender::to_seed(seeds[seed_index], minimizers[seed_to_source[seed_index]].offset));
#ifdef debug
                cerr << "Seed read:" << minimizers[seed_to_source[seed_index]].offset << " = " << seeds[seed_index]
                    << " from minimizer " << seed_to_source[seed_index] << "(" << minimizer_index.count(minimizers[seed_to_source[seed_index]]) << ")" << endl;
#endif
            }
            
            // Extend seed hits in the cluster into one or more gapless extensions
            cluster_extensions.emplace_back(std::move(extender.extend(seed_matchings, aln.sequence())));
            
            if (track_provenance) {
                // Record with the funnel that the previous group became a group of this size.
                // Don't bother recording the seed to extension matching...
                funnel.project_group(cluster_num, cluster_extensions.back().size());
                
                // Say we finished with this cluster, for now.
                funnel.processed_input();
            }
            
            return true;
        }, [&](size_t cluster_num) {
            // There are too many sufficiently good clusters
            if (track_provenance) {
                funnel.pass("cluster-coverage", cluster_num, read_coverage_by_cluster[cluster_num]);
                funnel.fail("max-extensions", cluster_num);
            }
        }, [&](size_t cluster_num) {
            // This cluster is not sufficiently good.
            if (track_provenance) {
                funnel.fail("cluster-coverage", cluster_num, read_coverage_by_cluster[cluster_num]);
            }
        });
        
    
    if (track_provenance) {
        funnel.substage("score");
    }

    // We now estimate the best possible alignment score for each cluster.
    vector<int> cluster_extension_scores;
    cluster_extension_scores.reserve(cluster_extensions.size());
    for (size_t i = 0; i < cluster_extensions.size(); i++) {
        // For each group of GaplessExtensions
        
        if (track_provenance) {
            funnel.producing_output(i);
        }
        
        auto& extensions = cluster_extensions[i];
        // Work out the score of the best chain of extensions, accounting for gaps/overlaps in the read only
        cluster_extension_scores.push_back(score_extension_group(aln, extensions,
            get_regular_aligner()->gap_open, get_regular_aligner()->gap_extension));
        
        if (track_provenance) {
            // Record the score with the funnel
            funnel.score(i, cluster_extension_scores.back());
            funnel.produced_output();
        }
    }
    
    if (track_provenance) {
        funnel.stage("align");
    }
    
    // Now start the alignment step. Everything has to become an alignment.

    // We will fill this with all computed alignments in estimated score order.
    vector<Alignment> alignments;
    alignments.reserve(cluster_extensions.size());
    
    // Clear any old refpos annotation and path
    aln.clear_refpos();
    aln.clear_path();
    aln.set_score(0);
    aln.set_identity(0);
    aln.set_mapping_quality(0);
    
    // Go through the gapless extension groups in score order.
    process_until_threshold(cluster_extensions, cluster_extension_scores,
        extension_set_score_threshold, 2, max_alignments,
        [&](size_t extension_num) {
            // This extension set is good enough.
            // Called in descending score order.
            
            if (track_provenance) {
                funnel.pass("extension-set", extension_num, cluster_extension_scores[extension_num]);
                funnel.pass("max-alignments", extension_num);
                funnel.processing_input(extension_num);
            }
            
            auto& extensions = cluster_extensions[extension_num];
            
            // Get an Alignments best_ and second_best_alignment of it somehow, and throw it in.
            Alignment best_alignment = aln;
            Alignment second_best_alignment = aln;
            
            if (extensions[0].full()) {
                // We got full-length extensions, so directly convert to an Alignment.
                
                if (track_provenance) {
                    funnel.substage("direct");
                }
                int best_score = 0;
                int second_best_score = 0;
                GaplessExtension best_extension;
                GaplessExtension second_best_extension;

                for (auto& extension : extensions ) {
                    // The score estimate is exact.

                    if (best_score == 0 || best_extension.path.front() != extension.path.front() || best_extension.path.back() != extension.path.back()) {
                        int alignment_score = extension.score;
                        if (alignment_score > best_score) {
                            //If there is not best extension yet or the score is better than the best extension and this is not the same as the best
                            //Swap out second_best_extension
                            second_best_extension = std::move(best_extension);
                            second_best_score = best_score;

                            best_score = alignment_score;
                            best_extension = std::move(extension);

                        } else if (alignment_score > second_best_score) {
                            second_best_extension = std::move(extension);
                            second_best_score = alignment_score;

                        }
                    }
                }
                //Fill in the best and second best alignments from the extensions 
                
                *best_alignment.mutable_path() = best_extension.to_path(gbwt_graph, best_alignment.sequence());
                size_t mismatch_count = best_extension.mismatches();
                double identity = best_alignment.sequence().size() == 0 ? 0.0 : (best_alignment.sequence().size() - mismatch_count) / (double) best_alignment.sequence().size();
                
                // Fill in the score and identity
                best_alignment.set_score(best_score);
                best_alignment.set_identity(identity);
                if (second_best_score != 0) {
                    *second_best_alignment.mutable_path() = second_best_extension.to_path(gbwt_graph, second_best_alignment.sequence());
                    size_t mismatch_count = second_best_extension.mismatches();
                    double identity = second_best_alignment.sequence().size() == 0 ? 0.0 : (second_best_alignment.sequence().size() - mismatch_count) / (double) second_best_alignment.sequence().size();
                    
                    // Fill in the score and identity
                    second_best_alignment.set_score(second_best_score);
                    second_best_alignment.set_identity(identity);
                }

                if (track_provenance) {
                    // Stop the current substage
                    funnel.substage_stop();
                }
            } else if (do_dp) {
                // We need to do chaining.
                
                if (track_provenance) {
                    funnel.substage("chain");
                }
                
                // Do the DP and compute alignment into best_alignment and
                // second_best_extension, if there is a second best
                find_optimal_tail_alignments(aln, extensions, best_alignment, second_best_alignment);

                
                if (track_provenance) {
                    // We're done chaining. Next alignment may not go through this substage.
                    funnel.substage_stop();
                }
            } else {
                // We would do chaining but it is disabled.
                // Leave best_alignment unaligned
            }
            
            
            
            if (second_best_alignment.score() != 0 && 
                second_best_alignment.score() > best_alignment.score() * 0.5) {
                //If there is a second extension and its score is at least half of the best score
                alignments.push_back(std::move(second_best_alignment));

                if (track_provenance) {
    
                    funnel.project(extension_num);
                    funnel.score(alignments.size() - 1, alignments.back().score());
                    // We're done with this input item
                    funnel.processed_input();
                }
            }

            alignments.push_back(std::move(best_alignment));

            if (track_provenance) {

                funnel.project(extension_num);
                funnel.score(alignments.size() - 1, alignments.back().score());
                
                // We're done with this input item
                funnel.processed_input();
            }
            
            return true;
        }, [&](size_t extension_num) {
            // There are too many sufficiently good extensions
            if (track_provenance) {
                funnel.pass("extension-set", extension_num, cluster_extension_scores[extension_num]);
                funnel.fail("max-alignments", extension_num);
            }
        }, [&](size_t extension_num) {
            // This extension is not good enough.
            if (track_provenance) {
                funnel.fail("extension-set", extension_num, cluster_extension_scores[extension_num]);
            }
        });
    
    if (alignments.size() == 0) {
        // Produce an unaligned Alignment
        alignments.emplace_back(aln);
        
        if (track_provenance) {
            // Say it came from nowhere
            funnel.introduce();
        }
    }
    
    if (track_provenance) {
        // Now say we are finding the winner(s)
        funnel.stage("winner");
    }
    
    // Fill this in with the alignments we will output
    vector<Alignment> mappings;
    mappings.reserve(min(alignments.size(), max_multimaps));
    
    // Grab all the scores in order for MAPQ computation.
    vector<double> scores;
    scores.reserve(alignments.size());
    
    process_until_threshold(alignments, (std::function<double(size_t)>) [&](size_t i) -> double {
        return alignments.at(i).score();
    }, 0, 1, max_multimaps, [&](size_t alignment_num) {
        // This alignment makes it
        // Called in score order
        
        // Remember the score at its rank
        scores.emplace_back(alignments[alignment_num].score());
        
        // Remember the output alignment
        mappings.emplace_back(std::move(alignments[alignment_num]));
        
        if (track_provenance) {
            // Tell the funnel
            funnel.pass("max-multimaps", alignment_num);
            funnel.project(alignment_num);
            funnel.score(alignment_num, scores.back());
        }
        
        return true;
    }, [&](size_t alignment_num) {
        // We already have enough alignments, although this one has a good score
        
        // Remember the score at its rank anyway
        scores.emplace_back(alignments[alignment_num].score());
        
        if (track_provenance) {
            funnel.fail("max-multimaps", alignment_num);
        }
    }, [&](size_t alignment_num) {
        // This alignment does not have a sufficiently good score
        // Score threshold is 0; this should never happen
        assert(false);
    });
    
    if (track_provenance) {
        funnel.substage("mapq");
    }
    
#ifdef debug
    cerr << "For scores ";
    for (auto& score : scores) cerr << score << " ";
#endif

    size_t winning_index;
    // Compute MAPQ if not unmapped. Otherwise use 0 instead of the 50% this would give us.
    double mapq = (mappings.empty() || mappings.front().path().mapping_size() == 0) ? 0 : 
        get_regular_aligner()->maximum_mapping_quality_exact(scores, &winning_index);
    
#ifdef debug
    cerr << "MAPQ is " << mapq << endl;
#endif
        
    // Make sure to clamp 0-60.
    mappings.front().set_mapping_quality(max(min(mapq, 60.0), 0.0));
    
    if (track_provenance) {
        funnel.substage_stop();
    }
    
    for (size_t i = 0; i < mappings.size(); i++) {
        // For each output alignment in score order
        auto& out = mappings[i];
        
        // Assign primary and secondary status
        out.set_is_secondary(i > 0);
    }
    
    // Stop this alignment
    funnel.stop();
    
    if (track_provenance) {
    
        // Annotate with the number of results in play at each stage
        funnel.for_each_stage([&](const string& stage, const vector<size_t>& result_sizes) {
            // Save the number of items
            set_annotation(mappings[0], "stage_" + stage + "_results", (double)result_sizes.size());
        });
        
        if (track_correctness) {
            // And with the last stage at which we had any descendants of the correct seed hit locations
            set_annotation(mappings[0], "last_correct_stage", funnel.last_correct_stage());
        }
        
        // Annotate with the performances of all the filters
        // We need to track filter number
        size_t filter_num = 0;
        funnel.for_each_filter([&](const string& stage, const string& filter,
            const Funnel::FilterPerformance& by_count, const Funnel::FilterPerformance& by_size,
            const vector<double>& filter_statistics_correct, const vector<double>& filter_statistics_non_correct) {
            
            string filter_id = to_string(filter_num) + "_" + filter + "_" + stage;
            
            // Save the stats
            set_annotation(mappings[0], "filter_" + filter_id + "_passed_count_total", (double) by_count.passing);
            set_annotation(mappings[0], "filter_" + filter_id + "_failed_count_total", (double) by_count.failing);
            
            set_annotation(mappings[0], "filter_" + filter_id + "_passed_size_total", (double) by_size.passing);
            set_annotation(mappings[0], "filter_" + filter_id + "_failed_size_total", (double) by_size.failing);
            
            if (track_correctness) {
                set_annotation(mappings[0], "filter_" + filter_id + "_passed_count_correct", (double) by_count.passing_correct);
                set_annotation(mappings[0], "filter_" + filter_id + "_failed_count_correct", (double) by_count.failing_correct);
                
                set_annotation(mappings[0], "filter_" + filter_id + "_passed_size_correct", (double) by_size.passing_correct);
                set_annotation(mappings[0], "filter_" + filter_id + "_failed_size_correct", (double) by_size.failing_correct);
            }
            
            // Save the correct and non-correct filter statistics, even if
            // everything is non-correct because correctness isn't computed
            set_annotation(mappings[0], "filterstats_" + filter_id + "_correct", filter_statistics_correct);
            set_annotation(mappings[0], "filterstats_" + filter_id + "_noncorrect", filter_statistics_non_correct);
            
            filter_num++;
        });
        
        // Annotate with parameters used for the filters.
        set_annotation(mappings[0], "param_hit-cap", (double) hit_cap);
        set_annotation(mappings[0], "param_hard-hit-cap", (double) hard_hit_cap);
        set_annotation(mappings[0], "param_score-fraction", (double) minimizer_score_fraction);
        set_annotation(mappings[0], "param_max-extensions", (double) max_extensions);
        set_annotation(mappings[0], "param_max-alignments", (double) max_alignments);
        set_annotation(mappings[0], "param_cluster-score", (double) cluster_score_threshold);
        set_annotation(mappings[0], "param_cluster-coverage", (double) cluster_coverage_threshold);
        set_annotation(mappings[0], "param_extension-set", (double) extension_set_score_threshold);
        set_annotation(mappings[0], "param_max-multimaps", (double) max_multimaps);
    }
    
    // Ship out all the aligned alignments
    alignment_emitter.emit_mapped_single(std::move(mappings));

#ifdef debug
    // Dump the funnel info graph.
    funnel.to_dot(cerr);
#endif
}

int MinimizerMapper::score_extension_group(const Alignment& aln, const vector<GaplessExtension>& extended_seeds,
    int gap_open_penalty, int gap_extend_penalty) {
        
    if (extended_seeds.empty()) {
        // TODO: We should never see an empty group of extensions
        return 0;
    } else if (extended_seeds.front().full()) {
        // These are length matches. We already have the score.
        int best_score = 0;
        for (auto& extension : extended_seeds) {
            best_score = max(best_score, extension.score);
        }
        return 2*best_score;
    } else {
        // This is a collection of one or more non-full-length extended seeds.
        
        if (aln.sequence().size() == 0) {
            // No score here
            return 0;
        }
        
<<<<<<< HEAD
        // Now we compute an estimate of the score: match count for all the
        // flank bases that aren't universal mismatches, mismatch count for
        // those that are.
        int score_estimate = 0;

        int best_score = 0;
        
        // We use a sweep line algorithm.
=======
        // We use a sweep line algorithm to find relevant points along the read: extension starts or ends.
>>>>>>> ce1ac93d
        // This records the last base to be covered by the current sweep line.
        int64_t sweep_line = 0;
        // This records the first base not covered by the last sweep line.
        int64_t last_sweep_line = 0;
        
        // And we track the next unentered gapless extension
        size_t unentered = 0;
        
        // Extensions we are in are in this min-heap of past-end position and gapless extension number.
        vector<pair<size_t, size_t>> end_heap;
        // The heap uses this comparator
        auto min_heap_on_first = [](const pair<size_t, size_t>& a, const pair<size_t, size_t>& b) {
            // Return true if a must come later in the heap than b
            return a.first > b.first;
        };
        
        // We track the best score for a chain reaching the position before this one and ending in a gap.
        // We never let it go below 0.
        // Will be 0 when there's no gap that can be open
        int best_gap_score = 0;
        
        // We track the score for the best chain ending with each gapless extension
        vector<int> best_chain_score(extended_seeds.size(), 0);
        
        // And we're after the best score overall that we can reach when an extension ends
        int best_past_ending_score_ever = 0;
        
        // Overlaps are more complicated.
        // We need a heap of all the extensions for which we have seen the
        // start and that we can thus overlap.
        // We filter things at the top of the heap if their past-end positions
        // have occurred.
        // So we store pairs of score we get backtracking to the current
        // position, and past-end position for the thing we are backtracking
        // from.
        vector<pair<int, size_t>> overlap_heap;
        // We can just use the standard max-heap comparator
        
        // We encode the score relative to a counter that we increase by the
        // gap extend every base we go through, so we don't need to update and
        // re-sort the heap.
        int overlap_score_offset = 0;
        
        while(last_sweep_line <= aln.sequence().size()) {
            // We are processed through the position before last_sweep_line.
            
            // Find a place for sweep_line to go
            
            // Find the next seed start
            int64_t next_seed_start = numeric_limits<int64_t>::max();
            if (unentered < extended_seeds.size()) {
                next_seed_start = extended_seeds[unentered].read_interval.first;
            }
            
            // Find the next seed end
            int64_t next_seed_end = numeric_limits<int64_t>::max();
            if (!end_heap.empty()) {
                next_seed_end = end_heap.front().first;
            }
            
            // Whichever is closer between those points and the end, do that.
            sweep_line = min(min(next_seed_end, next_seed_start), (int64_t) aln.sequence().size());
            
            // So now we're only interested in things that happen at sweep_line.
            
            // Compute the distance from the previous sweep line position
            // Make sure to account for last_sweep_line's semantics as the next unswept base.
            int sweep_distance = sweep_line - last_sweep_line + 1;
            
            // We need to track the score of the best thing that past-ended here
            int best_past_ending_score_here = 0;
            
            while(!end_heap.empty() && end_heap.front().first == sweep_line) {
                // Find anything that past-ends here
                size_t past_ending = end_heap.front().second;
                
                // Mix it into the score
                best_past_ending_score_here = std::max(best_past_ending_score_here, best_chain_score[past_ending]);
                
                // Remove it from the end-tracking heap
                std::pop_heap(end_heap.begin(), end_heap.end(), min_heap_on_first);
                end_heap.pop_back();
            }
            
<<<<<<< HEAD
            while (unentered < extended_seeds.size() && extended_seeds[unentered].read_interval.first == sweep_line) {
                // Bring in anything that starts here
                best_score = max(best_score, extended_seeds[unentered].score);
                end_heap.emplace_back(extended_seeds[unentered].read_interval.second, unentered);
                std::push_heap(end_heap.begin(), end_heap.end());
                unentered++;
=======
            // Mix that into the best score overall
            best_past_ending_score_ever = std::max(best_past_ending_score_ever, best_past_ending_score_here);
            
            if (sweep_line == aln.sequence().size()) {
                // We don't need to think about gaps or backtracking anymore since everything has ended
                break;
>>>>>>> ce1ac93d
            }
            
            // Update the overlap score offset by removing some gap extends from it.
            overlap_score_offset += sweep_distance * gap_extend_penalty;
            
            // The best way to backtrack to here is whatever is on top of the heap, if anything, that doesn't past-end here.
            int best_overlap_score = 0;
            while (!overlap_heap.empty()) {
                // While there is stuff on the heap
                if (overlap_heap.front().second <= sweep_line) {
                    // We are already past this thing, so drop it
                    std::pop_heap(overlap_heap.begin(), overlap_heap.end());
                    overlap_heap.pop_back();
                } else {
                    // This is at the top of the heap and we aren't past it
                    // Decode and use its score offset if we only backtrack to here.
                    best_overlap_score = overlap_heap.front().first + overlap_score_offset;
                    // Stop looking in the heap
                    break;
                }
            }
            
            // The best way to end 1 before here in a gap is either:
            
            if (best_gap_score != 0) {
                // Best way to end 1 before our last sweep line position with a gap, plus distance times gap extend penalty
                best_gap_score -= sweep_distance * gap_extend_penalty;
            }
            
            // Best way to end 1 before here with an actual extension, plus the gap open part of the gap open penalty.
            // (Will never be taken over an actual adjacency)
            best_gap_score = std::max(0, std::max(best_gap_score, best_past_ending_score_here - (gap_open_penalty - gap_extend_penalty)));
            
            while (unentered < extended_seeds.size() && extended_seeds[unentered].read_interval.first == sweep_line) {
                // For each thing that starts here
                
                // Compute its chain score
                best_chain_score[unentered] = std::max(best_overlap_score,
                    std::max(best_gap_score, best_past_ending_score_here)) + extended_seeds[unentered].score;
                
                // Compute its backtrack-to-here score and add it to the backtracking heap
                // We want how far we would have had to have backtracked to be
                // able to preceed the base we are at now, where this thing
                // starts.
                size_t extension_length = extended_seeds[unentered].read_interval.second - extended_seeds[unentered].read_interval.first;
                int raw_overlap_score = best_chain_score[unentered] - gap_open_penalty - gap_extend_penalty * extension_length;
                int encoded_overlap_score = raw_overlap_score - overlap_score_offset;
                
                // Stick it in the heap
                overlap_heap.emplace_back(encoded_overlap_score, extended_seeds[unentered].read_interval.second);
                std::push_heap(overlap_heap.begin(), overlap_heap.end());
                
                // Add it to the end finding heap
                end_heap.emplace_back(extended_seeds[unentered].read_interval.second, unentered);
                std::push_heap(end_heap.begin(), end_heap.end(), min_heap_on_first);
                
                // Advance and check the next thing to start
                unentered++;
            }
            
            // Move last_sweep_line to sweep_line.
            // We need to add 1 since last_sweep_line is the next *un*included base
            last_sweep_line = sweep_line + 1;
        }
        
<<<<<<< HEAD
        // TODO: should we apply full length bonuses?
        
        // When we get here, the score estimate is finished.
        return score_estimate + best_score;
=======
        // When we get here, we've seen the end of every extension and so we
        // have the best score at the end of any of them.
        return best_past_ending_score_ever;
>>>>>>> ce1ac93d
    }


}

void MinimizerMapper::find_optimal_tail_alignments(const Alignment& aln, const vector<GaplessExtension>& extended_seeds, Alignment& best, Alignment& second_best) const {

#ifdef debug
    cerr << "Trying to find tail alignments for " << extended_seeds.size() << " extended seeds" << endl;
#endif

    // Make paths for all the extensions
    vector<Path> extension_paths;
    vector<double> extension_path_scores;
    extension_paths.reserve(extended_seeds.size());
    extension_path_scores.reserve(extended_seeds.size());
    for (auto& extended_seed : extended_seeds) {
        // Compute the path for each extension
        extension_paths.push_back(extended_seed.to_path(gbwt_graph, aln.sequence()));
        // And the extension's score
        extension_path_scores.push_back(get_regular_aligner()->score_partial_alignment(aln, gbwt_graph, extension_paths.back(),
            aln.sequence().begin() + extended_seed.read_interval.first));
    }
    
    // We will keep the winning alignment here, in pieces
    Path winning_left;
    Path winning_middle;
    Path winning_right;
    size_t winning_score = 0;

    Path second_left;
    Path second_middle;
    Path second_right;
    size_t second_score = 0;
    
    // Handle each extension in the set
    process_until_threshold(extended_seeds, extension_path_scores,
        extension_score_threshold, 1, max_local_extensions,
        (function<double(size_t)>) [&](size_t extended_seed_num) {
       
            // This extended seed looks good enough.
            
            // TODO: We don't track this filter with the funnel because it
            // operates within a single "item" (i.e. cluster/extension set).
            // We track provenance at the item level, so throwing out wrong
            // local alignments in a correct cluster would look like throwing
            // out correct things.
            // TODO: Revise how we track correctness and provenance to follow
            // sub-cluster things.
       
            // We start with the path in extension_paths[extended_seed_num],
            // scored in extension_path_scores[extended_seed_num]
            
            // We also have a left tail path and score
            pair<Path, int64_t> left_tail_result {{}, 0};
            // And a right tail path and score
            pair<Path, int64_t> right_tail_result {{}, 0};
           
            if (extended_seeds[extended_seed_num].read_interval.first != 0) {
                // There is a left tail
    
                // Get the forest of all left tail placements
                auto forest = get_tail_forest(extended_seeds[extended_seed_num], aln.sequence().size(), true);
           
                // Grab the part of the read sequence that comes before the extension
                string before_sequence = aln.sequence().substr(0, extended_seeds[extended_seed_num].read_interval.first);
                
                // Do right-pinned alignment
                left_tail_result = std::move(get_best_alignment_against_any_tree(forest, before_sequence,
                    extended_seeds[extended_seed_num].starting_position(gbwt_graph), false));
            }
            
            if (extended_seeds[extended_seed_num].read_interval.second != aln.sequence().size()) {
                // There is a right tail
                
                // Get the forest of all right tail placements
                auto forest = get_tail_forest(extended_seeds[extended_seed_num], aln.sequence().size(), false);
            
                // Find the sequence
                string trailing_sequence = aln.sequence().substr(extended_seeds[extended_seed_num].read_interval.second);
        
                // Do left-pinned alignment
                right_tail_result = std::move(get_best_alignment_against_any_tree(forest, trailing_sequence,
                    extended_seeds[extended_seed_num].tail_position(gbwt_graph), true));
            }

            // Compute total score
            size_t total_score = extension_path_scores[extended_seed_num] + left_tail_result.second + right_tail_result.second;

            //Get the node ids of the beginning and end of each alignment

            id_t winning_start = winning_score == 0 ? 0 : (winning_left.mapping_size() == 0
                                          ? winning_middle.mapping(0).position().node_id()
                                          : winning_left.mapping(0).position().node_id());
            id_t current_start = left_tail_result.first.mapping_size() == 0
                                     ? extension_paths[extended_seed_num].mapping(0).position().node_id()
                                     : left_tail_result.first.mapping(0).position().node_id();
            id_t winning_end = winning_score == 0 ? 0 : (winning_right.mapping_size() == 0
                                  ? winning_middle.mapping(winning_middle.mapping_size() - 1).position().node_id()
                                  : winning_right.mapping(winning_right.mapping_size()-1).position().node_id());
            id_t current_end = right_tail_result.first.mapping_size() == 0
                                ? extension_paths[extended_seed_num].mapping(extension_paths[extended_seed_num].mapping_size() - 1).position().node_id()
                                : right_tail_result.first.mapping(right_tail_result.first.mapping_size()-1).position().node_id();
            //Is this left tail different from the currently winning left tail?
            bool different_left = winning_start != current_start;
            bool different_right = winning_end != current_end;


            if (total_score > winning_score || winning_score == 0) {
                // This is the new best alignment seen so far.

                
                if (winning_score != 0 && different_left && different_right) {
                //The previous best scoring alignment replaces the second best
                    second_score = winning_score;
                    second_left = std::move(winning_left);
                    second_middle = std::move(winning_middle);
                    second_right = std::move(winning_right);
                }

                // Save the score
                winning_score = total_score;
                // And the path parts
                winning_left = std::move(left_tail_result.first);
                winning_middle = std::move(extension_paths[extended_seed_num]);
                winning_right = std::move(right_tail_result.first);

            } else if ((total_score > second_score || second_score == 0) && different_left && different_right) {
                // This is the new second best alignment seen so far and it is 
                // different from the best alignment.
                
                // Save the score
                second_score = total_score;
                // And the path parts
                second_left = std::move(left_tail_result.first);
                second_middle = std::move(extension_paths[extended_seed_num]);
                second_right = std::move(right_tail_result.first);
            }

            return true;
        }, [&](size_t extended_seed_num) {
            // This extended seed is good enough by its own score, but we have too many.
            // Do nothing
        }, [&](size_t extended_seed_num) {
            // This extended seed isn't good enough by its own score.
            // Do nothing
        });
        
    // Now we know the winning path and score. Move them over to out
    best.set_score(winning_score);
    second_best.set_score(second_score);

    // Concatenate the paths. We know there must be at least an edit boundary
    // between each part, because the maximal extension doesn't end in a
    // mismatch or indel and eats all matches.
    // We also don't need to worry about jumps that skip intervening sequence.
    *best.mutable_path() = std::move(winning_left);

    for (auto* to_append : {&winning_middle, &winning_right}) {
        // For each path to append
        for (auto& mapping : *to_append->mutable_mapping()) {
            // For each mapping to append
            
            if (mapping.position().offset() != 0 && best.path().mapping_size() > 0) {
                // If we have a nonzero offset in our mapping, and we follow
                // something, we must be continuing on from a previous mapping to
                // the node.
                assert(mapping.position().node_id() == best.path().mapping(best.path().mapping_size() - 1).position().node_id());

                // Find that previous mapping
                auto* prev_mapping = best.mutable_path()->mutable_mapping(best.path().mapping_size() - 1);
                for (auto& edit : *mapping.mutable_edit()) {
                    // Move over all the edits in this mapping onto the end of that one.
                    *prev_mapping->add_edit() = std::move(edit);
                }
            } else {
                // If we start at offset 0 or there's nothing before us, we need to just move the whole mapping
                *best.mutable_path()->add_mapping() = std::move(mapping);
            }
        }
    }
    //Do the same for the second best
    *second_best.mutable_path() = std::move(second_left);

    for (auto* to_append : {&second_middle, &second_right}) {
        // For each path to append
        for (auto& mapping : *to_append->mutable_mapping()) {
            // For each mapping to append
            
            if (mapping.position().offset() != 0 && second_best.path().mapping_size() > 0) {
                // If we have a nonzero offset in our mapping, and we follow
                // something, we must be continuing on from a previous mapping to
                // the node.
                assert(mapping.position().node_id() == second_best.path().mapping(second_best.path().mapping_size() - 1).position().node_id());

                // Find that previous mapping
                auto* prev_mapping = second_best.mutable_path()->mutable_mapping(second_best.path().mapping_size() - 1);
                for (auto& edit : *mapping.mutable_edit()) {
                    // Move over all the edits in this mapping onto the end of that one.
                    *prev_mapping->add_edit() = std::move(edit);
                }
            } else {
                // If we start at offset 0 or there's nothing before us, we need to just move the whole mapping
                *second_best.mutable_path()->add_mapping() = std::move(mapping);
            }
        }
    }

    // Compute the identity from the path.
    second_best.set_identity(identity(second_best.path()));
}

pair<Path, size_t> MinimizerMapper::get_best_alignment_against_any_tree(const vector<TreeSubgraph>& trees,
    const string& sequence, const Position& default_position, bool pin_left) const {
   
    // We want the best alignment, to the base graph, done against any target path
    Path best_path;
    // And its score
    int64_t best_score = 0;
    
    if (!sequence.empty()) {
        // We start out with the best alignment being a pure softclip.
        // If we don't have any trees, or all trees are empty, or there's nothing beter, this is what we return.
        Mapping* m = best_path.add_mapping();
        Edit* e = m->add_edit();
        e->set_from_length(0);
        e->set_to_length(sequence.size());
        e->set_sequence(sequence);
        // Since the softclip consumes no graph, we place it on the node we are going to.
        *m->mutable_position() = default_position;
        
#ifdef debug
        cerr << "First best alignment: " << pb2json(best_path) << " score " << best_score << endl;
#endif
    }
    
    // We can align it once per target tree
    for (auto& subgraph : trees) {
        // For each tree we can map against, map pinning the correct edge of the sequence to the root.
        
        if (subgraph.get_node_count() != 0) {
            // This path has bases in it and could potentially be better than
            // the default full-length softclip

            // Do alignment to the subgraph with GSSWAligner.
            Alignment current_alignment;
            // If pinning right, we need to reverse the sequence, since we are
            // always pinning left to the left edge of the tree subgraph.
            current_alignment.set_sequence(pin_left ? sequence : reverse_complement(sequence));
#ifdef debug
            cerr << "Align " << pb2json(current_alignment) << " pinned left";

#ifdef debug_dump_graph
            cerr << " vs graph:" << endl;
            subgraph.for_each_handle([&](const handle_t& here) {
                cerr << subgraph.get_id(here) << " (" << subgraph.get_sequence(here) << "): " << endl;
                subgraph.follow_edges(here, true, [&](const handle_t& there) {
                    cerr << "\t" << subgraph.get_id(there) << " (" << subgraph.get_sequence(there) << ") ->" << endl;
                });
                subgraph.follow_edges(here, false, [&](const handle_t& there) {
                    cerr << "\t-> " << subgraph.get_id(there) << " (" << subgraph.get_sequence(there) << ")" << endl;
                });
            });
#else
            cerr << endl;
#endif
#endif
            
            // Align, accounting for full length bonus.
            // We *always* do left-pinned alignment internally, since that's the shape of trees we get.
            get_regular_aligner()->get_xdrop()->align_pinned(current_alignment, subgraph, subgraph.get_topological_order(), true);
            
#ifdef debug
            cerr << "\tScore: " << current_alignment.score() << endl;
#endif
            
            if (current_alignment.score() > best_score) {
                // This is a new best alignment.
                best_path = current_alignment.path();
                
                if (!pin_left) {
                    // Un-reverse it if we were pinning right
                    best_path = reverse_complement_path(best_path, [&](id_t node) { 
                        return subgraph.get_length(subgraph.get_handle(node, false));
                    });
                }
                
                // Translate from subgraph into base graph and keep it.
                best_path = subgraph.translate_down(best_path);
                best_score = current_alignment.score();
                
#ifdef debug
                cerr << "New best alignment is "
                    << pb2json(best_path) << " score " << best_score << endl;
#endif
            }
        }
    }

    return make_pair(best_path, best_score);
}

vector<TreeSubgraph> MinimizerMapper::get_tail_forest(const GaplessExtension& extended_seed,
    size_t read_length, bool left_tails) const {

    // We will fill this in with all the trees we return
    vector<TreeSubgraph> to_return;

    // Now for this extension, walk the GBWT in the appropriate direction
    
#ifdef debug
    cerr << "Look for " << (left_tails ? "left" : "right") << " tails from extension" << endl;
#endif

    // TODO: Come up with a better way to do this with more accessors on the extension and less get_handle
    // Get the Position reading out of the extension on the appropriate tail
    Position from;
    // And the length of that tail
    size_t tail_length;
    // And the GBWT search state we want to start with
    const gbwt::SearchState* base_state = nullptr;
    if (left_tails) {
        // Look right from start 
        from = extended_seed.starting_position(gbwt_graph);
        // And then flip to look the other way at the prev base
        from = reverse(from, gbwt_graph.get_length(gbwt_graph.get_handle(from.node_id(), false)));
       
        // Use the search state going backward
        base_state = &extended_seed.state.backward;
       
        tail_length = extended_seed.read_interval.first;
    } else {
        // Look right from end
        from = extended_seed.tail_position(gbwt_graph);
        
        // Use the search state going forward
        base_state = &extended_seed.state.forward;
        
        tail_length = read_length - extended_seed.read_interval.second;
    }

    if (tail_length == 0) {
        // Don't go looking for places to put no tail.
        return to_return;
    }

    // This is one tree that we are filling in
    vector<pair<int64_t, handle_t>> tree;
    
    // This is a stack of indexes at which we put parents in the tree
    list<int64_t> parent_stack;
    
    // Get the handle we are starting from
    // TODO: is it cheaper to get this out of base_state? 
    handle_t start_handle = gbwt_graph.get_handle(from.node_id(), from.is_reverse());
    
    // Decide if the start node will end up included in the tree, or if we cut it all off with the offset.
    bool start_included = (from.offset() < gbwt_graph.get_length(start_handle));
    
    // How long should we search? It should be the longest detectable gap plus the remaining sequence.
    size_t search_limit = get_regular_aligner()->longest_detectable_gap(tail_length, read_length) + tail_length;
    
    // Do a DFS over the haplotypes in the GBWT out to that distance.
    dfs_gbwt(*base_state, from.offset(), search_limit, [&](const handle_t& entered) {
        // Enter a new handle.
        
        if (parent_stack.empty()) {
            // This is the root of a new tree in the forrest
            
            if (!tree.empty()) {
                // Save the old tree and start a new one.
                // We need to cut off from.offset() from the root, unless we would cut off the whole root.
                // In that case, the GBWT DFS will have skipped the empty root entirely, so we cut off nothing.
                to_return.emplace_back(&gbwt_graph, std::move(tree), start_included ? from.offset() : 0);
                tree.clear();
            }
            
            // Add this to the tree with no parent
            tree.emplace_back(-1, entered);
        } else {
            // Just say this is visitable from our parent.
            tree.emplace_back(parent_stack.back(), entered);
        }
        
        // Record the parent index
        parent_stack.push_back(tree.size() - 1);
    }, [&]() {
        // Exit the last visited handle. Pop off the stack.
        parent_stack.pop_back();
    });
    
    if (!tree.empty()) {
        // Now save the last tree
        to_return.emplace_back(&gbwt_graph, std::move(tree), start_included ? from.offset() : 0);
        tree.clear();
    }
    
#ifdef debug
    cerr << "Found " << to_return.size() << " trees" << endl;
#endif
    
    // Now we have all the trees!
    return to_return;
}

size_t MinimizerMapper::immutable_path_from_length(const ImmutablePath& path) {
    size_t to_return = 0;
    for (auto& m : path) {
        // Sum up the from lengths of all the component Mappings
        to_return += mapping_from_length(m);
    }
    return to_return;
}

Path MinimizerMapper::to_path(const ImmutablePath& path) {
    Path to_return;
    for (auto& m : path) {
        // Copy all the Mappings into the Path.
        *to_return.add_mapping() = m;
    }
    
    // Flip the order around to actual path order.
    std::reverse(to_return.mutable_mapping()->begin(), to_return.mutable_mapping()->end());
    
    // Return the completed path
    return to_return;
}

void MinimizerMapper::dfs_gbwt(const Position& from, size_t walk_distance,
    const function<void(const handle_t&)>& enter_handle, const function<void(void)> exit_handle) const {
   
    // Get a handle to the node the from position is on, in the position's forward orientation
    handle_t start_handle = gbwt_graph.get_handle(from.node_id(), from.is_reverse());
    
    // Delegate to the handle-based version
    dfs_gbwt(start_handle, from.offset(), walk_distance, enter_handle, exit_handle);
    
}

void MinimizerMapper::dfs_gbwt(handle_t from_handle, size_t from_offset, size_t walk_distance,
    const function<void(const handle_t&)>& enter_handle, const function<void(void)> exit_handle) const {
    
    // Turn from_handle into a SearchState for everything on it.
    gbwt::SearchState start_state = gbwt_graph.get_state(from_handle);
    
    // Delegate to the state-based version
    dfs_gbwt(start_state, from_offset, walk_distance, enter_handle, exit_handle);
}
    
void MinimizerMapper::dfs_gbwt(const gbwt::SearchState& start_state, size_t from_offset, size_t walk_distance,
    const function<void(const handle_t&)>& enter_handle, const function<void(void)> exit_handle) const {
    
    // Holds the gbwt::SearchState we are at, and the distance we have consumed
    using traversal_state_t = pair<gbwt::SearchState, size_t>;
    
    if (start_state.empty()) {
        // No haplotypes even visit the first node. Stop.
        return;
    }
    
    // Get the handle we are starting on
    handle_t from_handle = gbwt_graph.node_to_handle(start_state.node);

    // The search state represents searching through the end of the node, so we have to consume that much search limit.

    // Tack on how much search limit distance we consume by going to the end of
    // the node. Our start position is a cut *between* bases, and we take everything after it.
    // If the cut is at the offset of the whole length of the node, we take 0 bases.
    // If it is at 0, we take all the bases in the node.
    size_t distance_to_node_end = gbwt_graph.get_length(from_handle) - from_offset;
    
#ifdef debug
    cerr << "DFS starting at offset " << from_offset << " on node of length "
        << gbwt_graph.get_length(from_handle) << " leaving " << distance_to_node_end << " bp" << endl;
#endif


    // Have a recursive function that does the DFS. We fire the enter and exit
    // callbacks, and the user can keep their own stack.
    function<void(const gbwt::SearchState&, size_t, bool)> recursive_dfs = [&](const gbwt::SearchState& here_state,
        size_t used_distance, bool hide_root) {
        
        handle_t here_handle = gbwt_graph.node_to_handle(here_state.node);
        
        if (!hide_root) {
            // Enter this handle if there are any bases on it to visit
            
#ifdef debug
            cerr << "Enter handle " << gbwt_graph.get_id(here_handle) << " " << gbwt_graph.get_is_reverse(here_handle) << endl;
#endif
            
            enter_handle(here_handle);
        }
        
        // Up the used distance with our length
        used_distance += gbwt_graph.get_length(here_handle);
        
        if (used_distance < walk_distance) {
            // If we haven't used up all our distance yet
            
            gbwt_graph.follow_paths(here_state, [&](const gbwt::SearchState& there_state) -> bool {
                // For each next state
                
                // Otherwise, do it with the new distance value.
                // Don't hide the root on any child subtrees; only the top root can need hiding.
                recursive_dfs(there_state, used_distance, false);
                
                return true;
            });
        }
            
        if (!hide_root) {
            // Exit this handle if we entered it
            
#ifdef debug
            cerr << "Exit handle " << gbwt_graph.get_id(here_handle) << " " << gbwt_graph.get_is_reverse(here_handle) << endl;
#endif
            
            exit_handle();
        }
    };
    
    // Start the DFS with our stating node, consuming the distance from our
    // offset to its end. Don't show the root state to the user if we don't
    // actually visit any bases on that node.
    recursive_dfs(start_state, distance_to_node_end, distance_to_node_end == 0);

}

}

<|MERGE_RESOLUTION|>--- conflicted
+++ resolved
@@ -700,7 +700,7 @@
         for (auto& extension : extended_seeds) {
             best_score = max(best_score, extension.score);
         }
-        return 2*best_score;
+        return best_score;
     } else {
         // This is a collection of one or more non-full-length extended seeds.
         
@@ -708,19 +708,8 @@
             // No score here
             return 0;
         }
-        
-<<<<<<< HEAD
-        // Now we compute an estimate of the score: match count for all the
-        // flank bases that aren't universal mismatches, mismatch count for
-        // those that are.
-        int score_estimate = 0;
-
-        int best_score = 0;
-        
-        // We use a sweep line algorithm.
-=======
+       
         // We use a sweep line algorithm to find relevant points along the read: extension starts or ends.
->>>>>>> ce1ac93d
         // This records the last base to be covered by the current sweep line.
         int64_t sweep_line = 0;
         // This records the first base not covered by the last sweep line.
@@ -805,21 +794,13 @@
                 end_heap.pop_back();
             }
             
-<<<<<<< HEAD
-            while (unentered < extended_seeds.size() && extended_seeds[unentered].read_interval.first == sweep_line) {
-                // Bring in anything that starts here
-                best_score = max(best_score, extended_seeds[unentered].score);
-                end_heap.emplace_back(extended_seeds[unentered].read_interval.second, unentered);
-                std::push_heap(end_heap.begin(), end_heap.end());
-                unentered++;
-=======
+
             // Mix that into the best score overall
             best_past_ending_score_ever = std::max(best_past_ending_score_ever, best_past_ending_score_here);
             
             if (sweep_line == aln.sequence().size()) {
                 // We don't need to think about gaps or backtracking anymore since everything has ended
                 break;
->>>>>>> ce1ac93d
             }
             
             // Update the overlap score offset by removing some gap extends from it.
@@ -885,16 +866,10 @@
             last_sweep_line = sweep_line + 1;
         }
         
-<<<<<<< HEAD
-        // TODO: should we apply full length bonuses?
-        
-        // When we get here, the score estimate is finished.
-        return score_estimate + best_score;
-=======
+
         // When we get here, we've seen the end of every extension and so we
         // have the best score at the end of any of them.
         return best_past_ending_score_ever;
->>>>>>> ce1ac93d
     }
 
 

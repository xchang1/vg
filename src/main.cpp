--- conflicted
+++ resolved
@@ -31,13 +31,10 @@
 #include "genotyper.hpp"
 #include "bubbles.hpp"
 #include "translator.hpp"
-<<<<<<< HEAD
 #include "homogenize_main.cpp"
-=======
 #include "distributions.hpp"
 #include "unittest/driver.hpp"
 
->>>>>>> c77e33c2
 
 
 using namespace std;
@@ -9020,17 +9017,14 @@
         return main_translate(argc, argv);
     }  else if (command == "version") {
         return main_version(argc, argv);
-<<<<<<< HEAD
     }  else if (command == "homogenize"){
         return main_homogenize(argc, argv);
     }
     
     else {
-=======
     } else if (command == "test") {
         return main_test(argc, argv);
     }else {
->>>>>>> c77e33c2
         cerr << "error:[vg] command " << command << " not found" << endl;
         vg_help(argv);
         return 1;

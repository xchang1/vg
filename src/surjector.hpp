#ifndef VG_SURJECTOR_HPP_INCLUDED
#define VG_SURJECTOR_HPP_INCLUDED

/** \file
 *
 *  A class to hold surjection algorithms that do lossy realignment restricted to paths in the graph
 */

#include <set>
#include <atomic>
#include <sstream>
#include <algorithm>
#include <functional>
#include <limits>

#include "aligner.hpp"
#include "handle.hpp"
#include "path.hpp"
#include <vg/vg.pb.h>
#include "multipath_alignment.hpp"
#include "algorithms/pad_band.hpp"


namespace vg {

using namespace std;

    class Surjector : public AlignerClient {
    public:
        
        Surjector(const PathPositionHandleGraph* graph);
        
        /// Extract the portions of an alignment that are on a chosen set of paths and try to
        /// align realign the portions that are off of the chosen paths to the intervening
        /// path segments to obtain an alignment that is fully restricted to the paths.
        ///
        /// Also returns the path name, position, and strand of the new alignment.
        ///
        /// Optionally either allow softclips so that the alignment has a nonnegative score on
        /// the path or require the full-length alignment, possibly creating a negative score.
        ///
        /// Also optionally leaves deletions against the reference path in the final alignment
        /// (useful for splicing).
        Alignment surject(const Alignment& source,
                          const unordered_set<path_handle_t>& paths,
                          string& path_name_out,
                          int64_t& path_pos_out,
                          bool& path_rev_out,
                          bool allow_negative_scores = false,
                          bool preserve_deletions = false) const;
        
        /// Same as above, but include alignments to all paths instead of only the optimal one
        vector<Alignment> multi_surject(const Alignment& source,
                                        const unordered_set<path_handle_t>& paths,
                                        vector<tuple<string, int64_t, bool>>& positions_out,
                                        bool allow_negative_scores = false,
                                        bool preserve_deletions = false) const;
                          
        /// Extract the portions of an alignment that are on a chosen set of
        /// paths and try to align realign the portions that are off of the
        /// chosen paths to the intervening path segments to obtain an
        /// alignment that is fully restricted to the paths.
        ///
        /// Replaces the alignment's refpos with the path name, position, and
        /// strand the alignment has been surjected to.
        ///
        /// Optionally either allow softclips so that the alignment has a
        /// nonnegative score on the path or require the full-length alignment,
        /// possibly creating a negative score.
        ///
        /// Also optionally leaves deletions against the reference path in the final
        /// alignment (useful for splicing).
        Alignment surject(const Alignment& source,
                          const unordered_set<path_handle_t>& paths,
                          bool allow_negative_scores = false,
                          bool preserve_deletions = false) const;
        
        /// Same as above, but include alignments to all paths instead of only the optimal one
        vector<Alignment> multi_surject(const Alignment& source,
                                        const unordered_set<path_handle_t>& paths,
                                        bool allow_negative_scores = false,
                                        bool preserve_deletions = false) const;
        
        /// Same semantics as with alignments except that connections are always
        /// preserved as splices. The output consists of a multipath alignment with
        /// a single path, separated by splices (either from large deletions or from
        /// connections)
        multipath_alignment_t surject(const multipath_alignment_t& source,
                                      const unordered_set<path_handle_t>& paths,
                                      string& path_name_out, int64_t& path_pos_out,
                                      bool& path_rev_out,
                                      bool allow_negative_scores = false,
                                      bool preserve_deletions = false) const;
        
        /// Same as above, but include alignments to all paths instead of only the optimal one
        vector<multipath_alignment_t> multi_surject(const multipath_alignment_t& source,
                                                    const unordered_set<path_handle_t>& paths,
                                                    vector<tuple<string, int64_t, bool>>& positions_out,
                                                    bool allow_negative_scores = false,
                                                    bool preserve_deletions = false) const;
        
        /// a local type that represents a read interval matched to a portion of the alignment path
        using path_chunk_t = pair<pair<string::const_iterator, string::const_iterator>, path_t>;
        
        /// the minimum length deletion that the spliced algorithm will interpret as a splice event
        int64_t min_splice_length = 20;
        
        int64_t dominated_path_chunk_diff = 10;

        /// the minimum length apparent intron that we will try to repair
        int64_t min_splice_repair_length = 250;

        /// the maximum length of a tail that we will try to align
        size_t max_tail_length = 10000;
        
        /// We have a different default max_subgraph_bases_per_read_base to use for spliced alignment.
        static constexpr double SPLICED_DEFAULT_SUBGRAPH_LIMIT = 16 * 1024 * 1024 / 125.0;
        /// And an accessible default max_subgraph_bases_per_read_base for normal alignment.
        static constexpr double DEFAULT_SUBGRAPH_LIMIT = 100 * 1024 / 125.0;
        /// How big of a graph (in graph bases per read base) should we ever try to align against for realigning surjection?
        double max_subgraph_bases_per_read_base = DEFAULT_SUBGRAPH_LIMIT;
       
        
        /// in spliced surject, downsample if the base-wise average coverage by chunks is this high
        int64_t min_fold_coverage_for_downsample = 8;
        /// while downsampling, try to get down to this coverage on each base
        int64_t downsample_coverage = 16;
        
        int64_t min_shift_for_prune = 32 * 1024;
        int64_t shift_prune_diff = 16 * 1024;
        
        /// And have we complained about hitting it?
        mutable atomic_flag warned_about_subgraph_size = ATOMIC_FLAG_INIT;
        
        bool prune_suspicious_anchors = false;
        int64_t max_tail_anchor_prune = 4;
        double low_complexity_p_value = .0075;
        int64_t max_low_complexity_anchor_prune = 40;
<<<<<<< HEAD
        int64_t max_low_complexity_anchor_trim = 60;
=======
        int64_t max_low_complexity_anchor_trim = 65;
>>>>>>> 428552fe
        int64_t pad_suspicious_anchors_to_length = 12;
        
        // A function for computing band padding
        std::function<size_t(const Alignment&, const HandleGraph&)> choose_band_padding;
        
        /// How many anchors (per path) will we use when surjecting using
        /// anchors?
        /// Excessive anchors will be pruned away.
        size_t max_anchors = std::numeric_limits<size_t>::max();
        
        bool annotate_with_all_path_scores = false;
        
    protected:
        
        void surject_internal(const Alignment* source_aln, const multipath_alignment_t* source_mp_aln,
                              vector<Alignment>* alns_out, vector<multipath_alignment_t>* mp_alns_out,
                              const unordered_set<path_handle_t>& paths,
                              vector<tuple<string, int64_t, bool>>& positions_out, bool all_paths,
                              bool allow_negative_scores, bool preserve_deletions) const;
        
        Alignment
        realigning_surject(const PathPositionHandleGraph* graph, const Alignment& source,
                           const path_handle_t& path_handle, bool rev_strand,
                           const vector<path_chunk_t>& path_chunks,
                           const vector<pair<step_handle_t, step_handle_t>>& ref_chunks,
                           pair<step_handle_t, step_handle_t>& path_range_out,
                           bool allow_negative_scores,
                           bool preserve_N_alignments = false,
                           bool sinks_are_anchors = false,
                           bool sources_are_anchors = false,
                           vector<pair<step_handle_t, step_handle_t>>* all_path_ranges_out = nullptr) const;
        
        multipath_alignment_t
        spliced_surject(const PathPositionHandleGraph* path_position_graph,
                        const string& src_sequence, const string& src_quality,
                        const int32_t src_mapping_quality,
                        const path_handle_t& path_handle, bool rev_strand,
                        vector<path_chunk_t>& path_chunks,
                        vector<pair<step_handle_t, step_handle_t>>& ref_chunks,
                        vector<tuple<size_t, size_t, int32_t>>& connections,
                        pair<step_handle_t, step_handle_t>& path_range_out,
                        bool allow_negative_scores, bool deletions_as_splices) const;
        
        ///////////////////////
        // Support methods for the realigning surject algorithm
        ///////////////////////
        
        /// get the chunks of the alignment path that follow the given reference paths
        unordered_map<pair<path_handle_t, bool>, pair<vector<path_chunk_t>, vector<pair<step_handle_t, step_handle_t>>>>
        extract_overlapping_paths(const PathPositionHandleGraph* graph, const Alignment& source,
                                  const unordered_set<path_handle_t>& surjection_paths) const;
        
        /// same semantics except for a multipath alignment
        unordered_map<pair<path_handle_t, bool>, pair<vector<path_chunk_t>, vector<pair<step_handle_t, step_handle_t>>>>
        extract_overlapping_paths(const PathPositionHandleGraph* graph,
                                  const multipath_alignment_t& source,
                                  const unordered_set<path_handle_t>& surjection_paths,
                                  unordered_map<pair<path_handle_t, bool>, vector<tuple<size_t, size_t, int32_t>>>& connections_out) const;
        
        /// remove any path chunks and corresponding ref chunks that are identical to a longer
        /// path chunk over the region where they overlap
        void filter_redundant_path_chunks(bool path_rev, vector<path_chunk_t>& path_chunks,
                                          vector<pair<step_handle_t, step_handle_t>>& ref_chunks,
                                          vector<tuple<size_t, size_t, int32_t>>& connections) const;
        
        void prune_and_trim_anchors(const string& sequence, vector<path_chunk_t>& path_chunks,
                                    vector<pair<step_handle_t, step_handle_t>>& step_ranges) const;
        
        /// Compute the widest end-inclusive interval of path positions that
        /// the realigned sequence could align to, or an interval where start >
        /// end if there are no path chunks.
        pair<size_t, size_t>
        compute_path_interval(const PathPositionHandleGraph* graph, const Alignment& source, path_handle_t path_handle,
                              bool rev_strand, const vector<path_chunk_t>& path_chunks,
                              const vector<pair<step_handle_t, step_handle_t>>& ref_chunks,
                              bool no_left_expansion, bool no_right_expansion) const;
        
        /// use the graph position bounds and the path range bounds to assign a path position to a surjected read
        void set_path_position(const PathPositionHandleGraph* graph, const pos_t& init_surj_pos,
                               const pos_t& final_surj_pos,
                               const step_handle_t& range_begin, const step_handle_t& range_end,
                               bool rev_strand, string& path_name_out, int64_t& path_pos_out, bool& path_rev_out) const;
        
        template<class AlnType>
        string path_score_annotations(const unordered_map<pair<path_handle_t, bool>, pair<AlnType, pair<step_handle_t, step_handle_t>>>& surjections) const;
        
        ///////////////////////
        // Support methods for the spliced surject algorithm
        ///////////////////////
        
        /// reverses an adjacency list
        vector<vector<size_t>> reverse_adjacencies(const vector<vector<size_t>>& adj) const;
        
        /// returns a vector assignming each node to a connectd component, requires both the forward and reverse adjacency
        /// lists. optionally also returns the total number of components
        vector<size_t> connected_components(const vector<vector<size_t>>& adj,
                                            const vector<vector<size_t>>& rev_adj,
                                            size_t* num_comps_out) const;
        
        /// returns the transitive reduction of a topologically sorted DAG's adjacency list
        vector<vector<size_t>> transitive_reduction(const vector<vector<size_t>>& adj) const;
        
        /// eliminate any path chunks that have the exact same colinearities as another but are much shorter
        vector<vector<size_t>> remove_dominated_chunks(const string& src_sequence,
                                                       const vector<vector<size_t>>& adj,
                                                       vector<path_chunk_t>& path_chunks,
                                                       vector<pair<step_handle_t, step_handle_t>>& ref_chunks,
                                                       vector<tuple<size_t, size_t, int32_t>>& connections) const;
        
        /// if any anchors overlap each other, cut the second at the implied overlap position
        void cut_anchors(bool rev_strand, vector<path_chunk_t>& path_chunks,
                         vector<pair<step_handle_t, step_handle_t>>& ref_chunks,
                         vector<tuple<size_t, size_t, int32_t>>& connections) const;
        
        /// if there are too many chunks, downsample to a given level
        void downsample_chunks(const string& src_sequence,
                               vector<path_chunk_t>& path_chunks,
                               vector<pair<step_handle_t, step_handle_t>>& ref_chunks,
                               vector<tuple<size_t, size_t, int32_t>>& connections) const;
        
        /// returns all sets of chunks such that 1) all of chunks on the left set abut all of the chunks on the right
        /// set on the read, 2) all source-to-sink paths in the connected component go through an edge between
        /// the left and right sides, 3) all of the chunks that do not have a connection between them are fully
        /// connected (i.e. form a biclique)
        vector<pair<vector<size_t>, vector<size_t>>> find_constriction_bicliques(const vector<vector<size_t>>& adj,
                                                                                 const string& src_sequence,
                                                                                 const string& src_quality,
                                                                                 vector<path_chunk_t>& path_chunks,
                                                                                 vector<pair<step_handle_t, step_handle_t>>& ref_chunks,
                                                                                 const vector<tuple<size_t, size_t, int32_t>>& connections) const;
        
        void prune_unconnectable(vector<vector<size_t>>& adj,
                                 vector<vector<tuple<size_t, int32_t, bool>>>& splice_adj,
                                 vector<size_t>& component,
                                 vector<vector<size_t>>& comp_groups,
                                 vector<path_chunk_t>& path_chunks,
                                 vector<pair<step_handle_t, step_handle_t>>& ref_chunks) const;
        
        /// make a sentinel meant to indicate an unmapped read
        static Alignment make_null_alignment(const Alignment& source);
        
        static multipath_alignment_t make_null_mp_alignment(const string& src_sequence,
                                                            const string& src_quality);
        
        template<class AlnType>
        static int32_t get_score(const AlnType& aln);
        
        /// the graph we're surjecting onto
        const PathPositionHandleGraph* graph = nullptr;
    };


    template<class AlnType>
    string Surjector::path_score_annotations(const unordered_map<pair<path_handle_t, bool>, pair<AlnType, pair<step_handle_t, step_handle_t>>>& surjections) const {
        
        vector<tuple<int32_t, string, bool>> paths;
        for (const auto& surjection : surjections) {
            paths.emplace_back(get_score(surjection.second.first), graph->get_path_name(surjection.first.first), surjection.first.second);
        }
        sort(paths.begin(), paths.end(), greater<tuple<int32_t, string, bool>>());
        
        stringstream sstrm;
        
        for (size_t i = 0; i < paths.size(); ++i) {
            if (i != 0) {
                sstrm << ',';
            }
            sstrm << get<1>(paths[i]);
            sstrm << (get<2>(paths[i]) ? '-' : '+');
            sstrm << get<0>(paths[i]);
        }
        
        return sstrm.str();
    }
}

#endif<|MERGE_RESOLUTION|>--- conflicted
+++ resolved
@@ -136,11 +136,7 @@
         int64_t max_tail_anchor_prune = 4;
         double low_complexity_p_value = .0075;
         int64_t max_low_complexity_anchor_prune = 40;
-<<<<<<< HEAD
-        int64_t max_low_complexity_anchor_trim = 60;
-=======
         int64_t max_low_complexity_anchor_trim = 65;
->>>>>>> 428552fe
         int64_t pad_suspicious_anchors_to_length = 12;
         
         // A function for computing band padding

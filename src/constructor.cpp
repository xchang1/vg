--- conflicted
+++ resolved
@@ -551,16 +551,12 @@
                     // Get the variable bounds in VCF space for all the trimmed alts of this variant
                     // Note: we still want bounds for SVs, we just have to get them differently
                     std::pair<int64_t, int64_t> bounds;
-<<<<<<< HEAD
-                    bounds = get_bounds(parsed_clump[variant]);
-
-=======
+
                     if (variant->is_sv()) {
                         bounds = get_bounds(*variant, true);
                     } else {
                         bounds = get_bounds(parsed_clump[variant]);
                     }
->>>>>>> 77877a1e
 
                     if (bounds.first != numeric_limits<int64_t>::max() || bounds.second != -1) {
                         // There's a (possibly 0-length) variable region
@@ -642,9 +638,7 @@
                         }
 
                         // SV HAX
-<<<<<<< HEAD
-                        if (variant->is_sv() && this->do_svs){
-=======
+
                         if (variant->is_sv()) {
                             // This variant needs to be processed as an SV.
                             
@@ -656,7 +650,7 @@
                             cerr << "Process alt " << (alt_index + 1) << " of variant " << variant_name << " as an SV" << endl;
                             #endif
                         
->>>>>>> 77877a1e
+
                             // Get SV start and end
                             // and the SV tag
                             vector<string> tags = variant->sv_tags();
@@ -1506,10 +1500,7 @@
             // While we have variants we want to include
             auto vvar = variant_source.get();
 
-<<<<<<< HEAD
-            bool variant_acceptable = true;
-
-=======
+
             // We need to decide if we want to use this variant. By default we will use all variants.
             bool variant_acceptable = true;
             
@@ -1546,7 +1537,6 @@
                 }
             }
             
->>>>>>> 77877a1e
             for (string& alt : vvar->alt) {
                 // Validate each alt of the variant
 

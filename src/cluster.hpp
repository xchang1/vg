--- conflicted
+++ resolved
@@ -580,11 +580,7 @@
     /// Returns a path from pos_1 to pos_2 with length closest to the target value. If there is no such
     /// path within the tolerance of the target value, returns an empty vector.
     //exact_min is true if the minimum distance heuristic returns the exact minimum distance
-<<<<<<< HEAD
-    vector<handle_t> tv_path(const pos_t& pos_1, const pos_t& pos_2, int64_t target_value, int64_t tolerance, bool exact_min);
-=======
     vector<handle_t> tv_path(const pos_t& pos_1, const pos_t& pos_2, int64_t target_value, int64_t tolerance);
->>>>>>> 64795fad
     
 private:
     const HandleGraph& handle_graph;

/**
 * \file gaffe_main.cpp: GFA (Graph Alignment Format) Fast Emitter: a new mapper that will be *extremely* fast once we actually write it
 */

#include <omp.h>
#include <unistd.h>
#include <getopt.h>
#include <iostream>
#include <cassert>
#include <vector>
#include <unordered_set>
#include <chrono>
#include <mutex>

#include "subcommand.hpp"

#include "../seed_clusterer.hpp"
#include "../mapper.hpp"
#include "../annotation.hpp"
#include "../minimizer.hpp"
#include <vg/io/vpkg.hpp>
#include <vg/io/stream.hpp>
#include "../alignment_emitter.hpp"
#include "../gapless_extender.hpp"
#include "../minimizer_mapper.hpp"

//#define USE_CALLGRIND

#ifdef USE_CALLGRIND
#include <valgrind/callgrind.h>
#endif

using namespace std;
using namespace vg;
using namespace vg::subcommand;

void help_gaffe(char** argv) {
    cerr
    << "usage: " << argv[0] << " gaffe [options] > output.gam" << endl
    << "Map unpaired reads using minimizers and gapless extension." << endl
    << endl
    << "basic options:" << endl
    << "  -x, --xg-name FILE            use this xg index (required)" << endl
    << "  -H, --gbwt-name FILE          use this GBWT index (required)" << endl
    << "  -m, --minimizer-name FILE     use this minimizer index (required)" << endl
    << "  -d, --dist-name FILE          cluster using this distance index (required)" << endl
    << "  -p, --progress                show progress" << endl
    << "input options:" << endl
    << "  -G, --gam-in FILE             read and realign GAM-format reads from FILE (may repeat)" << endl
    << "  -f, --fastq-in FILE           read and align FASTQ-format reads from FILE (may repeat)" << endl
    << "output options:" << endl
    << "  -M, --max-multimaps INT       produce up to INT alignments for each read [1]"
    << "  -N, --sample NAME             add this sample name" << endl
    << "  -R, --read-group NAME         add this read group" << endl
    << "  -n, --discard                 discard all output alignments (for profiling)" << endl
    << "computational parameters:" << endl
    << "  -c, --hit-cap INT             use all minimizers with at most INT hits [10]" << endl
    << "  -C, --hard-hit-cap INT        ignore all minimizers with more than INT hits [300]" << endl
    << "  -F, --score-fraction FLOAT    select minimizers between hit caps until score is FLOAT of total [0.6]" << endl
    << "  -e, --max-extensions INT      extend up to INT clusters [48]" << endl
    << "  -a, --max-alignments INT      align up to INT extensions [8]" << endl
    << "  -s, --cluster-score INT       only extend clusters if they are within cluster-score of the best score" << endl
    << "  -u, --cluster-coverage FLOAT  only extend clusters if they are within cluster-coverage of the best read coverage" << endl
    << "  -v, --extension-score INT     only align extensions if their score is within extension-score of the best score" << endl
    << "  -w, --extension-set INT     only align extension sets if their score is within extension-set of the best score" << endl
    << "  -O, --no-chaining             disable seed chaining and all gapped alignment" << endl
    << "  -X, --xdrop                   use xdrop alignment for tails" << endl
    << "  -t, --threads INT             number of compute threads to use" << endl;
}

int main_gaffe(int argc, char** argv) {

    if (argc == 2) {
        help_gaffe(argv);
        return 1;
    }

    // initialize parameters with their default options
    string xg_name;
    string gbwt_name;
    string minimizer_name;
    string distance_name;
    // How close should two hits be to be in the same cluster?
    size_t distance_limit = 1000;
    size_t hit_cap = 10, hard_hit_cap = 300;
    double minimizer_score_fraction = 0.6;
    bool progress = false;
    // Should we try chaining or just give up if we can't find a full length gapless alignment?
    bool do_chaining = true;
    // Whould we use the xdrop aligner for aligning tails?
    bool use_xdrop_for_tails = false;
    // What GAMs should we realign?
    vector<string> gam_filenames;
    // What FASTQs should we align.
    // Note: multiple FASTQs are not interpreted as paired.
    vector<string> fastq_filenames;
    // How many mappings per read can we emit?
    size_t max_multimaps = 1;
    // How many clusters should we extend?
    size_t max_extensions = 48;
    // How many extended clusters should we align, max?
    size_t max_alignments = 8;
    //Throw away cluster with scores that are this amount below the best
<<<<<<< HEAD
    double cluster_score = 50;
    //Throw away clusters with coverage this amount below the best 
    double cluster_coverage = 0.3;
    //Throw away extensions with scores that are this amount below the best
    double extension_set = 50;
=======
    double cluster_score = 0;
    //Throw away clusters with coverage this amount below the best 
    double cluster_coverage = 0;
    //Throw away extension sets with scores that are this amount below the best
    double extension_set = 0;
    //Throw away extensions with scores that are this amount below the best
    int extension_score = 0;
>>>>>>> 6cb1866a
    // What sample name if any should we apply?
    string sample_name;
    // What read group if any should we apply?
    string read_group;
    // Should we throw out our alignments instead of outputting them?
    bool discard_alignments = false;
    
    vector<size_t> threads_to_run;
    
    int c;
    optind = 2; // force optind past command positional argument
    while (true) {
        static struct option long_options[] =
        {
            {"help", no_argument, 0, 'h'},
            {"xg-name", required_argument, 0, 'x'},
            {"gbwt-name", required_argument, 0, 'H'},
            {"minimizer-name", required_argument, 0, 'm'},
            {"dist-name", required_argument, 0, 'd'},
            {"progress", no_argument, 0, 'p'},
            {"gam-in", required_argument, 0, 'G'},
            {"fastq-in", required_argument, 0, 'f'},
            {"max-multimaps", required_argument, 0, 'M'},
            {"sample", required_argument, 0, 'N'},
            {"read-group", required_argument, 0, 'R'},
            {"discard", no_argument, 0, 'n'},
            {"hit-cap", required_argument, 0, 'c'},
            {"hard-hit-cap", required_argument, 0, 'C'},
            {"max-extensions", required_argument, 0, 'e'},
            {"max-alignments", required_argument, 0, 'a'},
            {"cluster-score", required_argument, 0, 's'},
            {"cluster-coverage", required_argument, 0, 'u'},
            {"extension-score", required_argument, 0, 'v'},
<<<<<<< HEAD
=======
            {"extension-set", required_argument, 0, 'w'},
>>>>>>> 6cb1866a
            {"score-fraction", required_argument, 0, 'F'},
            {"no-chaining", no_argument, 0, 'O'},
            {"xdrop", no_argument, 0, 'X'},
            {"threads", required_argument, 0, 't'},
            {0, 0, 0, 0}
        };

        int option_index = 0;
<<<<<<< HEAD
        c = getopt_long (argc, argv, "hx:H:m:s:d:pG:f:M:N:R:nc:C:F:e:a:s:u:v:OXt:",
=======
        c = getopt_long (argc, argv, "hx:H:m:s:d:pG:f:M:N:R:nc:C:F:e:a:s:u:v:w:OXt:",
>>>>>>> 6cb1866a
                         long_options, &option_index);


        // Detect the end of the options.
        if (c == -1)
            break;

        switch (c)
        {
            case 'x':
                xg_name = optarg;
                if (xg_name.empty()) {
                    cerr << "error:[vg gaffe] Must provide XG file with -x." << endl;
                    exit(1);
                }
                break;
                
            case 'H':
                gbwt_name = optarg;
                if (gbwt_name.empty()) {
                    cerr << "error:[vg gaffe] Must provide GBWT file with -H." << endl;
                    exit(1);
                }
                break;
                
            case 'm':
                minimizer_name = optarg;
                if (minimizer_name.empty()) {
                    cerr << "error:[vg gaffe] Must provide minimizer file with -m." << endl;
                    exit(1);
                }
                break;
                
            case 'd':
                distance_name = optarg;
                if (distance_name.empty()) {
                    cerr << "error:[vg gaffe] Must provide distance index file with -d." << endl;
                    exit(1);
                }
                break;

            case 'p':
                progress = true;
                break;
                
            case 'G':
                gam_filenames.push_back(optarg);
                break;
            
            case 'f':
                fastq_filenames.push_back(optarg);
                break;
                
            case 'M':
                max_multimaps = parse<size_t>(optarg);
                break;
            
            case 'N':
                sample_name = optarg;
                break;
                
            case 'R':
                read_group = optarg;
                break;
                
            case 'n':
                discard_alignments = true;
                break;

            case 'c':
                {
                    size_t cap = parse<size_t>(optarg);
                    if (cap <= 0) {
                        cerr << "error: [vg gaffe] Hit cap (" << cap << ") must be a positive integer" << endl;
                        exit(1);
                    }
                    hit_cap = cap;
                }
                break;

            case 'C':
                {
                    size_t cap = parse<size_t>(optarg);
                    if (cap <= 0) {
                        cerr << "error: [vg gaffe] Hard hit cap (" << cap << ") must be a positive integer" << endl;
                        exit(1);
                    }
                    hard_hit_cap = cap;
                }
                break;

            case 'F':
                minimizer_score_fraction = parse<double>(optarg);
                break;

            case 'e':
                {
                    size_t extensions = parse<size_t>(optarg);
                    if (extensions <= 0) {
                        cerr << "error: [vg gaffe] Number of extensions (" << extensions << ") must be a positive integer" << endl;
                        exit(1);
                    }
                    max_extensions = extensions;
                }
                break;

            case 'a':
                {
                    size_t alignments = parse<size_t>(optarg);
                    if (alignments <= 0) {
                        cerr << "error: [vg gaffe] Number of alignments (" << alignments << ") must be a positive integer" << endl;
                        exit(1);
                    }
                    max_alignments = alignments;
                }
                break;

            case 's':
                {
                    double score = parse<double>(optarg);
                    if (score <= 0) {
                        cerr << "error: [vg gaffe] Cluster score threshold (" << score << ") must be positive" << endl;
                        exit(1);
                    }
                    cluster_score = score;
                }
                break;

            case 'u':
                {
                    double score = parse<double>(optarg);
                    if (score <= 0) {
                        cerr << "error: [vg gaffe] Cluster coverage threshold (" << score << ") must be positive" << endl;
                        exit(1);
                    }
                    cluster_coverage = score;
                }
                break;
            case 'v':
                {
                    double score = parse<double>(optarg);
                    if (score <= 0) {
                        cerr << "error: [vg gaffe] Extension score threshold (" << score << ") must be positive" << endl;
                        exit(1);
                    }
<<<<<<< HEAD
=======
                    extension_score = score;
                }
                break;
            case 'w':
                {
                    int score = parse<int>(optarg);
                    if (score <= 0) {
                        cerr << "error: [vg gaffe] Extension set score threshold (" << score << ") must be positive" << endl;
                        exit(1);
                    }
>>>>>>> 6cb1866a
                    extension_set = score;
                }
                break;
            case 'O':
                do_chaining = false;
                break;
                
            case 'X':
                use_xdrop_for_tails = true;
                break;
                
            case 't':
            {
                int num_threads = parse<int>(optarg);
                if (num_threads <= 0) {
                    cerr << "error:[vg gaffe] Thread count (-t) set to " << num_threads << ", must set to a positive integer." << endl;
                    exit(1);
                }
                threads_to_run.push_back(num_threads);
            }
                break;
                
            case 'h':
            case '?':
            default:
                help_gaffe(argv);
                exit(1);
                break;
        }
    }
    
    
    if (xg_name.empty()) {
        cerr << "error:[vg gaffe] Mapping requires an XG index (-x)" << endl;
        exit(1);
    }
    
    if (gbwt_name.empty()) {
        cerr << "error:[vg gaffe] Mapping requires a GBWT index (-H)" << endl;
        exit(1);
    }
    
    if (minimizer_name.empty()) {
        cerr << "error:[vg gaffe] Mapping requires a minimizer index (-m)" << endl;
        exit(1);
    }
    
    
    if (distance_name.empty()) {
        cerr << "error:[vg gaffe] Mapping requires a distance index (-d)" << endl;
        exit(1);
    }
    
    // create in-memory objects
    if (progress) {
        cerr << "Loading XG index " << xg_name << endl;
    }
    unique_ptr<XG> xg_index = vg::io::VPKG::load_one<XG>(xg_name);

    if (progress) {
        cerr << "Loading GBWT index " << gbwt_name << endl;
    }
    unique_ptr<gbwt::GBWT> gbwt_index = vg::io::VPKG::load_one<gbwt::GBWT>(gbwt_name);

    if (progress) {
        cerr << "Loading minimizer index " << minimizer_name << endl;
    }
    unique_ptr<MinimizerIndex> minimizer_index = vg::io::VPKG::load_one<MinimizerIndex>(minimizer_name);

    if (progress) {
        cerr << "Loading distance index " << distance_name << endl;
    }
    MinimumDistanceIndex distance_index;
    ifstream dist_in (distance_name);
    distance_index.load(dist_in);
    //unique_ptr<MinimumDistanceIndex> distance_index = vg::io::VPKG::load_one<MinimumDistanceIndex>(distance_name);
    

    // Set up the mapper
    if (progress) {
        cerr << "Initializing MinimizerMapper" << endl;
    }
    MinimizerMapper minimizer_mapper(xg_index.get(), gbwt_index.get(), minimizer_index.get(), &distance_index);


    if (progress) {
        cerr << "--hit-cap " << hit_cap << endl;
    }
    minimizer_mapper.hit_cap = hit_cap;

    if (progress) {
        cerr << "--hard-hit-cap " << hard_hit_cap << endl;
    }
    minimizer_mapper.hard_hit_cap = hard_hit_cap;

    if (progress) {
        cerr << "--score-fraction " << minimizer_score_fraction << endl;
    }
    minimizer_mapper.minimizer_score_fraction = minimizer_score_fraction;

    if (progress) {
        cerr << "--max-extensions " << max_extensions << endl;
    }
    minimizer_mapper.max_extensions = max_extensions;

    if (progress) {
        cerr << "--max-alignments " << max_alignments << endl;
    }
    minimizer_mapper.max_alignments = max_alignments;

    if (progress) {
<<<<<<< HEAD
        cerr << "--cluster_score " << cluster_score << endl;
=======
        cerr << "--cluster-score-threshold " << cluster_score << endl;
>>>>>>> 6cb1866a
    }
    minimizer_mapper.cluster_score_threshold = cluster_score;

    if (progress) {
<<<<<<< HEAD
        cerr << "--cluster_coverage " << cluster_coverage << endl;
=======
        cerr << "--cluster-coverage-threshold " << cluster_coverage << endl;
>>>>>>> 6cb1866a
    }
    minimizer_mapper.cluster_coverage_threshold = cluster_coverage;

    if (progress) {
<<<<<<< HEAD
        cerr << "--extension_set " << extension_set << endl;
    }
    minimizer_mapper.extension_set_threshold = extension_set;
=======
        cerr << "--extension-score-threshold " << extension_score << endl;
    }
    minimizer_mapper.extension_score_threshold = extension_score;

    if (progress) {
        cerr << "--extension-set-threshold " << extension_set << endl;
    }
    minimizer_mapper.extension_set_score_threshold = extension_set;
>>>>>>> 6cb1866a

    if (progress) {
        cerr << "--no-chaining " << (!do_chaining) << endl;
    }
    minimizer_mapper.do_chaining = do_chaining;

    if (progress) {
        cerr << "--max-multipmaps " << max_multimaps << endl;
    }
    minimizer_mapper.max_multimaps = max_multimaps;

    if (progress) {
        cerr << "--distance-limit " << distance_limit << endl;
    }
    minimizer_mapper.distance_limit = distance_limit;

    if (progress) {
        cerr << "--xdrop " << use_xdrop_for_tails << endl;
    }
    minimizer_mapper.use_xdrop_for_tails = use_xdrop_for_tails;

    minimizer_mapper.sample_name = sample_name;
    minimizer_mapper.read_group = read_group;
    
    if (threads_to_run.empty()) {
        // Use 0 to represent the default.
        threads_to_run.push_back(0);
    }
    
    for (size_t thread_count_current : threads_to_run) {
    
        if (thread_count_current != 0) {
            omp_set_num_threads(thread_count_current);
        }
        
        // Work out the number of threads we will have
        size_t thread_count = omp_get_max_threads();

        // Set up counters per-thread for total reads mapped
        vector<size_t> reads_mapped_by_thread(thread_count, 0);
        
        // Have a place to log start time
        std::chrono::time_point<std::chrono::system_clock> start;
        
        {
            // Set up output to an emitter that will handle serialization
            // Discard alignments if asked to. Otherwise spit them out in GAM format.
            unique_ptr<AlignmentEmitter> alignment_emitter = discard_alignments ?
                make_unique<NullAlignmentEmitter>() :
                get_alignment_emitter("-", "GAM", {}, thread_count);

#ifdef USE_CALLGRIND
            // We want to profile the alignment, not the loading.
            CALLGRIND_START_INSTRUMENTATION;
#endif

            // Start timing overall mapping time now that indexes are loaded.
            start = std::chrono::system_clock::now();
            
            // Define how to align and output a read, in a thread.
            auto map_read = [&](Alignment& aln) {
                // Map the read with the MinimizerMapper.
                minimizer_mapper.map(aln, *alignment_emitter);
                // Record that we mapped a read.
                reads_mapped_by_thread.at(omp_get_thread_num())++;
            };
                
            for (auto& gam_name : gam_filenames) {
                // For every GAM file to remap
                get_input_file(gam_name, [&](istream& in) {
                    // Open it and map all the reads in parallel.
                    vg::io::for_each_parallel<Alignment>(in, map_read);
                });
            }
            
            for (auto& fastq_name : fastq_filenames) {
                // For every FASTQ file to map, map all its reads in parallel.
                fastq_unpaired_for_each_parallel(fastq_name, map_read);
            }
        
        } // Make sure alignment emitter is destroyed and all alignments are on disk.
        
        // Now mapping is done
        std::chrono::time_point<std::chrono::system_clock> end = std::chrono::system_clock::now();
        std::chrono::duration<double> elapsed_seconds = end-start;
        
        // How many reads did we map?
        size_t total_reads_mapped = 0;
        for (auto& reads_mapped : reads_mapped_by_thread) {
            total_reads_mapped += reads_mapped;
        }
        
        // Produce a report
        if (progress) {
            cerr << "Mapped " << total_reads_mapped << " reads across "
                << thread_count << " threads in "
                << elapsed_seconds.count() << " seconds." << endl;
            
            cerr << "Mapping speed: " << ((total_reads_mapped / elapsed_seconds.count()) / thread_count)
                << " reads per second per thread" << endl;        
        }
        
    }
        
    return 0;
}

// Register subcommand
static Subcommand vg_gaffe("gaffe", "Graph Alignment Format Fast Emitter", DEVELOPMENT, main_gaffe);

<|MERGE_RESOLUTION|>--- conflicted
+++ resolved
@@ -101,13 +101,6 @@
     // How many extended clusters should we align, max?
     size_t max_alignments = 8;
     //Throw away cluster with scores that are this amount below the best
-<<<<<<< HEAD
-    double cluster_score = 50;
-    //Throw away clusters with coverage this amount below the best 
-    double cluster_coverage = 0.3;
-    //Throw away extensions with scores that are this amount below the best
-    double extension_set = 50;
-=======
     double cluster_score = 0;
     //Throw away clusters with coverage this amount below the best 
     double cluster_coverage = 0;
@@ -115,7 +108,6 @@
     double extension_set = 0;
     //Throw away extensions with scores that are this amount below the best
     int extension_score = 0;
->>>>>>> 6cb1866a
     // What sample name if any should we apply?
     string sample_name;
     // What read group if any should we apply?
@@ -149,10 +141,7 @@
             {"cluster-score", required_argument, 0, 's'},
             {"cluster-coverage", required_argument, 0, 'u'},
             {"extension-score", required_argument, 0, 'v'},
-<<<<<<< HEAD
-=======
             {"extension-set", required_argument, 0, 'w'},
->>>>>>> 6cb1866a
             {"score-fraction", required_argument, 0, 'F'},
             {"no-chaining", no_argument, 0, 'O'},
             {"xdrop", no_argument, 0, 'X'},
@@ -161,11 +150,7 @@
         };
 
         int option_index = 0;
-<<<<<<< HEAD
-        c = getopt_long (argc, argv, "hx:H:m:s:d:pG:f:M:N:R:nc:C:F:e:a:s:u:v:OXt:",
-=======
         c = getopt_long (argc, argv, "hx:H:m:s:d:pG:f:M:N:R:nc:C:F:e:a:s:u:v:w:OXt:",
->>>>>>> 6cb1866a
                          long_options, &option_index);
 
 
@@ -311,9 +296,7 @@
                         cerr << "error: [vg gaffe] Extension score threshold (" << score << ") must be positive" << endl;
                         exit(1);
                     }
-<<<<<<< HEAD
-=======
-                    extension_score = score;
+                    extension_set = score;
                 }
                 break;
             case 'w':
@@ -323,7 +306,6 @@
                         cerr << "error: [vg gaffe] Extension set score threshold (" << score << ") must be positive" << endl;
                         exit(1);
                     }
->>>>>>> 6cb1866a
                     extension_set = score;
                 }
                 break;
@@ -435,38 +417,24 @@
     minimizer_mapper.max_alignments = max_alignments;
 
     if (progress) {
-<<<<<<< HEAD
-        cerr << "--cluster_score " << cluster_score << endl;
-=======
         cerr << "--cluster-score-threshold " << cluster_score << endl;
->>>>>>> 6cb1866a
     }
     minimizer_mapper.cluster_score_threshold = cluster_score;
 
     if (progress) {
-<<<<<<< HEAD
-        cerr << "--cluster_coverage " << cluster_coverage << endl;
-=======
         cerr << "--cluster-coverage-threshold " << cluster_coverage << endl;
->>>>>>> 6cb1866a
     }
     minimizer_mapper.cluster_coverage_threshold = cluster_coverage;
 
     if (progress) {
-<<<<<<< HEAD
-        cerr << "--extension_set " << extension_set << endl;
+        cerr << "--extension-score-threshold " << extension_score << endl;
     }
     minimizer_mapper.extension_set_threshold = extension_set;
-=======
-        cerr << "--extension-score-threshold " << extension_score << endl;
-    }
-    minimizer_mapper.extension_score_threshold = extension_score;
 
     if (progress) {
         cerr << "--extension-set-threshold " << extension_set << endl;
     }
     minimizer_mapper.extension_set_score_threshold = extension_set;
->>>>>>> 6cb1866a
 
     if (progress) {
         cerr << "--no-chaining " << (!do_chaining) << endl;

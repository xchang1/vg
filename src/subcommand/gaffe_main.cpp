/**
 * \file gaffe_main.cpp: GFA (Graph Alignment Format) Fast Emitter: a new mapper that will be *extremely* fast once we actually write it
 */

#include <omp.h>
#include <unistd.h>
#include <getopt.h>
#include <iostream>
#include <cassert>
#include <vector>
#include <unordered_set>
#include <chrono>

#include "subcommand.hpp"

#include "../seed_clusterer.hpp"
#include "../mapper.hpp"
#include "../annotation.hpp"
#include "../minimizer.hpp"
#include <vg/io/vpkg.hpp>
#include <vg/io/stream.hpp>
#include "../alignment_emitter.hpp"
#include "../gapless_extender.hpp"
#include "../minimizer_mapper.hpp"

//#define USE_CALLGRIND

#ifdef USE_CALLGRIND
#include <valgrind/callgrind.h>
#endif

using namespace std;
using namespace vg;
using namespace vg::subcommand;

void help_gaffe(char** argv) {
    cerr
    << "usage: " << argv[0] << " gaffe [options] > output.gam" << endl
    << "Map unpaired reads using minimizers and gapless extension." << endl
    << endl
    << "basic options:" << endl
    << "  -x, --xg-name FILE            use this xg index (required)" << endl
    << "  -H, --gbwt-name FILE          use this GBWT index (required)" << endl
    << "  -m, --minimizer-name FILE     use this minimizer index (required)" << endl
    << "  -s, --snarls FILE             cluster using these snarls (required)" << endl
    << "  -d, --dist-name FILE          cluster using this distance index (required)" << endl
    << "  -p, --progress                show progress" << endl
    << "input options:" << endl
    << "  -G, --gam-in FILE             read and realign GAM-format reads from FILE (may repeat)" << endl
    << "  -f, --fastq-in FILE           read and align FASTQ-format reads from FILE (may repeat)" << endl
    << "output options:" << endl
    << "  -M, --max-multimaps INT       produce up to INT alignments for each read [1]"
    << "  -N, --sample NAME             add this sample name" << endl
    << "  -R, --read-group NAME         add this read group" << endl
    << "computational parameters:" << endl
    << "  -c, --hit-cap INT             use all minimizers with at most INT hits [10]" << endl
    << "  -C, --hard-hit-cap INT        ignore all minimizers with more than INT hits [300]" << endl
    << "  -F, --score-fraction FLOAT    select minimizers between hit caps until score is FLOAT of total [0.6]" << endl
    << "  -e, --max-extensions INT      extend up to INT clusters [48]" << endl
    << "  -a, --max-alignments INT      align up to INT extensions [8]" << endl
    << "  -O, --no-chaining             disable seed chaining and all gapped alignment" << endl
    << "  -X, --xdrop                   use xdrop alignment for tails" << endl
    << "  -t, --threads INT             number of compute threads to use" << endl;
}

int main_gaffe(int argc, char** argv) {

    if (argc == 2) {
        help_gaffe(argv);
        return 1;
    }

    // initialize parameters with their default options
    string xg_name;
    string gbwt_name;
    string minimizer_name;
    string snarls_name;
    string distance_name;
    // How close should two hits be to be in the same cluster?
    size_t distance_limit = 1000;
<<<<<<< HEAD
    size_t hit_cap = 30;
=======
    size_t hit_cap = 10, hard_hit_cap = 300;
    double minimizer_score_fraction = 0.6;
    bool progress = false;
>>>>>>> 75980140
    // Should we try chaining or just give up if we can't find a full length gapless alignment?
    bool do_chaining = true;
    // Whould we use the xdrop aligner for aligning tails?
    bool use_xdrop_for_tails = false;
    // What GAMs should we realign?
    vector<string> gam_filenames;
    // What FASTQs should we align.
    // Note: multiple FASTQs are not interpreted as paired.
    vector<string> fastq_filenames;
    // How many mappings per read can we emit?
    size_t max_multimaps = 1;
    // How many clusters should we extend?
    size_t max_extensions = 48;
    // How many extended clusters should we align, max?
    size_t max_alignments = 8;
    // What sample name if any should we apply?
    string sample_name;
    // What read group if any should we apply?
    string read_group;
    
    int c;
    optind = 2; // force optind past command positional argument
    while (true) {
        static struct option long_options[] =
        {
            {"help", no_argument, 0, 'h'},
            {"xg-name", required_argument, 0, 'x'},
            {"gbwt-name", required_argument, 0, 'H'},
            {"minimizer-name", required_argument, 0, 'm'},
            {"snarls", required_argument, 0, 's'},
            {"dist-name", required_argument, 0, 'd'},
            {"progress", no_argument, 0, 'p'},
            {"gam-in", required_argument, 0, 'G'},
            {"fastq-in", required_argument, 0, 'f'},
            {"max-multimaps", required_argument, 0, 'M'},
            {"sample", required_argument, 0, 'N'},
            {"read-group", required_argument, 0, 'R'},
            {"hit-cap", required_argument, 0, 'c'},
            {"hard-hit-cap", required_argument, 0, 'C'},
            {"max-extensions", required_argument, 0, 'e'},
            {"max-alignments", required_argument, 0, 'a'},
            {"score-fraction", required_argument, 0, 'F'},
            {"no-chaining", no_argument, 0, 'O'},
            {"xdrop", no_argument, 0, 'X'},
            {"threads", required_argument, 0, 't'},
            {0, 0, 0, 0}
        };

        int option_index = 0;
        c = getopt_long (argc, argv, "hx:H:m:s:d:pG:f:M:c:C:F:e:a:OXt:",
                         long_options, &option_index);


        // Detect the end of the options.
        if (c == -1)
            break;

        switch (c)
        {
            case 'x':
                xg_name = optarg;
                if (xg_name.empty()) {
                    cerr << "error:[vg gaffe] Must provide XG file with -x." << endl;
                    exit(1);
                }
                break;
                
            case 'H':
                gbwt_name = optarg;
                if (gbwt_name.empty()) {
                    cerr << "error:[vg gaffe] Must provide GBWT file with -H." << endl;
                    exit(1);
                }
                break;
                
            case 'm':
                minimizer_name = optarg;
                if (minimizer_name.empty()) {
                    cerr << "error:[vg gaffe] Must provide minimizer file with -m." << endl;
                    exit(1);
                }
                break;
                
            case 's':
                snarls_name = optarg;
                if (snarls_name.empty()) {
                    cerr << "error:[vg gaffe] Must provide snarl file with -s." << endl;
                    exit(1);
                }
                break;
                
            case 'd':
                distance_name = optarg;
                if (distance_name.empty()) {
                    cerr << "error:[vg gaffe] Must provide distance index file with -d." << endl;
                    exit(1);
                }
                break;

            case 'p':
                progress = true;
                break;
                
            case 'G':
                gam_filenames.push_back(optarg);
                break;
            
            case 'f':
                fastq_filenames.push_back(optarg);
                break;
                
            case 'M':
                max_multimaps = parse<size_t>(optarg);
                break;
            
            case 'N':
                sample_name = optarg;
                break;
                
            case 'R':
                read_group = optarg;
                break;

            case 'c':
                {
                    size_t cap = parse<size_t>(optarg);
                    if (cap <= 0) {
                        cerr << "error: [vg gaffe] Hit cap (" << cap << ") must be a positive integer" << endl;
                        exit(1);
                    }
                    hit_cap = cap;
                }
                break;

            case 'C':
                {
                    size_t cap = parse<size_t>(optarg);
                    if (cap <= 0) {
                        cerr << "error: [vg gaffe] Hard hit cap (" << cap << ") must be a positive integer" << endl;
                        exit(1);
                    }
                    hard_hit_cap = cap;
                }
                break;

            case 'F':
                minimizer_score_fraction = parse<double>(optarg);
                break;

            case 'e':
                {
                    size_t extensions = parse<size_t>(optarg);
                    if (extensions <= 0) {
                        cerr << "error: [vg gaffe] Number of extensions (" << extensions << ") must be a positive integer" << endl;
                        exit(1);
                    }
                    max_extensions = extensions;
                }
                break;

            case 'a':
                {
                    size_t alignments = parse<size_t>(optarg);
                    if (alignments <= 0) {
                        cerr << "error: [vg gaffe] Number of alignments (" << alignments << ") must be a positive integer" << endl;
                        exit(1);
                    }
                    max_alignments = alignments;
                }
                break;

            case 'O':
                do_chaining = false;
                break;
                
            case 'X':
                use_xdrop_for_tails = true;
                break;
                
            case 't':
            {
                int num_threads = parse<int>(optarg);
                if (num_threads <= 0) {
                    cerr << "error:[vg gaffe] Thread count (-t) set to " << num_threads << ", must set to a positive integer." << endl;
                    exit(1);
                }
                omp_set_num_threads(num_threads);
            }
                break;
                
            case 'h':
            case '?':
            default:
                help_gaffe(argv);
                exit(1);
                break;
        }
    }
    
    
    if (xg_name.empty()) {
        cerr << "error:[vg gaffe] Mapping requires an XG index (-x)" << endl;
        exit(1);
    }
    
    if (gbwt_name.empty()) {
        cerr << "error:[vg gaffe] Mapping requires a GBWT index (-H)" << endl;
        exit(1);
    }
    
    if (minimizer_name.empty()) {
        cerr << "error:[vg gaffe] Mapping requires a minimizer index (-m)" << endl;
        exit(1);
    }
    
    if (snarls_name.empty()) {
        cerr << "error:[vg gaffe] Mapping requires snarls (-s)" << endl;
        exit(1);
    }
    
    if (distance_name.empty()) {
        cerr << "error:[vg gaffe] Mapping requires a distance index (-d)" << endl;
        exit(1);
    }
    
    // create in-memory objects
    if (progress) {
        cerr << "Loading XG index " << xg_name << endl;
    }
    unique_ptr<xg::XG> xg_index = vg::io::VPKG::load_one<xg::XG>(xg_name);

    if (progress) {
        cerr << "Loading GBWT index " << gbwt_name << endl;
    }
    unique_ptr<gbwt::GBWT> gbwt_index = vg::io::VPKG::load_one<gbwt::GBWT>(gbwt_name);

    if (progress) {
        cerr << "Loading minimizer index " << minimizer_name << endl;
    }
    unique_ptr<MinimizerIndex> minimizer_index = vg::io::VPKG::load_one<MinimizerIndex>(minimizer_name);

    if (progress) {
        cerr << "Loading snarls from " << snarls_name << endl;
    }
    unique_ptr<SnarlManager> snarl_manager = vg::io::VPKG::load_one<SnarlManager>(snarls_name);

    if (progress) {
        cerr << "Loading distance index " << distance_name << endl;
    }
    unique_ptr<DistanceIndex> distance_index = vg::io::VPKG::load_one<DistanceIndex>(distance_name);
    
    // Connect the DistanceIndex to the other things it needs to work.
    distance_index->setGraph(xg_index.get());
    distance_index->setSnarlManager(snarl_manager.get());

    // Set up the mapper
    if (progress) {
        cerr << "Initializing MinimizerMapper" << endl;
    }
    MinimizerMapper minimizer_mapper(xg_index.get(), gbwt_index.get(), minimizer_index.get(), snarl_manager.get(), distance_index.get());


    if (progress) {
        cerr << "--hit-cap " << hit_cap << endl;
    }
    minimizer_mapper.hit_cap = hit_cap;

    if (progress) {
        cerr << "--hard-hit-cap " << hard_hit_cap << endl;
    }
    minimizer_mapper.hard_hit_cap = hard_hit_cap;

    if (progress) {
        cerr << "--score-fraction " << minimizer_score_fraction << endl;
    }
    minimizer_mapper.minimizer_score_fraction = minimizer_score_fraction;

    if (progress) {
        cerr << "--max-extensions " << max_extensions << endl;
    }
    minimizer_mapper.max_extensions = max_extensions;

    if (progress) {
        cerr << "--max-alignments " << max_alignments << endl;
    }
    minimizer_mapper.max_alignments = max_alignments;

    if (progress) {
        cerr << "--no-chaining " << (!do_chaining) << endl;
    }
    minimizer_mapper.do_chaining = do_chaining;

    if (progress) {
        cerr << "--max-multipmaps " << max_multimaps << endl;
    }
    minimizer_mapper.max_multimaps = max_multimaps;

    if (progress) {
        cerr << "--distance-limit " << distance_limit << endl;
    }
    minimizer_mapper.distance_limit = distance_limit;

    if (progress) {
        cerr << "--xdrop " << use_xdrop_for_tails << endl;
    }
    minimizer_mapper.use_xdrop_for_tails = use_xdrop_for_tails;

    minimizer_mapper.sample_name = sample_name;
    minimizer_mapper.read_group = read_group;
    
    // Work out the number of threads we will have
<<<<<<< HEAD
    size_t thread_count = 0;
    #pragma omp parallel
    {
        #pragma omp single
        {
            thread_count = omp_get_num_threads();
        }
    }
=======
    size_t thread_count = omp_get_max_threads();
>>>>>>> 75980140

    // Set up counters per-thread for total reads mapped
    vector<size_t> reads_mapped_by_thread(thread_count, 0);
    
    // Have a place to log start time
    std::chrono::time_point<std::chrono::system_clock> start;
    
    {
        // Set up output to an emitter that will handle serialization
<<<<<<< HEAD
        unique_ptr<AlignmentEmitter> alignment_emitter = get_alignment_emitter("-", "GAM", {}, thread_count);
=======
        unique_ptr<AlignmentEmitter> alignment_emitter = get_alignment_emitter("-", "GAM", {});
>>>>>>> 75980140

#ifdef USE_CALLGRIND
        // We want to profile the alignment, not the loading.
        CALLGRIND_START_INSTRUMENTATION;
#endif

        // Start timing overall mapping time now that indexes are loaded.
        start = std::chrono::system_clock::now();
        
        // Define how to align and output a read, in a thread.
        auto map_read = [&](Alignment& aln) {
            // Map the read with the MinimizerMapper.
            minimizer_mapper.map(aln, *alignment_emitter);
            // Record that we mapped a read.
            reads_mapped_by_thread.at(omp_get_thread_num())++;
        };
            
        for (auto& gam_name : gam_filenames) {
            // For every GAM file to remap
            get_input_file(gam_name, [&](istream& in) {
                // Open it and map all the reads in parallel.
                vg::io::for_each_parallel<Alignment>(in, map_read);
            });
        }
        
        for (auto& fastq_name : fastq_filenames) {
            // For every FASTQ file to map, map all its reads in parallel.
            fastq_unpaired_for_each_parallel(fastq_name, map_read);
        }
<<<<<<< HEAD
    
    } // Make sure alignment emitter is destroyed and all alignments are on disk.
    
    // Now mapping is done
    std::chrono::time_point<std::chrono::system_clock> end = std::chrono::system_clock::now();
    std::chrono::duration<double> elapsed_seconds = end-start;
    
    // How many reads did we map?
    size_t total_reads_mapped = 0;
    for (auto& reads_mapped : reads_mapped_by_thread) {
        total_reads_mapped += reads_mapped;
=======
    
    } // Make sure alignment emitter is destroyed and all alignments are on disk.
    
    // Now mapping is done
    std::chrono::time_point<std::chrono::system_clock> end = std::chrono::system_clock::now();
    std::chrono::duration<double> elapsed_seconds = end-start;
    
    // How many reads did we map?
    size_t total_reads_mapped = 0;
    for (auto& reads_mapped : reads_mapped_by_thread) {
        total_reads_mapped += reads_mapped;
    }
    
    // Produce a report
    if (progress) {
        cerr << "Mapped " << total_reads_mapped << " reads across "
            << thread_count << " threads in "
            << elapsed_seconds.count() << " seconds." << endl;
        
        cerr << "Mapping speed: " << ((total_reads_mapped / elapsed_seconds.count()) / thread_count)
            << " reads per second per thread" << endl;        
>>>>>>> 75980140
    }
    
    // Produce a report
    cerr << "Mapped " << total_reads_mapped << " reads across "
        << thread_count << " threads in "
        << elapsed_seconds.count() << " seconds." << endl;
        
    cerr << "Mapping speed: " << ((total_reads_mapped / elapsed_seconds.count()) / thread_count)
        << " reads per second per thread" << endl;
        
    return 0;
}

// Register subcommand
static Subcommand vg_gaffe("gaffe", "Graph Alignment Format Fast Emitter", DEVELOPMENT, main_gaffe);

<|MERGE_RESOLUTION|>--- conflicted
+++ resolved
@@ -78,13 +78,9 @@
     string distance_name;
     // How close should two hits be to be in the same cluster?
     size_t distance_limit = 1000;
-<<<<<<< HEAD
-    size_t hit_cap = 30;
-=======
     size_t hit_cap = 10, hard_hit_cap = 300;
     double minimizer_score_fraction = 0.6;
     bool progress = false;
->>>>>>> 75980140
     // Should we try chaining or just give up if we can't find a full length gapless alignment?
     bool do_chaining = true;
     // Whould we use the xdrop aligner for aligning tails?
@@ -396,18 +392,7 @@
     minimizer_mapper.read_group = read_group;
     
     // Work out the number of threads we will have
-<<<<<<< HEAD
-    size_t thread_count = 0;
-    #pragma omp parallel
-    {
-        #pragma omp single
-        {
-            thread_count = omp_get_num_threads();
-        }
-    }
-=======
     size_t thread_count = omp_get_max_threads();
->>>>>>> 75980140
 
     // Set up counters per-thread for total reads mapped
     vector<size_t> reads_mapped_by_thread(thread_count, 0);
@@ -417,11 +402,7 @@
     
     {
         // Set up output to an emitter that will handle serialization
-<<<<<<< HEAD
         unique_ptr<AlignmentEmitter> alignment_emitter = get_alignment_emitter("-", "GAM", {}, thread_count);
-=======
-        unique_ptr<AlignmentEmitter> alignment_emitter = get_alignment_emitter("-", "GAM", {});
->>>>>>> 75980140
 
 #ifdef USE_CALLGRIND
         // We want to profile the alignment, not the loading.
@@ -451,19 +432,6 @@
             // For every FASTQ file to map, map all its reads in parallel.
             fastq_unpaired_for_each_parallel(fastq_name, map_read);
         }
-<<<<<<< HEAD
-    
-    } // Make sure alignment emitter is destroyed and all alignments are on disk.
-    
-    // Now mapping is done
-    std::chrono::time_point<std::chrono::system_clock> end = std::chrono::system_clock::now();
-    std::chrono::duration<double> elapsed_seconds = end-start;
-    
-    // How many reads did we map?
-    size_t total_reads_mapped = 0;
-    for (auto& reads_mapped : reads_mapped_by_thread) {
-        total_reads_mapped += reads_mapped;
-=======
     
     } // Make sure alignment emitter is destroyed and all alignments are on disk.
     
@@ -485,16 +453,7 @@
         
         cerr << "Mapping speed: " << ((total_reads_mapped / elapsed_seconds.count()) / thread_count)
             << " reads per second per thread" << endl;        
->>>>>>> 75980140
-    }
-    
-    // Produce a report
-    cerr << "Mapped " << total_reads_mapped << " reads across "
-        << thread_count << " threads in "
-        << elapsed_seconds.count() << " seconds." << endl;
-        
-    cerr << "Mapping speed: " << ((total_reads_mapped / elapsed_seconds.count()) / thread_count)
-        << " reads per second per thread" << endl;
+    }
         
     return 0;
 }

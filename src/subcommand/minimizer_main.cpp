--- conflicted
+++ resolved
@@ -84,12 +84,8 @@
     std::cerr << "        --hash-table N      use 2^N-cell hash tables for kmer counting (default: guess)" << std::endl;
     std::cerr << std::endl;
     std::cerr << "Other options:" << std::endl;
-<<<<<<< HEAD
-    std::cerr << "    -d, --distance-index X  annotate the hits with positions in this distance index" << std::endl;
     std::cerr << "    -z, --zipcode-name X    store the distances that are too big to file X" << std::endl;
     std::cerr << "                            if -z is not specified, some distances may be discarded" << std::endl;
-=======
->>>>>>> ff7afb46
     std::cerr << "    -l, --load-index X      load the index from file X and insert the new kmers into it" << std::endl;
     std::cerr << "                            (overrides minimizer / weighted minimizer options)" << std::endl;
     std::cerr << "    -g, --gbwt-name X       use the GBWT index in file X (required with a non-GBZ graph)" << std::endl;
@@ -143,11 +139,7 @@
             { "fast-counting", no_argument, 0, OPT_FAST_COUNTING },
             { "save-memory", no_argument, 0, OPT_SAVE_MEMORY },
             { "hash-table", required_argument, 0, OPT_HASH_TABLE },
-<<<<<<< HEAD
-            { "distance-index", required_argument, 0, 'd' },
             { "zipcode-index", required_argument, 0, 'z' },
-=======
->>>>>>> ff7afb46
             { "load-index", required_argument, 0, 'l' },
             { "gbwt-graph", no_argument, 0, 'G' }, // deprecated
             { "progress", no_argument, 0, 'p' },
@@ -157,11 +149,7 @@
         };
 
         int option_index = 0;
-<<<<<<< HEAD
-        c = getopt_long(argc, argv, "g:o:i:k:w:bcs:Wd:z:l:Gpt:h", long_options, &option_index);
-=======
-        c = getopt_long(argc, argv, "g:d:o:i:k:w:bcs:Wl:Gpt:h", long_options, &option_index);
->>>>>>> ff7afb46
+        c = getopt_long(argc, argv, "g:d:o:i:k:w:bcs:Wz:l:Gpt:h", long_options, &option_index);
         if (c == -1) { break; } // End of options.
 
         switch (c)
@@ -223,15 +211,9 @@
             }
             break;
 
-<<<<<<< HEAD
-        case 'd':
-            distance_name = optarg;
-            break;
         case 'z':
             zipcode_name = optarg;
             break;
-=======
->>>>>>> ff7afb46
         case 'l':
             load_index = optarg;
             break;

--- conflicted
+++ resolved
@@ -121,7 +121,6 @@
    
     unique_ptr<SnarlManager> snarls = (vg::io::VPKG::load_one<SnarlManager>(snarls_file));
 
-<<<<<<< HEAD
     // // create a PathHandleGraph 
     unique_ptr<VG> vg_graph;
     bdsg::PathPositionOverlayHelper overlay_helper;
@@ -177,10 +176,7 @@
     *########################################################################################
     **/
 
-    vector<MultipathAlignment> reads;
-=======
     vector<multipath_alignment_t> reads;
->>>>>>> 6d81a647
     get_input_file(multipath_file, [&] (istream& open_file){
         io::ProtobufIterator<MultipathAlignment> iter (open_file);
         while(iter.has_current()){

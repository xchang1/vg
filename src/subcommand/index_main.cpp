--- conflicted
+++ resolved
@@ -1228,11 +1228,7 @@
             if (file_names.empty() && !xg_name.empty()) {
                 
                 ifstream xg_stream(xg_name);
-<<<<<<< HEAD
-                auto xg = vg::io::VPKG::load_one<xg::XG>(xg_stream);
-=======
                 auto xg = vg::io::VPKG::load_one<XG>(xg_stream);
->>>>>>> c16253f6
 
                 // Create the MinimumDistanceIndex
                 MinimumDistanceIndex di (xg.get(), snarl_manager);

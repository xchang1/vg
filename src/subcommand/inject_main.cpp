--- conflicted
+++ resolved
@@ -28,11 +28,8 @@
          << endl
          << "options:" << endl
          << "    -x, --xg-name FILE       use this graph or xg index (required, non-XG formats also accepted)" << endl
-<<<<<<< HEAD
          << "    -r, --rescore            re-score alignments" << endl
-=======
          << "    -o, --output-format NAME output the alignments in NAME format (gam / gaf / json) [gam]" << endl
->>>>>>> a049c6bf
          << "    -t, --threads N          number of threads to use" << endl;
 }
 
@@ -43,12 +40,9 @@
     }
 
     string xg_name;
-<<<<<<< HEAD
     bool rescore = false;
-=======
     string output_format = "GAM";
     std::set<std::string> output_formats = { "GAM", "GAF", "JSON" };
->>>>>>> a049c6bf
     int threads = get_thread_count();
 
     int c;
@@ -58,21 +52,14 @@
         {
           {"help", no_argument, 0, 'h'},
           {"xg-name", required_argument, 0, 'x'},
-<<<<<<< HEAD
           {"rescore", no_argument, 0, 'r'},
-=======
           {"output-format", required_argument, 0, 'o'},
->>>>>>> a049c6bf
           {"threads", required_argument, 0, 't'},
           {0, 0, 0, 0}
         };
 
         int option_index = 0;
-<<<<<<< HEAD
-        c = getopt_long (argc, argv, "hx:rt:",
-=======
-        c = getopt_long (argc, argv, "hx:o:t:",
->>>>>>> a049c6bf
+        c = getopt_long (argc, argv, "hx:ro:t:",
                          long_options, &option_index);
 
         // Detect the end of the options.
@@ -130,28 +117,19 @@
     bdsg::PathPositionOverlayHelper overlay_helper;
     PathPositionHandleGraph* xgidx = overlay_helper.apply(path_handle_graph.get());
 
-<<<<<<< HEAD
+    // We don't do HTS output formats but we do need an empty paths collection to make an alignment emitter
+    vector<tuple<path_handle_t, size_t, size_t>> paths;
+    unique_ptr<vg::io::AlignmentEmitter> alignment_emitter = get_alignment_emitter("-", output_format, paths, threads, xgidx);
+
     Aligner aligner;
 
-    vg::io::ProtobufEmitter<Alignment> buf(cout);
     function<void(Alignment&)> lambda = [&](Alignment& aln) {
         if (rescore) {
             // Rescore the alignment
             aln.set_score(aligner.score_contiguous_alignment(aln));
         }
 
-#pragma omp critical (buf)
-        {
-            buf.write(std::move(aln));
-        }
-=======
-    // We don't do HTS output formats but we do need an empty paths collection to make an alignment emitter
-    vector<tuple<path_handle_t, size_t, size_t>> paths;
-    unique_ptr<vg::io::AlignmentEmitter> alignment_emitter = get_alignment_emitter("-", output_format, paths, threads, xgidx);
-
-    function<void(Alignment&)> lambda = [&](Alignment& aln) {
         alignment_emitter->emit_mapped_single({std::move(aln)});
->>>>>>> a049c6bf
     };
     if (threads > 1) {
         hts_for_each_parallel(file_name, lambda, xgidx);

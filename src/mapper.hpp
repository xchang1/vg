#ifndef VG_MAPPER_HPP_INCLUDED
#define VG_MAPPER_HPP_INCLUDED

#include <iostream>
#include <map>
#include <chrono>
#include <ctime>
#include "omp.h"
#include "vg.hpp"
#include "xg.hpp"
#include "index.hpp"
#include <gcsa/gcsa.h>
#include <gcsa/lcp.h>
#include <gbwt/gbwt.h>
#include "alignment.hpp"
#include "path.hpp"
#include "position.hpp"
#include "xg_position.hpp"
#include "lru_cache.h"
#include "json2pb.h"
#include "entropy.hpp"
#include "gssw_aligner.hpp"
#include "mem.hpp"
#include "cluster.hpp"
#include "graph.hpp"
#include "translator.hpp"
#include "algorithms/topological_sort.hpp"

namespace vg {

// uncomment to make vg map --debug very interesting
//#define debug_mapper

using namespace std;
    
enum MappingQualityMethod { Approx, Exact, Adaptive, None };

class Mapper;

// for banded long read alignment resolution

class AlignmentChainModelVertex {
public:
    Alignment* aln;
    vector<pair<AlignmentChainModelVertex*, double> > next_cost; // for forward
    vector<pair<AlignmentChainModelVertex*, double> > prev_cost; // for backward
    double weight;
    double score;
    map<string, vector<pair<size_t, bool> > > positions;
    int band_begin;
    int band_idx;
    AlignmentChainModelVertex* prev;
    AlignmentChainModelVertex(void) = default;                                      // Copy constructor
    AlignmentChainModelVertex(const AlignmentChainModelVertex&) = default;               // Copy constructor
    AlignmentChainModelVertex(AlignmentChainModelVertex&&) = default;                    // Move constructor
    AlignmentChainModelVertex& operator=(const AlignmentChainModelVertex&) & = default;  // AlignmentChainModelVertexopy assignment operator
    AlignmentChainModelVertex& operator=(AlignmentChainModelVertex&&) & = default;       // Move assignment operator
    virtual ~AlignmentChainModelVertex() { }                     // Destructor
};

class AlignmentChainModel {
public:
    vector<AlignmentChainModelVertex> model;
    map<string, map<int64_t, vector<vector<AlignmentChainModelVertex>::iterator> > > positions;
    set<vector<AlignmentChainModelVertex>::iterator> redundant_vertexes;
    vector<Alignment> unaligned_bands;
    AlignmentChainModel(
        vector<vector<Alignment> >& bands,
        Mapper* mapper,
        const function<double(const Alignment&, const Alignment&, const map<string, vector<pair<size_t, bool> > >&, const map<string, vector<pair<size_t, bool> > >&)>& transition_weight,
        int vertex_band_width = 10,
        int position_depth = 1,
        int max_connections = 30);
    void score(const unordered_set<AlignmentChainModelVertex*>& exclude);
    AlignmentChainModelVertex* max_vertex(void);
    vector<Alignment> traceback(const Alignment& read, int alt_alns, bool paired, bool debug);
    void display(ostream& out);
    void clear_scores(void);
};

/*
 * A class that keeps a running estimation of a fragment length distribution
 * using a robust estimation formula in order to be insensitive to outliers.
 */
class FragmentLengthDistribution {
public:
    
    /// Initialize distribution
    ///
    /// Args:
    ///  maximum_sample_size         sample size at which reestimation stops
    ///  reestimation_frequency      update running estimate after this many samples
    ///  robust_estimation_fraction  robustly estimate using this fraction of samples
    FragmentLengthDistribution(size_t maximum_sample_size,
                               size_t reestimation_frequency,
                               double robust_estimation_fraction);
    FragmentLengthDistribution(void);
    ~FragmentLengthDistribution();
    
    
    /// Instead of estimating anything, just use these parameters.
    void force_parameters(double mean, double stddev);
    
    /// Record an observed fragment length
    void register_fragment_length(int64_t length);

    /// Robust mean of the distribution observed so far
    double mean() const;
    
    /// Robust standard deviation of the distribution observed so far
    double stdev() const;
    
    /// Returns true if the maximum sample size has been reached, which finalizes the
    /// distribution estimate
    bool is_finalized() const;
    
    /// Returns the max sample size up to which the distribution will continue to reestimate
    /// parameters
    size_t max_sample_size() const;
    
    /// Returns the number of samples that have been collected so far
    size_t curr_sample_size() const;
    
    /// Begin iterator to the measurements that the distribution has used to estimate the
    /// parameters
    multiset<double>::const_iterator measurements_begin() const;
    
    /// End iterator to the measurements that the distribution has used to estimate the
    /// parameters
    multiset<double>::const_iterator measurements_end() const;
    
private:
    multiset<double> lengths;
    bool is_fixed = false;
    
    double robust_estimation_fraction;
    size_t maximum_sample_size;
    size_t reestimation_frequency;
    
    double mu = 0.0;
    double sigma = 1.0;
    
    void estimate_distribution();
};
    
class BaseMapper : public Progressive {
    
public:
    // Make a Mapper that pulls from an XG succinct graph and a GCSA2 kmer index + LCP array
    BaseMapper(xg::XG* xidex, gcsa::GCSA* g, gcsa::LCPArray* a, gbwt::GBWT* gbwt = nullptr);
    BaseMapper(void);
    ~BaseMapper(void);
    
    double estimate_gc_content(void);
    
    int random_match_length(double chance_random);
    
    void set_alignment_scores(int8_t match, int8_t mismatch, int8_t gap_open, int8_t gap_extend, int8_t full_length_bonus,
        double haplotype_consistency_exponent = 1);
    
    // TODO: setting alignment threads could mess up the internal memory for how many threads to reset to
    void set_fragment_length_distr_params(size_t maximum_sample_size = 1000, size_t reestimation_frequency = 1000,
                                          double robust_estimation_fraction = 0.95);
    
    /// Set the alignment thread count, updating internal data structures that
    /// are per thread. Note that this resets aligner scores to their default values!
    void set_alignment_threads(int new_thread_count);
    
    void set_cache_size(int new_cache_size);
    
    /// Returns true if fragment length distribution has been fixed
    bool has_fixed_fragment_length_distr();
    
    /// Use the given fragment length distribution parameters instead of
    /// estimating them.
    void force_fragment_length_distr(double mean, double stddev);
    
    // MEM-based mapping
    // find maximal exact matches
    // These are SMEMs by definition when shorter than the max_mem_length or GCSA2 order.
    // Designating reseed_length returns minimally-more-frequent sub-MEMs in addition to SMEMs when SMEM is >= reseed_length.
    // Minimally-more-frequent sub-MEMs are MEMs contained in an SMEM that have occurrences outside of the SMEM.
    // SMEMs and sub-MEMs will be automatically filled with the nodes they contain, which the occurrences of the sub-MEMs
    // that are inside SMEM hits filtered out. (filling sub-MEMs currently requires an XG index)
    
    vector<MaximalExactMatch>
    find_mems_deep(string::const_iterator seq_begin,
                   string::const_iterator seq_end,
                   double& lcp_avg,
                   double& fraction_filtered,
                   int max_mem_length = 0,
                   int min_mem_length = 1,
                   int reseed_length = 0,
                   bool use_lcp_reseed_heuristic = false,
                   bool use_diff_based_fast_reseed = false,
                   bool include_parent_in_sub_mem_count = false,
                   bool record_max_lcp = false,
                   int reseed_below_count = 0);
    
    // Use the GCSA2 index to find super-maximal exact matches.
    vector<MaximalExactMatch>
    find_mems_simple(string::const_iterator seq_begin,
                     string::const_iterator seq_end,
                     int max_mem_length = 0,
                     int min_mem_length = 1,
                     int reseed_length = 0);
    
    /// identifies tracts of order-length MEMs that were unfilled because their hit count was above the max
    /// and fills one MEM in the tract (the one with the smallest hit count), assumes MEMs are lexicographically
    /// ordered by read index
    void rescue_high_count_order_length_mems(vector<MaximalExactMatch>& mems,
                                             size_t max_rescue_hit_count);
    
    /// identifies hits for order-length MEMs that are actually part of longer MEMs above the GCSA's limit and
    /// merges them. for speed's sake, can have false negatives but no false positives
    void precollapse_order_length_runs(string::const_iterator seq_begin,
                                       vector<MaximalExactMatch>& mems);
    
    /// identifies hits for sub-MEMs that are redundant hits to the parent MEMs and removes them
    /// from the hit lists. for speed's sake, can have false negatives but no false positives
    void prefilter_redundant_sub_mems(vector<MaximalExactMatch>& mems,
                                      vector<pair<int, vector<size_t>>>& sub_mem_containment_graph);
    
    int sub_mem_thinning_burn_in = 16; // start counting at this many bases to verify sub-MEM count
    int sub_mem_count_thinning = 4; // count every this many bases to verify sub-MEM count
    int min_mem_length; // a mem must be >= this length
    int mem_reseed_length; // the length above which we reseed MEMs to get potentially missed hits
    bool fast_reseed = true; // use the fast reseed algorithm
    double fast_reseed_length_diff = 0.45; // how much smaller than its parent a sub-MEM can be in the fast reseed algorithm
    bool adaptive_reseed_diff = true; // use an adaptive length difference algorithm in reseed algorithm
    double adaptive_diff_exponent = 0.065; // exponent that describes limiting behavior of adaptive diff algorithm
    int hit_max;       // ignore or MEMs with more than this many hits
    bool use_approx_sub_mem_count = false;
    bool prefilter_redundant_hits = true;
    int max_sub_mem_recursion_depth = 1;
<<<<<<< HEAD
    int unpaired_penalty = 17;
=======
    bool prefilter_redundant_hits = false;
    bool precollapse_order_length_hits = false;
>>>>>>> 1e4bea00
    
    // Remove any bonuses used by the aligners from the final reported scores.
    // Does NOT (yet) remove the haplotype consistency bonus.
    bool strip_bonuses; 
    bool assume_acyclic; // the indexed graph is acyclic
    bool adjust_alignments_for_base_quality; // use base quality adjusted alignments
    
    MappingQualityMethod mapping_quality_method; // how to compute mapping qualities
    int max_mapping_quality; // the cap for mapping quality
    
    /// Set to enable debugging messages to cerr from the mapper, so a user can understand why a read maps the way it does.
    bool debug = false;
    
protected:
    /// Locate the sub-MEMs contained in the last MEM of the mems vector that have ending positions
    /// before the end the next SMEM, label each of the sub-MEMs with the indices of all of the SMEMs
    /// that contain it
    void find_sub_mems(const vector<MaximalExactMatch>& mems,
                       int parent_layer_begin,
                       int parent_layer_end,
                       int mem_idx,
                       string::const_iterator next_mem_end,
                       int min_mem_length,
                       vector<pair<MaximalExactMatch, vector<size_t>>>& sub_mems_out);
    
    /// Provides same semantics as find_sub_mems but with a different algorithm. This algorithm uses the
    /// min_mem_length as a pruning tool instead of the LCP index. It can be expected to be faster when both
    /// the min_mem_length reasonably large relative to the reseed_length (e.g. 1/2 of SMEM size or similar).
    void find_sub_mems_fast(const vector<MaximalExactMatch>& mems,
                            int parent_layer_begin,
                            int parent_layer_end,
                            int mem_idx,
                            string::const_iterator leftmost_guaranteed_disjoint_bound,
                            string::const_iterator leftmost_seeding_bound,
                            int min_sub_mem_length,
                            vector<pair<MaximalExactMatch, vector<size_t>>>& sub_mems_out);
    
    /// finds the nodes of sub MEMs that do not occur inside parent MEMs, each sub MEM should be associated
    /// with a vector of the indices of the SMEMs that contain it in the parent MEMs vector
    void fill_nonredundant_sub_mem_nodes(vector<MaximalExactMatch>& parent_mems,
                                         vector<pair<MaximalExactMatch, vector<size_t> > >::iterator sub_mem_records_begin,
                                         vector<pair<MaximalExactMatch, vector<size_t> > >::iterator sub_mem_records_end);
    
    /// fills a vector where each element contains the set of positions in the graph that the
    /// MEM touches at that index for the first MEM hit in the GCSA array
    void first_hit_positions_by_index(MaximalExactMatch& mem,
                                      vector<set<pos_t>>& positions_by_index_out);
    
    /// fills a vector where each element contains the set of positions in the graph that the
    /// MEM touches at that index starting at a given hit
    void mem_positions_by_index(MaximalExactMatch& mem, pos_t hit_pos,
                                vector<set<pos_t>>& positions_by_index_out);
    
    // use the xg index to get a character at a particular position (rc or foward)
    char pos_char(pos_t pos);
    
    // the next positions and their characters following the same strand of the graph
    map<pos_t, char> next_pos_chars(pos_t pos);
    
    // get the positions some specific distance from the given position (in the forward direction)
    set<pos_t> positions_bp_from(pos_t pos, int distance, bool rev);
    
    // Use the GCSA index to look up the sequence
    set<pos_t> sequence_positions(const string& seq);
    
    // Algorithm for choosing an adaptive reseed length based on the length of the parent MEM
    size_t get_adaptive_min_reseed_length(size_t parent_mem_length);
    
    // debugging, checking of mems using find interface to gcsa
    void check_mems(const vector<MaximalExactMatch>& mems);
    
    int alignment_threads; // how many threads will *this* mapper use. Should not be set directly.
    
    void init_aligner(int8_t match, int8_t mismatch, int8_t gap_open, int8_t gap_extend, int8_t full_length_bonus);
    void clear_aligners(void);
    
    /// Score all of the alignments in the vector for haplotype consistency. If
    /// all of them can be scored (i.e. none of them visit nodes/edges with no
    /// haplotypes), adjust all of their scores to reflect haplotype
    /// consistency. If one or more cannot be scored for haplotype consistency,
    /// leave the alignment scores alone.
    void apply_haplotype_consistency_scores(const vector<Alignment*>& alns);
    
    // thread_local to allow alternating reads/writes
    thread_local static vector<size_t> adaptive_reseed_length_memo;
    
    // xg index
    xg::XG* xindex = nullptr;
    
    // GCSA index and its LCP array
    gcsa::GCSA* gcsa = nullptr;
    gcsa::LCPArray* lcp = nullptr;
    
    // GBWT index, if any, for determining haplotype concordance
    gbwt::GBWT* gbwt = nullptr;
    
    // The exponent for the haplotype consistency score.
    // 0 = no haplotype consistency scoring done.
    // 1 = multiply in haplotype likelihood once when computing alignment score
    double haplotype_consistency_exponent = 1;
    // The recombination rate
    // TODO: expose to command line
    constexpr static double NEG_LOG_PER_BASE_RECOMB_PROB = 9 * 2.3;
    
    FragmentLengthDistribution fragment_length_distr;

    /// Get the appropriate aligner to use, based on
    /// adjust_alignments_for_base_quality. By setting have_qualities to false,
    /// you can force the non-quality-adjusted aligner, for reads that lack
    /// quality scores.
    BaseAligner* get_aligner(bool have_qualities = true) const;
    
    // Sometimes you really do need the two kinds of aligners, to pass to code
    // that expects one or the other.
    QualAdjAligner* get_qual_adj_aligner() const;
    Aligner* get_regular_aligner() const;

private:
    // GSSW aligners
    QualAdjAligner* qual_adj_aligner = nullptr;
    Aligner* regular_aligner = nullptr;    

};

/**
 * Keeps track of statistics about fragment length within the Mapper class.
 * Belongs to a single thread.
 */
class FragmentLengthStatistics {
public:

    void record_fragment_configuration(const Alignment& aln1, const Alignment& aln2, Mapper* mapper);

    string fragment_model_str(void);
    void save_frag_lens_to_alns(Alignment& aln1, Alignment& aln2, const map<string, int64_t>& approx_frag_lengths, bool is_consistent);
    
    // These functions are the authorities on the estimated parameters
    double fragment_length_stdev(void);
    double fragment_length_mean(void);
    double fragment_length_pdf(double length);
    double fragment_length_pval(double length);
    bool fragment_orientation(void);
    bool fragment_direction(void);
    
    // These cached versions of the parameters are updated periodically
    double cached_fragment_length_mean = 0;
    double cached_fragment_length_stdev = 0;
    bool cached_fragment_orientation_same = 0;
    bool cached_fragment_direction = 1;
    
    // These variables are used to manage the periodic updates
    int64_t since_last_fragment_length_estimate = 0;
    int64_t fragment_model_update_interval = 100;
    
    // These deques are used for the periodic running estimation of the fragment length distribution
    deque<double> fragment_lengths;
    deque<bool> fragment_orientations;
    deque<bool> fragment_directions;

    int64_t fragment_max = 10000; // the maximum length fragment which we will consider when estimating fragment lengths
    int64_t fragment_size = 0; // Used to bound clustering of MEMs during paired end mapping, also acts as sentinel to determine
                       // if consistent pairs should be reported; dynamically estimated at runtime
    double fragment_sigma = 10; // the number of times the standard deviation above the mean to set the fragment_size
    int64_t fragment_length_cache_size = 10000;
    float perfect_pair_identity_threshold = 0.9;
    bool fixed_fragment_model = true;
    
    
    
    
    
};

class Mapper : public BaseMapper {


private:
    
    Alignment align_to_graph(const Alignment& aln,
                             Graph& graph,
                             size_t max_query_graph_ratio,
                             bool traceback,
                             bool certainly_acyclic,
                             bool pinned_alignment = false,
                             bool pin_left = false,
                             bool global = false,
                             bool keep_bonuses = true);
    vector<Alignment> align_multi_internal(bool compute_unpaired_qualities,
                                           const Alignment& aln,
                                           int kmer_size,
                                           int stride,
                                           int max_mem_length,
                                           int band_width,
                                           double& cluster_mq,
                                           int keep_multimaps = 0,
                                           int additional_multimaps = 0,
                                           vector<MaximalExactMatch>* restricted_mems = nullptr);
    void compute_mapping_qualities(vector<Alignment>& alns, double cluster_mq, double mq_estimate, double mq_cap);
    void compute_mapping_qualities(pair<vector<Alignment>, vector<Alignment>>& pair_alns, double cluster_mq, double mq_estmate1, double mq_estimate2, double mq_cap1, double mq_cap2);
    vector<Alignment> score_sort_and_deduplicate_alignments(vector<Alignment>& all_alns, const Alignment& original_alignment);
    void filter_and_process_multimaps(vector<Alignment>& all_alns, int total_multimaps);
    // make the bands used in banded alignment
    vector<Alignment> make_bands(const Alignment& read, int band_width, vector<pair<int, int>>& to_strip);
    // Return the one best banded alignment.
    vector<Alignment> align_banded(const Alignment& read,
                                   int kmer_size = 0,
                                   int stride = 0,
                                   int max_mem_length = 0,
                                   int band_width = 1000);
    // alignment based on the MEM approach
//    vector<Alignment> align_mem_multi(const Alignment& alignment, vector<MaximalExactMatch>& mems, double& cluster_mq, double lcp_avg, int max_mem_length, int additional_multimaps = 0);
    // uses approximate-positional clustering based on embedded paths in the xg index to find and align against alignment targets
    vector<Alignment> align_mem_multi(const Alignment& aln,
                                      vector<MaximalExactMatch>& mems,
                                      double& cluster_mq,
                                      double lcp_avg,
                                      double fraction_filtered,
                                      int max_mem_length,
                                      int keep_multimaps,
                                      int additional_multimaps);
    
public:
    // Make a Mapper that pulls from an XG succinct graph, a GCSA2 kmer index +
    // LCP array, and an optional GBWT haplotype index.
    Mapper(xg::XG* xidex, gcsa::GCSA* g, gcsa::LCPArray* a, gbwt::GBWT* gbwt = nullptr);
    Mapper(void);
    ~Mapper(void);

    map<string, vector<size_t> > node_positions_in_paths(gcsa::node_type node);
    
    // a collection of read pairs which we'd like to realign once we have estimated the fragment_size
    vector<pair<Alignment, Alignment> > imperfect_pairs_to_retry;

    double graph_entropy(void);

    // use the xg index to get the first position of an alignment on a reference path
    map<string, vector<pair<size_t, bool> > > alignment_initial_path_positions(const Alignment& aln);
    void annotate_with_initial_path_positions(Alignment& aln);
    void annotate_with_initial_path_positions(vector<Alignment>& alns);

    // Return true of the two alignments are consistent for paired reads, and false otherwise
    bool alignments_consistent(const map<string, double>& pos1,
                               const map<string, double>& pos2,
                               int fragment_size_bound);

    /// use the fragment length annotations to assess if the pair is consistent or not
    bool pair_consistent(Alignment& aln1, // may modify the alignments to store the reference positions
                         Alignment& aln2,
                         double pval);

    /// use the fragment configuration statistics to rescue more precisely
    pair<bool, bool> pair_rescue(Alignment& mate1, Alignment& mate2, int match_score, int full_length_bonus, bool traceback);

    /// assuming the read has only been score-aligned, realign from the end position backwards
    Alignment realign_from_start_position(const Alignment& aln, int extra, int iteration);
    
    set<MaximalExactMatch*> resolve_paired_mems(vector<MaximalExactMatch>& mems1,
                                                vector<MaximalExactMatch>& mems2);

    // uses heuristic clustering based on node id ranges to find alignment targets, and aligns
    vector<Alignment> mems_id_clusters_to_alignments(const Alignment& alignment, vector<MaximalExactMatch>& mems, int additional_multimaps);

    // use mapper parameters to determine which clusters we should drop
    set<const vector<MaximalExactMatch>* > clusters_to_drop(const vector<vector<MaximalExactMatch> >& clusters);

    // takes the input alignment (with seq, etc) so we have reference to the base sequence
    // for reconstruction the alignments from the SMEMs
    Alignment mems_to_alignment(const Alignment& aln, const vector<MaximalExactMatch>& mems);
    Alignment mem_to_alignment(const MaximalExactMatch& mem);
    
    /// Use the scoring provided by the internal aligner to re-score the
    /// alignment, scoring gaps between nodes using graph distance from the XG
    /// index. Can use either approximate or exact (with approximate fallback)
    /// XG-based distance estimation. Will strip out bonuses if the appropriate
    /// Mapper flag is set.
    /// Does not apply a haplotype consistency bonus, as this function is intended for alignments with large gaps.
    int32_t score_alignment(const Alignment& aln, bool use_approx_distance = false);
    
    /// Given an alignment scored with full length bonuses on, subtract out the full length bonus if it was applied.
    void remove_full_length_bonuses(Alignment& aln);
    
    // run through the alignment and attempt to align unaligned parts of the alignment to the graph in the region where they are anchored
    Alignment patch_alignment(const Alignment& aln, int max_patch_length, bool trim_internal_deletions = true);
    // Get the graph context of a particular cluster, not expanding beyond the middles of MEMs.
    VG cluster_subgraph_strict(const Alignment& aln, const vector<MaximalExactMatch>& mems);
    // for aligning to a particular MEM cluster
    Alignment align_cluster(const Alignment& aln, const vector<MaximalExactMatch>& mems, bool traceback);
    // compute the uniqueness metric based on the MEMs in the cluster
    double compute_uniqueness(const Alignment& aln, const vector<MaximalExactMatch>& mems);
    // wraps align_to_graph with flipping
    Alignment align_maybe_flip(const Alignment& base, Graph& graph, bool flip, bool traceback, bool certainly_acyclic, bool banded_global = false);

    bool adjacent_positions(const Position& pos1, const Position& pos2);
    int64_t get_node_length(int64_t node_id);
    bool check_alignment(const Alignment& aln);
    VG alignment_subgraph(const Alignment& aln, int context_size = 1);
    
    // Align the given string and return an Alignment.
    Alignment align(const string& seq,
                    int kmer_size = 0,
                    int stride = 0,
                    int max_mem_length = 0,
                    int band_width = 1000);

    // Align the given read and return an aligned copy. Does not modify the input Alignment.
    Alignment align(const Alignment& read,
                    int kmer_size = 0,
                    int stride = 0,
                    int max_mem_length = 0,
                    int band_width = 1000);

    // Align the given read with multi-mapping. Returns the alignments in score
    // order, up to multimaps (or max_multimaps if multimaps is 0). Does not update the alignment passed in.
    // If the sequence is longer than the band_width, will only produce a single best banded alignment.
    // All alignments but the first are marked as secondary.
    vector<Alignment> align_multi(const Alignment& aln,
                                  int kmer_size = 0,
                                  int stride = 0,
                                  int max_mem_length = 0,
                                  int band_width = 1000);
    
    // paired-end based
    
    // Both vectors of alignments will be sorted in order of increasing score.
    // All alignments but the first in each vector are marked as secondary.
    // Alignments at corresponding positions in the two vectors may or may not
    // be corresponding paired alignments. If a read does not map, its vector
    // will be empty.
    // If only_top_scoring_pair is set, then the vectors will be empty unless
    // the primary pair of alignments each have top scores individually as well. 
    // align the pair as a single component using MEM threading and patching on the pair simultaneously
    pair<vector<Alignment>, vector<Alignment>> 
        align_paired_multi(const Alignment& read1,
                           const Alignment& read2,
                           bool& queued_resolve_later,
                           int max_mem_length = 0,
                           bool only_top_scoring_pair = false,
                           bool retrying = false);

    // lossily project an alignment into a particular path space of a graph
    // the resulting alignment is equivalent to a SAM record against the chosen path
    Alignment surject_alignment(const Alignment& source,
                                const set<string>& path_names,
                                string& path_name,
                                int64_t& path_pos,
                                bool& path_reverse);
    
    // compute a mapping quality component based only on the MEMs we've obtained
    double compute_cluster_mapping_quality(const vector<vector<MaximalExactMatch> >& clusters, int read_length);
    // use an average length of an LCP to a parent in the suffix tree to estimate a mapping quality
    double estimate_max_possible_mapping_quality(int length, double min_diffs, double next_min_diffs);
    // absolute max possible mq
    double max_possible_mapping_quality(int length);
    // walks the graph one base at a time from pos1 until we find pos2
    int64_t graph_distance(pos_t pos1, pos_t pos2, int64_t maximum = 1e3);
    // takes the min of graph_distance, approx_distance, and xindex->min_approx_path_distance()
    int64_t graph_mixed_distance_estimate(pos_t pos1, pos_t pos2, int64_t maximum);
    // use the offset in the sequence array to give an approximate distance
    int64_t approx_distance(pos_t pos1, pos_t pos2);
    // use the offset in the sequence array to get an approximate position
    int64_t approx_position(pos_t pos);
    // get the approximate position of the alignment or return -1 if it can't be had
    int64_t approx_alignment_position(const Alignment& aln);
    // get the full path offsets for the alignment, considering every mapping if just_first is not set
    map<string, vector<pair<size_t, bool> > > alignment_path_offsets(const Alignment& aln, bool just_min = true, bool nearby = false);
    // return the path offsets as cached in the alignment
    map<string ,vector<pair<size_t, bool> > > alignment_refpos_to_path_offsets(const Alignment& aln);
    // get the end position of the alignment
    Position alignment_end_position(const Alignment& aln);
    // get the approximate distance between the starts of the alignments or return -1 if undefined
    int64_t approx_fragment_length(const Alignment& aln1, const Alignment& aln2);
    // use the cached fragment model to estimate the likely place we'll find the mate
    pos_t likely_mate_position(const Alignment& aln, bool is_first);
    // get a set of positions that are likely based on the fragment model and the embedded paths
    vector<pos_t> likely_mate_positions(const Alignment& aln, bool is_first);
    // get the node approximately at the given offset relative to our position (offset may be negative)
    id_t node_approximately_at(int64_t approx_pos);
    // convert a single MEM hit into an alignment (by definition, a perfect one)
    Alignment walk_match(const string& seq, pos_t pos);
    vector<Alignment> walk_match(const Alignment& base, const string& seq, pos_t pos);
    // convert the set of hits of a MEM into a set of alignments
    vector<Alignment> mem_to_alignments(MaximalExactMatch& mem);

    // fargment length estimation
    map<string, int64_t> min_pair_fragment_length(const Alignment& aln1, const Alignment& aln2);
    // uses the cached information about the graph in the xg index to get an approximate node length
    double average_node_length(void);
    
    // mem mapper parameters
    //
    //int max_mem_length; // a mem must be <= this length
    int min_cluster_length; // a cluster needs this much sequence in it for us to consider it
    int context_depth; // how deeply the mapper will extend out the subgraph prior to alignment
    int max_attempts;  // maximum number of times to try to increase sensitivity or use a lower-hit subgraph
    int thread_extension; // add this many nodes in id space to the end of the thread when building thread into a subgraph
    int max_target_factor; // the maximum multiple of the read length we'll try to align to

    size_t max_query_graph_ratio;

    // multimapping
    int max_multimaps;
    // soft clip resolution
    int softclip_threshold; // if more than this many bp are clipped, try extension algorithm
    int max_softclip_iterations; // Extend no more than this many times (while softclips are getting shorter)
    float min_identity; // require that alignment identity is at least this much to accept alignment
    int min_banded_mq; // when aligning banded, treat bands with MQ < this as unaligned
    // paired-end consistency enforcement
    int extra_multimaps; // Extra mappings considered
    int min_multimaps; // Minimum number of multimappings
    int band_multimaps; // the number of multimaps for to attempt for each band in a banded alignment
    bool patch_alignments; // should we attempt alignment patching to resolve unaligned regions in banded alignment
    
    double maybe_mq_threshold; // quality below which we let the estimated mq kick in
    int max_cluster_mapping_quality; // the cap for cluster mapping quality
    bool use_cluster_mq; // should we use the cluster-based mapping quality component
    double identity_weight; // scale mapping quality by the alignment score identity to this power

    bool always_rescue; // Should rescue be attempted for all imperfect alignments?
    bool include_full_length_bonuses;
    
    bool simultaneous_pair_alignment;
    int max_band_jump; // the maximum length edit we can detect via banded alignment
    float drop_chain; // drop chains shorter than this fraction of the longest overlapping chain
    float mq_overlap; // consider as alternative mappings any alignment with this overlap with our best
    int mate_rescues;

    double pair_rescue_hang_threshold;
    double pair_rescue_retry_threshold;
    
    // Keep track of fragment length distribution statistics
    FragmentLengthStatistics frag_stats;

};

// utility
const vector<string> balanced_kmers(const string& seq, int kmer_size, int stride);

set<pos_t> gcsa_nodes_to_positions(const vector<gcsa::node_type>& nodes);

int sub_overlaps_of_first_aln(const vector<Alignment>& alns, float overlap_fraction);

}

#endif<|MERGE_RESOLUTION|>--- conflicted
+++ resolved
@@ -233,12 +233,8 @@
     bool use_approx_sub_mem_count = false;
     bool prefilter_redundant_hits = true;
     int max_sub_mem_recursion_depth = 1;
-<<<<<<< HEAD
     int unpaired_penalty = 17;
-=======
-    bool prefilter_redundant_hits = false;
-    bool precollapse_order_length_hits = false;
->>>>>>> 1e4bea00
+    bool precollapse_order_length_hits = true;
     
     // Remove any bonuses used by the aligners from the final reported scores.
     // Does NOT (yet) remove the haplotype consistency bonus.

#include "count_walks.hpp"

namespace vg {
namespace algorithms {

using namespace std;

    size_t count_walks(const HandleGraph* graph) {
        
        vector<handle_t> sinks;
        unordered_map<handle_t, size_t> count;
        count.reserve(graph->node_size());
        
        // identify sources and sinks
        graph->for_each_handle([&](const handle_t& handle) {
            bool is_source = true, is_sink = true;
            graph->follow_edges(handle, true, [&](const handle_t& prev) {
                is_source = false;
                return false;
            });
            graph->follow_edges(handle, false, [&](const handle_t& next) {
                is_sink = false;
                return false;
            });
            
            // base case for dynamic programming
            if (is_source) {
                count[handle] = 1;
            }
            if (is_sink) {
                sinks.emplace_back(handle);
            }
        });
        
<<<<<<< HEAD
        // count walks by dynamic programming
=======
        bool overflowed = false;
>>>>>>> ec7c8b72
        for (const handle_t& handle : lazier_topological_order(graph)) {
            size_t count_here = count[handle];
            graph->follow_edges(handle, false, [&](const handle_t& next) {
                size_t& count_next = count[next];
                if (numeric_limits<size_t>::max() - count_here < count_next) {
                    overflowed = true;
                }
                else {
                    count_next += count_here;
                }
            });
            
            if (overflowed) {
                return numeric_limits<size_t>::max();
            }
        }
        
        // total up the walks at the sinks
        size_t total_count = 0;
        for (handle_t& sink : sinks) {
            total_count += count[sink];
        }
        
        return total_count;
    }
}
}<|MERGE_RESOLUTION|>--- conflicted
+++ resolved
@@ -32,11 +32,8 @@
             }
         });
         
-<<<<<<< HEAD
         // count walks by dynamic programming
-=======
         bool overflowed = false;
->>>>>>> ec7c8b72
         for (const handle_t& handle : lazier_topological_order(graph)) {
             size_t count_here = count[handle];
             graph->follow_edges(handle, false, [&](const handle_t& next) {

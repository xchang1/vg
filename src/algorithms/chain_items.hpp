--- conflicted
+++ resolved
@@ -333,11 +333,7 @@
                            int gap_extension,
                            const transition_iterator& for_each_transition = lookback_transition_iterator(150, 0, 100),
                            int item_bonus = 0,
-<<<<<<< HEAD
-                           int item_scale = 1,
-=======
                            double item_scale = 1.0,
->>>>>>> 3277498e
                            double gap_scale = 1.0,
                            double points_per_possible_match = 0,
                            size_t max_indel_bases = 100,
@@ -361,11 +357,7 @@
                                                         const VectorView<Anchor>& to_chain,
                                                         const TracedScore& best_past_ending_score_ever,
                                                         int item_bonus = 0,
-<<<<<<< HEAD
-                                                        int item_scale = 1,
-=======
                                                         double item_scale = 1.0,
->>>>>>> 3277498e
                                                         size_t max_tracebacks = 1);
 
 
@@ -386,11 +378,7 @@
                                                    size_t max_chains = 1,
                                                    const transition_iterator& for_each_transition = lookback_transition_iterator(150, 0, 100), 
                                                    int item_bonus = 0,
-<<<<<<< HEAD
-                                                   int item_scale = 1,
-=======
                                                    double item_scale = 1.0,
->>>>>>> 3277498e
                                                    double gap_scale = 1.0,
                                                    double points_per_possible_match = 0,
                                                    size_t max_indel_bases = 100,
@@ -412,11 +400,7 @@
                                           int gap_extension,
                                           const transition_iterator& for_each_transition = lookback_transition_iterator(150, 0, 100),
                                           int item_bonus = 0,
-<<<<<<< HEAD
-                                          int item_scale = 1,
-=======
                                           double item_scale = 1.0,
->>>>>>> 3277498e
                                           double gap_scale = 1.0,
                                           double points_per_possible_match = 0,
                                           size_t max_indel_bases = 100);
@@ -432,10 +416,7 @@
 
 /// Score a chaining gap using the Minimap2 method. See
 /// <https://www.ncbi.nlm.nih.gov/pmc/articles/PMC6137996/> near equation 2.
-<<<<<<< HEAD
-=======
 /// This produces a penalty (positive number).
->>>>>>> 3277498e
 int score_chain_gap(size_t distance_difference, size_t average_anchor_length);
 
 /// Get distance in the graph, or std::numeric_limits<size_t>::max() if unreachable or beyond the limit.

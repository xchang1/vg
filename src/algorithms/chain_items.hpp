--- conflicted
+++ resolved
@@ -128,8 +128,6 @@
     /// to the actual end of the anchor.
     inline size_t end_hint_offset() const {
         return end_offset;
-<<<<<<< HEAD
-=======
     }
 
     /// Get the length of the exclusion zone for a primary anchor, or the
@@ -138,29 +136,20 @@
     /// sure gap scores don't get enormous for long composite anchors.
     inline size_t base_seed_length() const {
         return seed_length; 
->>>>>>> 1a354f8a
     }
     
     // Construction
     
     /// Compose a read start position, graph start position, and match length into an Anchor.
     /// Can also bring along a distance hint and a seed number.
-<<<<<<< HEAD
-    inline Anchor(size_t read_start, const pos_t& graph_start, size_t length, size_t margin_before, size_t margin_after, int score, size_t seed_number = std::numeric_limits<size_t>::max(), ZipCodeDecoder* hint = nullptr, size_t hint_start = 0) : start(read_start), size(length), margin_before(margin_before), margin_after(margin_after), start_pos(graph_start), end_pos(advance(graph_start, length)), points(score), start_seed(seed_number), end_seed(seed_number), start_decoder(hint), end_decoder(hint), start_offset(hint_start), end_offset(length - hint_start) {
-=======
     inline Anchor(size_t read_start, const pos_t& graph_start, size_t length, size_t margin_before, size_t margin_after, int score, size_t seed_number = std::numeric_limits<size_t>::max(), ZipCodeDecoder* hint = nullptr, size_t hint_start = 0) : start(read_start), size(length), margin_before(margin_before), margin_after(margin_after), start_pos(graph_start), end_pos(advance(graph_start, length)), points(score), start_seed(seed_number), end_seed(seed_number), start_decoder(hint), end_decoder(hint), start_offset(hint_start), end_offset(length - hint_start), seed_length(margin_before + length + margin_after) {
->>>>>>> 1a354f8a
         // Nothing to do!
     }
     
     /// Compose two Anchors into an Anchor that represents coming in through
     /// the first one and going out through the second, like a tunnel. Useful
     /// for representing chains as chainable items.
-<<<<<<< HEAD
-    inline Anchor(const Anchor& first, const Anchor& last, size_t extra_margin_before, size_t extra_margin_after, int score) : start(first.read_start()), size(last.read_end() - first.read_start()), margin_before(first.margin_before + extra_margin_before), margin_after(last.margin_after + extra_margin_after), start_pos(first.graph_start()), end_pos(last.graph_end()), points(score), start_seed(first.seed_start()), end_seed(last.seed_end()), start_decoder(first.start_hint()), end_decoder(last.end_hint()), start_offset(first.start_offset), end_offset(last.end_offset) {
-=======
     inline Anchor(const Anchor& first, const Anchor& last, size_t extra_margin_before, size_t extra_margin_after, int score) : start(first.read_start()), size(last.read_end() - first.read_start()), margin_before(first.margin_before + extra_margin_before), margin_after(last.margin_after + extra_margin_after), start_pos(first.graph_start()), end_pos(last.graph_end()), points(score), start_seed(first.seed_start()), end_seed(last.seed_end()), start_decoder(first.start_hint()), end_decoder(last.end_hint()), start_offset(first.start_offset), end_offset(last.end_offset), seed_length((first.base_seed_length() + last.base_seed_length()) / 2) {
->>>>>>> 1a354f8a
         // Nothing to do!
     }
 
@@ -185,10 +174,7 @@
     ZipCodeDecoder* end_decoder;
     size_t start_offset;
     size_t end_offset;
-<<<<<<< HEAD
-=======
     size_t seed_length;
->>>>>>> 1a354f8a
 };
 
 /// Explain an Anchor to the given stream

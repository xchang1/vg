--- conflicted
+++ resolved
@@ -5186,12 +5186,8 @@
     
     void MultipathAlignmentGraph::align(const Alignment& alignment, const HandleGraph& align_graph, const GSSWAligner* aligner,
                                         bool score_anchors_as_matches, size_t max_alt_alns, bool dynamic_alt_alns, size_t max_gap,
-<<<<<<< HEAD
-                                        double pessimistic_tail_gap_multiplier, bool simplify_topologies, size_t unmergeable_len,
-=======
                                         double pessimistic_tail_gap_multiplier, size_t max_tail_length,
                                         bool simplify_topologies, size_t unmergeable_len,
->>>>>>> 3277498e
                                         const function<size_t(const Alignment&,const HandleGraph&)>& band_padding_function,
                                         multipath_alignment_t& multipath_aln_out, SnarlManager* cutting_snarls,
                                         SnarlDistanceIndex* dist_index, const function<pair<id_t, bool>(id_t)>* project,

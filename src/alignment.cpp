--- conflicted
+++ resolved
@@ -1965,11 +1965,7 @@
                         if (subrange.first == PathMetadata::NO_END_POSITION){
                             subrange.first = 0;
                         } else {
-<<<<<<< HEAD
                             subrange.first--;
-=======
-                            cover_two_subpaths = true;
->>>>>>> 383622f5
                         }
                         subrange.second = subrange.first + graph->get_path_length(path);
                     }
@@ -2065,7 +2061,6 @@
                 continue;
             } else {
                 // there are subpaths, let's look for the one containing [sbuf-ebuf]
-                bool cover_two_subpaths = false;
                 for (auto& path : base_path_to_subpaths[seq]) {
                     subrange_t subrange = graph->get_subrange(path);
                     // the two subrange formats are using different indexing
@@ -2073,10 +2068,9 @@
                     // in path[offset] the offset is "1-based"
                     // so to make path[offset] into path[start-end] we need to do path[(offset-1)-(offset-1+path_length)]
                     if (subrange.second == PathMetadata::NO_END_POSITION){
-                         if (subrange.first == PathMetadata::NO_END_POSITION){
+                        if (subrange.first == PathMetadata::NO_END_POSITION){
                             subrange.first = 0;
                         } else {
-<<<<<<< HEAD
                             subrange.first--;
                         }
                         subrange.second = subrange.first + graph->get_path_length(path);
@@ -2089,9 +2083,6 @@
                             sbuf_trim = subrange.second;
                             ebuf_trim = ebuf;
                             ebuf = subrange.second;
-=======
-                            cover_two_subpaths = true;
->>>>>>> 383622f5
                         }
                         // we found the matching subpath, update handle and positions
                         subpath_found = true;
@@ -2101,7 +2092,6 @@
                         break;
                     }
                 }
-<<<<<<< HEAD
                 if(!subpath_found){
                     // we've looked for overlapping subpaths and couldn't found one
                     cerr << "warning: no overlap found between range " <<
@@ -2112,20 +2102,6 @@
                     line++;
                     continue;
                 }
-=======
-                if(cover_two_subpaths){
-                    cerr << "warning: path " << seq << " is chopped and the queried range "
-                         << sbuf << "-" << ebuf << " overlaps two different subpaths in bed line "
-                         << line << ", skipping: " << row << endl;
-                    continue;
-                }
-            }
-            if(!subpath_found){
-                // Skip ends that are too late
-                cerr << "warning: out of range path end " << ebuf << " > " << graph->get_path_length(path_handle)
-                     << " in bed line " << line << ", skipping: " << row << endl;
-                continue;
->>>>>>> 383622f5
             }
         }
         

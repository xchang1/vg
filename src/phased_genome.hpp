//
//  phased_genome.hpp
//  
// Defines a object that represents a collection of haplotypes as walks through a variation graph.
// The object is designed to be dynamic and support fast editing operations, such as changing the
// allele at a site and swapping alleles between chromosomes.
//

#ifndef phased_genome_hpp
#define phased_genome_hpp


#include <stdio.h>
#include <cassert>
#include <list>
#include <algorithm>
#include <vg/vg.pb.h>
#include "vg.hpp"
#include "nodetraversal.hpp"
#include "genotypekit.hpp"
#include "hash_map.hpp"
#include "snarls.hpp"
<<<<<<< HEAD
#include "multipath_alignment.hpp"
=======
#include "statistics.hpp"
>>>>>>> e6ed8195


using namespace std;

namespace vg {
    
    /** 
     * A collection of haplotypes that represent all of the chromosomes of a genome (including
     * phasing) as walks through a variation graph. Designed for fast editing at a site level,
     * so it maintains indices of sites for that purpose.
     *
     */
    class PhasedGenome {
        
        // TODO: Do I also need to keep track of the ploidy of sites in case the path includes them
        // multiple times?
        // I think for now it will suffice to keep them in an arbitrary order as long as they are accessible by it
        // pay attention to logic for relabeling though, that might get hairy
        
    public:
        
        // unidirectional iterator along a haplotype
        class iterator;
        
        /*
         *  CONSTRUCTION METHODS
         */
        
        /// Constructor
        PhasedGenome(const SnarlManager& snarl_manager);
        ~PhasedGenome();
        PhasedGenome(PhasedGenome& phased_genome);
        PhasedGenome&  operator =(PhasedGenome& phased_genome);
        
        /// Build a haplotype in place from an iterator that returns NodeTraversal objects from its
        /// dereference operator (allows construction without instantiating the haplotype elsewhere)
        /// returns the numerical id of the new haplotype
        ///
        /// note: the haplotype must have at least one node
        template <typename NodeTraversalIterator>
        int add_haplotype(NodeTraversalIterator first, NodeTraversalIterator last);
        
        // TODO: make an interface for constructing a set of homologous haplotypes at the same time
        // from a single iterator so that they don't need to be instantiated anywhere else
        
        /// Construct the site ends, node locations, and haplotype site location indices. This method
        /// is intended to be called one time after building haplotypes. After this, the are maintained
        /// automatically during edit operations.
        void build_indices();
        
        /*
         *  ITERATION AND UTILITY METHODS
         */
        
        size_t num_haplotypes();
        
        /// Unidirectional iterator starting at the left telomere and moving to the right. Requires
        /// a haplotype id as input
        iterator begin(int which_haplotype);
        /// Iterator representing the past-the-last position of the given haplotype, with the last
        /// position being the right telomere node.
        iterator end(int which_haplotype);

        /// Check which haplotypes a snarl is found in 
        // Returns a list of haplotype IDs 
        vector<id_t> get_haplotypes_with_snarl(const Snarl* snarl_to_find);

        /// Prints out the haplotypes, and node values
        void print_phased_genome();
        
        /*
         *  HAPLOTYPE EDITING METHODS
         */
        
        /// Swap the allele from between two haplotypes, maintaining all indices. If a nested site is
        /// being swapped, this method should be called only once for the top-most site. Child sites
        /// are swapped along with the top-most site automatically.
        void swap_alleles(const Snarl& site, int haplotype_1, int haplotype_2);
        
        /// Set the allele at a site with an iterator that yields its node sequence. The allele should be
        /// provided in the order indicated by the Snarl (i.e. from start to end) and it should not
        /// include the boundary nodes of the Snarl.
        ///
        /// Note: This method does not check that the allele path takes only edges that are actually
        /// included in the graph, so client must ensure this itself.
        template <typename NodeTraversalIterator>
        void set_allele(const Snarl& site, NodeTraversalIterator first, NodeTraversalIterator last,
                        int which_haplotype);
        
        /// Returns a vector of node traversals representing the allele at the indicated site on
        /// the indicated haplotype. The allele is returned in the orientation of the Snarl (start
        /// to end), not necessarily the orientation on the haplotype. The start and end nodes
        /// of the Snarl are not included in the allele.
        vector<NodeTraversal> get_allele(const Snarl& site, int which_haplotype);
        
        /// Returns the score of the highest scoring alignment contained in the multipath alignment
        /// that is restricted to the phased genome's paths through the variation graph.
        ///
        /// Note: assumes that multipath_alignment_t has 'start' field filled in
        int32_t optimal_score_on_genome(const multipath_alignment_t& multipath_aln, VG& graph);
        
        // TODO: make a local subalignment optimal score function (main obstacle is scoring partial subpaths)
        
        /// Returns the sum of the log-likelihoods of all of the alignments expressed in a multipath
        /// alignment, given a
        double read_log_likelihood(const MultipathAlignment& multipath_aln, double log_base);
        
    private:
        
        struct HaplotypeNode;
        class Haplotype;
        
        const SnarlManager* snarl_manager;
        
        /// All haplotypes in the genome (generally 2 per chromosome)
        vector<Haplotype*> haplotypes;
        
        /// Index of where nodes from the graph occur in the phased genome
        unordered_map<int64_t, list<HaplotypeNode*> > node_locations;
        
        /// Index of which nodes are starts of Snarls
        unordered_map<int64_t, const Snarl*> site_starts;
        /// Index of which nodes are ends of Snarls
        unordered_map<int64_t, const Snarl*> site_ends;
        // note: sufficient for these purposes to maintain only node ids instead of node sides
        // since the path must go through the site either before or after entering here
        
        // Helper function
        void build_site_indices_internal(const Snarl* snarl);
        
        // Editing methods:
        // note: no safety checks that the adjacent nodes aren't null (should only be used in interior
        // of haplotype) these operations maintain the node location indices but no others
        
        /// Insert a node traversal to the left of this haplotype node and update indices.
        inline void insert_left(NodeTraversal node_traversal, HaplotypeNode* haplo_node);
        /// Insert a node traversal to the right of this haplotype node and update indices.
        inline void insert_right(NodeTraversal node_traversal, HaplotypeNode* haplo_node);
        /// Remove this haplotype node from its haplotype and update indices.
        inline void remove(HaplotypeNode* haplo_node);
        
        /// Update a subsite's location in indices after swapping its parent allele
        void swap_label(const Snarl& site, Haplotype& haplotype_1, Haplotype& haplotype_2);
        
    };
    
    /*
     *  INTERNAL OBJECTS (NO PUBLIC-FACING API BELOW HERE)
     */
    
    /**
     * A node in walk through the graph taken by a haplotype.
     *
     */
    struct PhasedGenome::HaplotypeNode {
    public:
        
        /// Node and strand
        NodeTraversal node_traversal;
        /// Next node in walk
        HaplotypeNode* next;
        /// Previous node in walk
        HaplotypeNode* prev;
        
        /// Constructor
        HaplotypeNode(NodeTraversal node_traversal, HaplotypeNode* next, HaplotypeNode* prev);
        /// Destructor
        ~HaplotypeNode();
        
    };
    
//    /// Hash function for node traversals for use in indices
//    struct HashNodeTraversal {
//        size_t operator()(const NodeTraversal& node_traversal) const {
//            return hash(make_pair(node_traversal.node, node_traversal.backward));
//        }
//    };
//    
//    /// Hash function for sites for use in indices
//    struct HashSite {
//        size_t operator()(const NestedSite& site) const {
//            return hash(make_pair(make_pair(site.start.node, site.start.backward),
//                                  make_pair(site.end.node, site.end.backward)));
//        }
//    };
    
    /**
     * Specialized linked list that tracks a walk through the variation graph and maintains
     * an index of sites.
     *
     */
    class PhasedGenome::Haplotype {
        
    private:
        /// Leftmost node in walk
        PhasedGenome::HaplotypeNode* left_telomere_node;
        /// Rightmost node in walk
        PhasedGenome::HaplotypeNode* right_telomere_node;
        
        /// Index of the location in the haplotype of nested sites. Locations of sites are stored
        /// as the nodes on haplotype that correspond to the start and end node of the site. The pair
        /// of haplotype nodes is stored in left-to-right order along the haplotype (i.e. .first->prev
        /// and .second->next are outside the bubble).
        unordered_map<const Snarl*, pair<HaplotypeNode*, HaplotypeNode*> > sites;
        
    public:
        /// Construct a haplotype with a single node
        Haplotype(NodeTraversal node_traversal);
        
        /// Construct a haplotype with an iterator that yields NodeTraversals
        template <typename NodeTraversalIterator>
        Haplotype(NodeTraversalIterator first, NodeTraversalIterator last);
        
        ~Haplotype();
        
        /// Add a haplotype node for this node traversal to left end of haplotye and return new node.
        /// Does not maintain indices; intended for use by the PhasedGenome for initial haplotype build.
        inline HaplotypeNode* append_left(NodeTraversal node_traversal);
        /// Add a haplotype node for this node traversal to right end of haplotye and return new node.
        /// Does not maintain indices; intended for use by the PhasedGenome for initial haplotype build.
        inline HaplotypeNode* append_right(NodeTraversal node_traversal);
        
        friend class PhasedGenome;
        friend class HaplotypeNode;
        
    };
    
    /**
     * Unidirectional iterator to obtain the NodeTraversals of a haplotype. Can be come invalid
     * if the PhasedGenome is edited while iterating.
     *
     */
    class PhasedGenome::iterator {
    private:
        
        /// Ordinal position along the haplotype (to distinguish the same node with multiple copies)
        size_t rank;
        /// The ID of the haplotype
        int haplotype_number;
        /// The position along the haplotype
        HaplotypeNode* haplo_node;
        
        iterator(size_t rank, int haplotype_number, HaplotypeNode* haplo_node);
        
    public:

        using value_type = NodeTraversal;   

        /// Default constructor
        iterator();
        /// Copy constructor
        iterator(const iterator& other);
        /// Destructor
        ~iterator();
        
        // UNIDIRECTIONAL ITERATOR INTERFACE
        
        inline iterator& operator=(const iterator& other) {
            rank = other.rank;
            haplotype_number = other.haplotype_number;
            haplo_node = other.haplo_node;
            return *this;
        }
        
        inline bool operator==(const iterator& other) const {
            return rank == other.rank && haplotype_number == other.haplotype_number;
        }
        
        inline bool operator!=(const iterator& other) const {
            return rank != other.rank || haplotype_number != other.haplotype_number;
        }
        
        inline iterator operator++() {
            haplo_node = haplo_node->next;
            rank = (haplo_node == nullptr) ? 0 : rank + 1;
            return *this;
        }
        
        inline iterator operator++( int ) {
            iterator temp = *this;
            haplo_node = haplo_node->next;
            rank = (haplo_node == nullptr) ? 0 : rank + 1;
            return temp;
        }
        
        inline NodeTraversal operator*(){
            return haplo_node->node_traversal;
        }
        
        inline int which_haplotype() {
            return haplotype_number;
        }
        
        friend class PhasedGenome;
        friend class Haplotype;
    };
    
    /*
     *  TEMPLATE FUNCTIONS
     */
    
    template <typename NodeTraversalIterator>
    int PhasedGenome::add_haplotype(NodeTraversalIterator first, NodeTraversalIterator last) {
        
#ifdef debug_phased_genome
        cerr << "[PhasedGenome::add_haplotype]: adding haplotype number " << haplotypes.size() << endl;
#endif
        
        Haplotype* haplotype = new Haplotype(first, last);
        haplotypes.push_back(haplotype);
        
        return haplotypes.size() - 1;
    }
    
    // TODO: it seems like there should be a better way to do this than completely erasing
    // and then rewriting the site (especially at long sites)
    template <typename NodeTraversalIterator>
    void PhasedGenome::set_allele(const Snarl& site, NodeTraversalIterator first, NodeTraversalIterator last,
                                  int which_haplotype) {
#ifdef debug_phased_genome
        cerr << "[PhasedGenome::set_allele]: setting allele on haplotype " << which_haplotype << endl;
#endif
        Haplotype& haplotype = *haplotypes[which_haplotype];
        
        // can only set the allele of a site that already is in the haplotype
        assert(haplotype.sites.count(&site));
        
        pair<HaplotypeNode*, HaplotypeNode*> haplo_site = haplotype.sites[&site];
        
#ifdef debug_phased_genome
        cerr << "[PhasedGenome::set_allele]: deleting allele at site " << haplo_site.first->node_traversal.node->id() << "->" << haplo_site.second->node_traversal.node->id() << endl;
#endif
        
        // remove the current site
        HaplotypeNode* haplo_node = haplo_site.first->next;
        while (haplo_node != haplo_site.second) {
            // don't need to worry about erasing the same site twice (once on start and
            // once on end) since unordered_map.erase is defined in both cases
            int64_t node_id = haplo_node->node_traversal.node->id();
            if (site_starts.count(node_id)) {
#ifdef debug_phased_genome
                cerr << "[PhasedGenome::set_allele]: deleting nested site starting at node " << node_id << " from index" << endl;
#endif
                const Snarl* subsite = site_starts[node_id];
                haplotype.sites.erase(subsite);
            }
            else if (site_ends.count(node_id)) {
#ifdef debug_phased_genome
                cerr << "[PhasedGenome::set_allele]: deleting nested site ending at node " << node_id << " from index" << endl;
#endif
                const Snarl* subsite = site_ends[node_id];
                haplotype.sites.erase(subsite);
            }
#ifdef debug_phased_genome
            cerr << "[PhasedGenome::set_allele]: deleting haplotype node " << node_id << endl;
#endif
            // cut out each node and iterate to next node
            HaplotypeNode* next_haplo_node = haplo_node->next;
            remove(haplo_node);
            haplo_node = next_haplo_node;
        }
        
        // is site in forward or reverse direction on haplotype?
        bool forward = (haplo_site.first->node_traversal.node->id() == site.start().node_id());
        
        // orient traversal through the allele to traversal along the haplotype
        haplo_node = forward ? haplo_site.first : haplo_site.second;
        
        // keeps track of the haplotype node where we entered a site and thereby also
        // indicates whether we have entered the site yet
        unordered_map<const Snarl*, HaplotypeNode*> subsite_start_side;
        unordered_map<const Snarl*, HaplotypeNode*> subsite_end_side;
        
        // start inserting nodes from the first position in the allele
        for (; first != last; first++) {
            
            // create the next node in the allele and move the pointer onto the new node
            if (forward) {
#ifdef debug_phased_genome
                cerr << "[PhasedGenome::set_allele]: inserting in forward direction " << (*first).node->id() << ((*first).backward ? "-" : "+") << endl;
#endif
                insert_right(*first, haplo_node);
                haplo_node = haplo_node->next;
            }
            else {
#ifdef debug_phased_genome
                cerr << "[PhasedGenome::set_allele]: inserting in reverse direction " << (*first).node->id() << ((*first).backward ? "-" : "+") << endl;
#endif
                insert_left(*first, haplo_node);
                haplo_node = haplo_node->prev;
            }
            
            int64_t node_id = haplo_node->node_traversal.node->id();
            
            // does a site start here?
            if (site_starts.count(node_id)) {
                const Snarl* subsite = site_starts[node_id];
                // are we entering or leaving this site?
                if (subsite_end_side.count(subsite)) {
#ifdef debug_phased_genome
                    cerr << "[PhasedGenome::set_allele]: detected leaving a site in its reverse orientation" << endl;
#endif
                    // add this site into the haplotype's site index
                    HaplotypeNode* other_side_node = subsite_end_side[subsite];
                    // the site sides should always be entered in the order that
                    // they occur in the haplotype
                    haplotype.sites[subsite] = forward ? make_pair(other_side_node, haplo_node)
                                                        : make_pair(haplo_node, other_side_node);
                }
                else {
#ifdef debug_phased_genome
                    cerr << "[PhasedGenome::set_allele]: detected entering a site in its forward orientation" << endl;
#endif
                    // we are entering a site, mark the location of the entrance
                    subsite_start_side[subsite] = haplo_node;
                }
            }
            
            // does a site end here?
            if (site_ends.count(node_id)) {
                const Snarl* subsite = site_ends[node_id];
                // are we entering or leaving this site?
                if (subsite_start_side.count(subsite)) {
#ifdef debug_phased_genome
                    cerr << "[PhasedGenome::set_allele]: detected leaving a site in its forward orientation" << endl;
#endif
                    // add this site into the haplotype's site index
                    HaplotypeNode* other_side_node = subsite_start_side[subsite];
                    // the site sides should always be entered in the order that
                    // they occur in the haplotype
                    haplotype.sites[subsite] = forward ? make_pair(other_side_node, haplo_node)
                                                        : make_pair(haplo_node, other_side_node);
                }
                else {
#ifdef debug_phased_genome
                    cerr << "[PhasedGenome::set_allele]: detected entering a site in its reverse orientation" << endl;
#endif
                    // we are entering a site, mark the location of the entrance
                    subsite_end_side[subsite] = haplo_node;
                }
            }
        }
    }
    
    template <typename NodeTraversalIterator>
    PhasedGenome::Haplotype::Haplotype(NodeTraversalIterator first, NodeTraversalIterator last) {
        
#ifdef debug_phased_genome
        cerr << "[Haplotype::Haplotype]: constructing Haplotype at " << this << endl;
#endif
        
        if (first == last) {
            cerr << "error:[PhasedGenome] cannot construct haplotype with 0 nodes" << endl;
            assert(0);
        }
        
        // construct seed node
        left_telomere_node = new HaplotypeNode(*first, nullptr, nullptr);
        right_telomere_node = left_telomere_node;
        first++;
        
#ifdef debug_phased_genome
        cerr << "[Haplotype::Haplotype]: initialized haplotype with node " << right_telomere_node->node_traversal.node->id() << " with sequence " << right_telomere_node->node_traversal.node->sequence() << " in " << (right_telomere_node->node_traversal.backward ? "reverse" : "forward") << " orientation at memory location " << right_telomere_node << endl;
#endif
        
        // add each subsequent node
        for (; first != last; first++) {
            append_right(*first);
        }
    }
    
    /*
     *   INLINE FUNCTIONS
     */
    
    inline PhasedGenome::HaplotypeNode* PhasedGenome::Haplotype::append_left(NodeTraversal node_traversal) {
        left_telomere_node = new HaplotypeNode(node_traversal, left_telomere_node, nullptr);
        left_telomere_node->next->prev = left_telomere_node;
        return left_telomere_node;
    }
    
    inline PhasedGenome::HaplotypeNode* PhasedGenome::Haplotype::append_right(NodeTraversal node_traversal) {
        right_telomere_node = new HaplotypeNode(node_traversal, nullptr, right_telomere_node);
        right_telomere_node->prev->next = right_telomere_node;
        
#ifdef debug_phased_genome
        cerr << "[Haplotype::append_right]: appended to right side node " << node_traversal.node->id() << " with sequence " << node_traversal.node->sequence() << " in " << (node_traversal.backward ? "reverse" : "forward") << " orientation at memory location " << right_telomere_node << endl;
#endif
        
        return right_telomere_node;
    }
    
    inline void PhasedGenome::insert_left(NodeTraversal node_traversal, HaplotypeNode* haplo_node) {
        
        HaplotypeNode* new_node = new HaplotypeNode(node_traversal, haplo_node, haplo_node->prev);
        haplo_node->prev->next = new_node;
        haplo_node->prev = new_node;
        
#ifdef debug_phased_genome
        cerr << "[PhasedGenome::insert_left]: recording inserted node " << node_traversal.node->id() << " in haplotype node at " << haplo_node << endl;
#endif
        
        node_locations[node_traversal.node->id()].push_back(new_node);
    }
    
    inline void PhasedGenome::insert_right(NodeTraversal node_traversal, HaplotypeNode* haplo_node) {
        
        HaplotypeNode* new_node = new HaplotypeNode(node_traversal, haplo_node->next, haplo_node);
        haplo_node->next->prev = new_node;
        haplo_node->next = new_node;
        
#ifdef debug_phased_genome
        cerr << "[PhasedGenome::insert_right]: recording inserted node " << node_traversal.node->id() << " in haplotype node at " << haplo_node << endl;
#endif
        node_locations[node_traversal.node->id()].push_back(new_node);
    }
    
    inline void PhasedGenome::remove(HaplotypeNode* haplo_node) {
        // note: updating site indices is handled outside this function
        
        haplo_node->next->prev = haplo_node->prev;
        haplo_node->prev->next = haplo_node->next;
        
        // remove the node from the node locations index
        int64_t node_id = haplo_node->node_traversal.node->id();
        
        list<HaplotypeNode*>& node_occurrences = node_locations[node_id];
#ifdef debug_phased_genome
        cerr << "[PhasedGenome::remove]: node " << node_id << " occurs in " << node_occurrences.size() << " places, must search through each to find which to delete from indices" << endl;
#endif
        for (auto iter = node_occurrences.begin(); iter != node_occurrences.end(); iter++) {
            if (*iter == haplo_node) {
                node_occurrences.erase(iter);
                break;
            }
        }
        
        delete haplo_node;
    }
}

namespace std{
    template<>
    struct iterator_traits<vg::PhasedGenome::iterator>{
        using value_type = vg::NodeTraversal;   
        using iterator_category = forward_iterator_tag;
    };
}

    


#endif /* phased_genome_hpp */<|MERGE_RESOLUTION|>--- conflicted
+++ resolved
@@ -20,11 +20,8 @@
 #include "genotypekit.hpp"
 #include "hash_map.hpp"
 #include "snarls.hpp"
-<<<<<<< HEAD
 #include "multipath_alignment.hpp"
-=======
 #include "statistics.hpp"
->>>>>>> e6ed8195
 
 
 using namespace std;
@@ -130,7 +127,7 @@
         
         /// Returns the sum of the log-likelihoods of all of the alignments expressed in a multipath
         /// alignment, given a
-        double read_log_likelihood(const MultipathAlignment& multipath_aln, double log_base);
+        double read_log_likelihood(const multipath_alignment_t& multipath_aln, double log_base);
         
     private:
         

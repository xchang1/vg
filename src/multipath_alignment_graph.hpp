//
//  multipath_alignment_graph.hpp
//
// Contains class that computes multipath alignments to a small graph given
// a set of anchoring paths
//

#ifndef multipath_alignment_graph_hpp
#define multipath_alignment_graph_hpp

#include <stdio.h>
#include <vector>
#include <unordered_map>
#include <algorithm>

#include <vg/vg.pb.h>
#include "snarls.hpp"
#include "multipath_mapper.hpp"

namespace vg {
    
    
    // TODO: put in MultipathAlignmentGraph namespace
    class PathNode {
    public:
        string::const_iterator begin;
        string::const_iterator end;
        path_t path;
        
        // pairs of (target index, path length)
        vector<pair<size_t, size_t>> edges;
    };
    
    class MultipathAlignmentGraph {
    public:
        
        /// Create the constant injection translation data, which maps a node
        /// in the original graph to every one of its occurrences in the
        /// dagified graph, by reversing the projection translation. This data
        /// is needed to construct the MultipathAlignmentGraph, and to perform
        /// some other operations on it, but is big enough that it is worth not
        /// making it a member.
        static unordered_multimap<id_t, pair<id_t, bool>> create_injection_trans(const unordered_map<id_t, pair<id_t, bool>>& projection_trans);
        
        /// Create the constant injection translation data from a function instead
        /// of a map
        static unordered_multimap<id_t, pair<id_t, bool>> create_injection_trans(const HandleGraph& graph,
                                                                                 const function<pair<id_t, bool>(id_t)>& project);
        
        /// Create an identity projection translation from a DAG that did not
        /// need to be modified during dagification.
        static unordered_map<id_t, pair<id_t, bool>> create_identity_projection_trans(const HandleGraph& graph);
        
        /// Create a lambda function that projects using a map that projects
        static function<pair<id_t, bool>(id_t)> create_projector(const unordered_map<id_t, pair<id_t, bool>>& projection_trans);
        
        /// Construct a graph of the reachability between MEMs in a DAG-ified
        /// graph. If a GCSA is specified, use it to collapse MEMs whose
        /// lengths bump up against the GCSA's order limit on MEM length.
        /// Produces a graph with reachability edges. Assumes that the cluster
        /// is sorted by primarily length and secondarily lexicographically by
        /// read interval.
        /// If a hit fails to be walked ouut in the graph, it is removed from hits.
        MultipathAlignmentGraph(const HandleGraph& graph, MultipathMapper::memcluster_t& hits,
                                const function<pair<id_t, bool>(id_t)>& project,
                                const unordered_multimap<id_t, pair<id_t, bool>>& injection_trans,
                                vector<size_t>& path_node_provenance,
                                size_t max_branch_trim_length = 0, gcsa::GCSA* gcsa = nullptr,
                                const MultipathMapper::match_fanouts_t* fanout_breaks = nullptr);
                                
        /// Same as the previous constructor, but construct injection_trans implicitly and temporarily.
        MultipathAlignmentGraph(const HandleGraph& graph, MultipathMapper::memcluster_t& hits,
                                const unordered_map<id_t, pair<id_t, bool>>& projection_trans,
                                vector<size_t>& path_node_provenance,
                                size_t max_branch_trim_length = 0, gcsa::GCSA* gcsa = nullptr,
                                const MultipathMapper::match_fanouts_t* fanout_breaks = nullptr);
        
        /// Same as the previous constructor, but construct injection_trans implicitly and temporarily
        /// using a lambda for a projector
        MultipathAlignmentGraph(const HandleGraph& graph, MultipathMapper::memcluster_t& hits,
                                const function<pair<id_t, bool>(id_t)>& project,
                                vector<size_t>& path_node_provenance,
                                size_t max_branch_trim_length = 0, gcsa::GCSA* gcsa = nullptr,
                                const MultipathMapper::match_fanouts_t* fanout_breaks = nullptr);
        
        /// Construct a graph of the reachability between aligned chunks in a linearized
        /// path graph. Produces a graph with reachability edges.
        MultipathAlignmentGraph(const HandleGraph& graph, const vector<pair<pair<string::const_iterator, string::const_iterator>, path_t>>& path_chunks,
                                const Alignment& alignment, const function<pair<id_t, bool>(id_t)>& project,
                                const unordered_multimap<id_t, pair<id_t, bool>>& injection_trans, bool realign_Ns = true,
                                bool preserve_tail_anchors = false, vector<size_t>* path_node_provenance = nullptr);
       
        /// Same as the previous constructor, but construct injection_trans implicitly and temporarily
        MultipathAlignmentGraph(const HandleGraph& graph, const vector<pair<pair<string::const_iterator, string::const_iterator>, path_t>>& path_chunks,
                                const Alignment& alignment, const unordered_map<id_t, pair<id_t, bool>>& projection_trans, bool realign_Ns = true,
                                bool preserve_tail_anchors = false, vector<size_t>* path_node_provenance = nullptr);
        
        /// Same as the previous constructor, but construct injection_trans implicitly and temporarily
        /// and using a lambda for a projector
        MultipathAlignmentGraph(const HandleGraph& graph, const vector<pair<pair<string::const_iterator, string::const_iterator>, path_t>>& path_chunks,
                                const Alignment& alignment, const function<pair<id_t, bool>(id_t)>& project, bool realign_Ns = true,
                                bool preserve_tail_anchors = false, vector<size_t>* path_node_provenance = nullptr);
        
        /// Make a multipath alignment graph using the path of a single-path alignment. Only
        /// one of snarl_manager and dist_index need be supplied.
        MultipathAlignmentGraph(const HandleGraph& graph, const Alignment& alignment, SnarlManager* snarl_manager,
                                SnarlDistanceIndex* dist_index, size_t max_snarl_cut_size,
                                const function<pair<id_t, bool>(id_t)>& project,
                                const unordered_multimap<id_t, pair<id_t, bool>>& injection_trans);
        
        /// Same as the previous constructor, but construct injection_trans implicitly and temporarily
        MultipathAlignmentGraph(const HandleGraph& graph, const Alignment& alignment, SnarlManager* snarl_manager,
                                SnarlDistanceIndex* dist_index, size_t max_snarl_cut_size,
                                const unordered_map<id_t, pair<id_t, bool>>& projection_trans);
        
        /// Same as the previous constructor, but construct injection_trans implicitly and temporarily
        /// using a function instead of a map
        MultipathAlignmentGraph(const HandleGraph& graph, const Alignment& alignment, SnarlManager* snarl_manager,
                                SnarlDistanceIndex* dist_index, size_t max_snarl_cut_size,
                                const function<pair<id_t, bool>(id_t)>& project);
        
        ~MultipathAlignmentGraph();
        
        /// Fills input vector with node indices of a topological sort. 
        /// Reachability edges must be in the graph.
        void topological_sort(vector<size_t>& order_out);
        
        /// Removes non-softclip indels from path nodes. Does not update edges--should be called
        /// prior to adding computing edges.  If preserve tail anchors is true, then a null anchor (no
        /// bases and no path) will be preserved if the read segment orresponds to the beginning or
        /// end of the alignment sequence.
        void trim_hanging_indels(const Alignment& alignment, bool trim_Ns = true, bool preserve_tail_anchors = false);
        
        /// Removes all transitive edges from graph (reduces to minimum equivalent graph),
        /// except for edges between path nodes that abut either on the graph or read. These
        /// edges often correspond to overlap breaks in low complexity sequence, so retaining
        /// them improves alignment in low-complexity regions like STR expansions.
        /// Note: reorders internal representation of adjacency lists.
        /// Reachability edges must be in the graph.
        void remove_transitive_edges(const vector<size_t>& topological_order);
        
        /// Removes nodes and edges that are not part of any path that has an estimated score
        /// within some amount of the highest scoring path. Reachability edges must be present.
        void prune_to_high_scoring_paths(const Alignment& alignment, const GSSWAligner* aligner,
                                         double max_suboptimal_score_ratio, const vector<size_t>& topological_order,
                                         vector<size_t>& path_node_provenance);
        
        /// Clear reachability edges, so that add_reachability_edges can be run
        /// (possibly after modifying the graph).
        void clear_reachability_edges();
        
        /// Get the number of reachability edges in the graph.
        size_t count_reachability_edges() const;
        
        /// Remove the ends of paths, up to a maximum length, if they cause the path
        /// to extend past a branch point in the graph.
        void trim_to_branch_points(const HandleGraph* graph, size_t max_trim_length = 1);
        
        /// Cut the interior of snarls out of anchoring paths (and split
        /// alignment nodes accordingly) unless they are longer than the max
        /// cut size. Snarls can be stored either in a SnarlManager or a
        /// SnarlDistanceIndex (only one need be supplied).
        void resect_snarls_from_paths(SnarlManager* cutting_snarls, SnarlDistanceIndex* dist_index,
                                      const function<pair<id_t, bool>(id_t)>& project, int64_t max_snarl_cut_size = 5);
        
        /// Do some exploratory alignments of the tails of the graph, outside
        /// the outermost existing anchors, and define new anchoring paths from
        /// them. After this, you can call resect_snarls_from_paths, in order
        /// to get better coverage of possible combinations of snarl traversals
        /// in parts of the alignment that didn't originally have anchors.
        /// Produces *only* perfect match anchors, so it is still safe to use
        /// score_anchors_as_matches. The Alignment passed *must* be the same
        /// Alignment that owns the sequence into which iterators were passed
        /// when the MultipathAlignmentGraph was constructed! TODO: Shouldn't
        /// the class hold a reference to the Alignment then?
        void synthesize_tail_anchors(const Alignment& alignment, const HandleGraph& align_graph, const GSSWAligner* aligner,
                                     size_t min_anchor_size, size_t max_alt_alns, bool dynamic_alt_alns, size_t max_gap,
                                     double pessimistic_tail_gap_multiplier);
        
        /// Add edges between reachable nodes and split nodes at overlaps
        void add_reachability_edges(const HandleGraph& vg,
                                    const function<pair<id_t, bool>(id_t)>& project,
                                    const unordered_multimap<id_t, pair<id_t, bool>>& injection_trans,
                                    vector<size_t>* path_node_provenance = nullptr);
                                    
        /// Do intervening and tail alignments between the anchoring paths and
        /// store the result in a multipath_alignment_t. Reachability edges must
        /// be in the graph. The Alignment passed *must* be the same Alignment
        /// that owns the sequence into which iterators were passed when the
        /// MultipathAlignmentGraph was constructed! TODO: Shouldn't the class
        /// hold a reference to the Alignment then?
        ///
        /// Note that the output alignment may NOT be in topologically-sorted
        /// order, even if this MultipathAlignmentGraph is. You MUST sort it
        /// with topologically_order_subpaths() before trying to run DP on it.
        void align(const Alignment& alignment, const HandleGraph& align_graph, const GSSWAligner* aligner, bool score_anchors_as_matches,
                   size_t max_alt_alns, bool dynamic_alt_alns, size_t max_gap, double pessimistic_tail_gap_multiplier, size_t max_tail_length,
                   bool simplify_topologies, size_t unmergeable_len, size_t band_padding, multipath_alignment_t& multipath_aln_out,
                   SnarlManager* cutting_snarls = nullptr, SnarlDistanceIndex* dist_index = nullptr,
                   const function<pair<id_t, bool>(id_t)>* project = nullptr, bool allow_negative_scores = false,
                   unordered_map<handle_t, bool>* left_align_strand = nullptr);
        
        /// Do intervening and tail alignments between the anchoring paths and
        /// store the result in a multipath_alignment_t. Reachability edges must
        /// be in the graph. Also, choose the band padding dynamically as a
        /// function of the inter-MEM sequence and graph. The Alignment passed
        /// *must* be the same Alignment that owns the sequence into which
        /// iterators were passed when the MultipathAlignmentGraph was
        /// constructed! TODO: Shouldn't the class hold a reference to the
        /// Alignment then?
        ///
        /// Note that the output alignment may NOT be in topologically-sorted
        /// order, even if this MultipathAlignmentGraph is. You MUST sort it
        /// with topologically_order_subpaths() before trying to run DP on it.
        void align(const Alignment& alignment, const HandleGraph& align_graph, const GSSWAligner* aligner, bool score_anchors_as_matches,
<<<<<<< HEAD
                   size_t max_alt_alns, bool dynamic_alt_alns, size_t max_gap, double pessimistic_tail_gap_multiplier, bool simplify_topologies,
                   size_t unmergeable_len, const function<size_t(const Alignment&,const HandleGraph&)>& band_padding_function,
=======
                   size_t max_alt_alns, bool dynamic_alt_alns, size_t max_gap, double pessimistic_tail_gap_multiplier, size_t max_tail_length,
                   bool simplify_topologies, size_t unmergeable_len, function<size_t(const Alignment&,const HandleGraph&)> band_padding_function,
>>>>>>> 2d34df29
                   multipath_alignment_t& multipath_aln_out, SnarlManager* cutting_snarls = nullptr, SnarlDistanceIndex* dist_index = nullptr,
                   const function<pair<id_t, bool>(id_t)>* project = nullptr, bool allow_negative_scores = false,
                   unordered_map<handle_t, bool>* left_align_strand = nullptr);
        
        /// Converts a MultipathAlignmentGraph to a GraphViz Dot representation, output to the given ostream.
        /// If given the Alignment query we are working on, can produce information about subpath iterators.
        void to_dot(ostream& out, const Alignment* alignment = nullptr) const;
        
        /// Get lists of the vg node IDs that participate in each connected component in the MultipathAlignmentGraph
        vector<vector<id_t>> get_connected_components() const;
        
        /// Does the multipath alignment graph have any nodes?
        bool empty() const;
        
        size_t size() const;
        
        /// For a graph with reachability edges, identifies the largest difference between read interval and
        /// reference distance
        size_t max_shift() const;
        
        void prune_high_shift_edges(size_t prune_diff, bool prohibit_new_sources, bool prohibit_new_sinks);
        
    protected:
        
        /// Nodes representing walked MEMs in the graph
        vector<PathNode> path_nodes;
        
        /// We keep a flag for whether the reachability edges are set. This is
        /// for error checking, and is kind of a forgery (you should just check
        /// the actual edge records), but the state system we use is confusing
        /// so we want to make sure we have lots of asserts to enforce it.
        /// If this is set and you want it unset, use clear_reachability_edges().
        /// If this is unset and you want it set, use add_reachability_edges().
        bool has_reachability_edges = false;
        
        /// Trim down the given PathNode of everything except softclips.
        /// Return true if it all gets trimmed away and should be removed.
        /// Fills in removed_start_from_length and/or removed_end_from_length
        /// with the bases in the graph removed from the path on each end
        /// during trimming, if set. If preserve tail anchors is true, then a null
        /// anchor (no bases and no path) will be preserved if the read segment
        /// corresponds to the beginning or end of the alignment sequence.
        static bool trim_and_check_for_empty(const Alignment& alignment, bool trim_Ns, PathNode& path_node,
                                             bool preserve_tail_anchors, int64_t* removed_start_from_length = nullptr,
                                             int64_t* removed_end_from_length = nullptr);
        
        /// Add the path chunks as nodes to the connectivity graph
        void create_path_chunk_nodes(const HandleGraph& graph, const vector<pair<pair<string::const_iterator, string::const_iterator>, path_t>>& path_chunks,
                                     const Alignment& alignment, const function<pair<id_t, bool>(id_t)>& project,
                                     const unordered_multimap<id_t, pair<id_t, bool>>& injection_trans,
                                     vector<size_t>* path_node_provenance = nullptr);
        
        /// Walk out MEMs into match nodes and filter out redundant sub-MEMs
        void create_match_nodes(const HandleGraph& graph, MultipathMapper::memcluster_t& hits,
                                const function<pair<id_t, bool>(id_t)>& project,
                                const unordered_multimap<id_t, pair<id_t, bool>>& injection_trans,
                                vector<size_t>& path_node_provenance,
                                int64_t max_branch_trim_length,
                                const MultipathMapper::match_fanouts_t* fanout_breaks);
        
        /// If path nodes partially overlap, merge the sections that overlap into a single path node
        void merge_partially_redundant_match_nodes(const unordered_map<int64_t, vector<int64_t>>& node_matches,
                                                   vector<size_t>& path_node_provenance);
        
        void jitter_homopolymer_ends(const HandleGraph& graph,
                                     vector<size_t>& path_node_provenance,
                                     const MultipathMapper::memcluster_t& hits,
                                     int64_t max_branch_trim_length);
        
        /// Identifies runs of exact matches that are sub-maximal because they hit the order of the GCSA
        /// index and merges them into a single node, assumes that match nodes are sorted by length and
        /// then lexicographically by read interval, does not update edges
        void collapse_order_length_runs(const HandleGraph& graph, gcsa::GCSA* gcsa,
                                        vector<size_t>& path_node_provenance);
        
        /// Reorders adjacency list representation of edges so that they follow the indicated
        /// ordering of their target nodes
        void reorder_adjacency_lists(const vector<size_t>& order);
        
        /// Return the pessimistic gap length corresponding to a certain tail length and multiplier (proportional to
        /// the square root of the tail length)
        int64_t pessimistic_tail_gap(int64_t tail_length, double multiplier);
        
        /// Returns true if we're pointing into a snarl that we want to cut out of paths
        bool into_cutting_snarl(id_t node_id, bool is_rev,
                                SnarlManager* snarl_manager, SnarlDistanceIndex* dist_index) const;
        
        /// Returns the intervals of the path that lie inside of snarls
        vector<pair<size_t, size_t>> get_cut_segments(path_t& path, SnarlManager* cutting_snarls, SnarlDistanceIndex* dist_index,
                                                      const function<pair<id_t, bool>(id_t)>& project, int64_t max_snarl_cut_size) const;
        
        /// Generate alignments of the tails of the query sequence, beyond the
        /// sources and sinks. The Alignment passed *must* be the one that owns
        /// the sequence we are working on. Returns a map from tail
        /// (left=false, right=true), to a map from subpath number to all the
        /// Alignments of the tail off of that subpath. Also computes the
        /// source subpaths and adds their numbers to the given set if not
        /// null.
        ///
        /// If a tail is longer than max_tail_length, produces an alignment
        /// softclipping it.
        ///
        /// If dynamic alignment count is also selected, can indicate a minimum number
        /// of paths that must be in the extending graph in order to do an alignment
        unordered_map<bool, unordered_map<size_t, vector<Alignment>>>
        align_tails(const Alignment& alignment, const HandleGraph& align_graph, const GSSWAligner* aligner,
                    size_t max_alt_alns, bool dynamic_alt_alns, size_t max_gap, double pessimistic_tail_gap_multiplier,
                    size_t min_paths, size_t max_tail_length, unordered_set<size_t>* sources = nullptr);
        
        /// Removes alignments that follow the same path through the graph, retaining only the
        /// highest scoring ones. If deduplicating leftward, then also removes paths that take a
        /// longer path for no greater score in the leftward direction. Vice versa for rightward.
        /// Assumes alignments are descending order by score.
        static void deduplicate_alt_alns(vector<pair<path_t, int32_t>>& alt_alns, bool leftward, bool rightward);
        
        /// If a list of aligned subsequences are identifical in a prefix/suffix, remove that
        /// prefix/suffix from all of the alignments and return it as a separate alignment.
        /// If there is no shared prefix/suffix, returns an empty path with 0 score.
        static pair<path_t, int32_t> zip_alignments(vector<pair<path_t, int32_t>>& alt_alns, bool from_left,
                                                    const Alignment& alignment, const HandleGraph& align_graph,
                                                    string::const_iterator begin, const GSSWAligner* aligner);
        
        /// Identifies regions that are shared across all of the alternative alignments, and then
        /// splits those regions out into separate alignments, dividing the set of alternative
        /// alignments accordingly. Return value consists of a vector of the shared segments and
        /// a vector of vectors of the segments between. The length of the vector of shared segments
        /// is +1 of the vector of between segments, so that they are interleaved. The first and/or
        /// last of the alignments of shared segments may be empty if there is no shared prefix
        /// or suffix across all the alignments.
        /// If there are no shared segments at all, will return pair of empty vectors.
        /// Blocks of unshared paths will be sorted into descending order by score.
        static pair<vector<pair<path_t, int32_t>>, vector<vector<pair<path_t, int32_t>>>>
        decompose_alignments(const vector<pair<path_t, int32_t>>& alt_alns,
                             const Alignment& alignment, const HandleGraph& align_graph,
                             string::const_iterator begin, const GSSWAligner* aligner);
        
        void add_decomposed_tail_alignments(const Alignment& alignment, const HandleGraph& align_graph,
                                            multipath_alignment_t& multipath_aln_out,
                                            unordered_set<size_t>& prohibited_merges,
                                            vector<pair<path_t, int32_t>>& shared_tail_alns,
                                            vector<vector<pair<path_t, int32_t>>>& unshared_tail_alns,
                                            size_t attachment_idx, bool to_left, size_t unmergeable_len,
                                            const GSSWAligner* aligner,
                                            SnarlManager* cutting_snarls = nullptr,
                                            SnarlDistanceIndex* dist_index = nullptr,
                                            const function<pair<id_t, bool>(id_t)>* project = nullptr);
        
        /// Memo for the transcendental pessimistic tail gap function (thread local to maintain thread-safety)
        static thread_local unordered_map<double, vector<int64_t>> pessimistic_tail_gap_memo;
        
        /// The largest size we will memoize up to
        static const size_t tail_gap_memo_max_size;
    };
}


#endif /* multipath_alignment_graph_hpp */



<|MERGE_RESOLUTION|>--- conflicted
+++ resolved
@@ -213,13 +213,8 @@
         /// order, even if this MultipathAlignmentGraph is. You MUST sort it
         /// with topologically_order_subpaths() before trying to run DP on it.
         void align(const Alignment& alignment, const HandleGraph& align_graph, const GSSWAligner* aligner, bool score_anchors_as_matches,
-<<<<<<< HEAD
-                   size_t max_alt_alns, bool dynamic_alt_alns, size_t max_gap, double pessimistic_tail_gap_multiplier, bool simplify_topologies,
-                   size_t unmergeable_len, const function<size_t(const Alignment&,const HandleGraph&)>& band_padding_function,
-=======
                    size_t max_alt_alns, bool dynamic_alt_alns, size_t max_gap, double pessimistic_tail_gap_multiplier, size_t max_tail_length,
-                   bool simplify_topologies, size_t unmergeable_len, function<size_t(const Alignment&,const HandleGraph&)> band_padding_function,
->>>>>>> 2d34df29
+                   bool simplify_topologies, size_t unmergeable_len, const function<size_t(const Alignment&,const HandleGraph&)>& band_padding_function,
                    multipath_alignment_t& multipath_aln_out, SnarlManager* cutting_snarls = nullptr, SnarlDistanceIndex* dist_index = nullptr,
                    const function<pair<id_t, bool>(id_t)>* project = nullptr, bool allow_negative_scores = false,
                    unordered_map<handle_t, bool>* left_align_strand = nullptr);

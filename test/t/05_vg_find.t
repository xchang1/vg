#!/usr/bin/env bash

BASH_TAP_ROOT=../bash-tap
. ../bash-tap/bash-tap-bootstrap

PATH=..:$PATH # for vg

<<<<<<< HEAD
plan tests 15
=======
plan tests 14
>>>>>>> be7d97c5

vg construct -r small/x.fa -v small/x.vcf.gz >x.vg
is $? 0 "construction"

vg index -s x.vg
is $? 0 "indexing nodes and edges of graph"

# note that we use "negatives" here even if it isn't so by default
vg index -n -k 11 x.vg
is $? 0 "indexing 11mers"

node_matches=$(vg find -k TAAGGTTTGAA -c 0 x.vg | vg view -g - | grep "^S" | cut -f 2 | grep '1$\|2$\|9$\|5$\|6$\|8$' | wc -l)
is $node_matches 6 "all expected nodes found via kmer find"

edge_matches=$(vg find -k TAAGGTTTGAA -c 0 x.vg | vg view -g - | grep "^L" | cut -f 2 | grep '1$\|2$\|8$\|5$\|6$' | wc -l)
is $edge_matches 5 "all expected edges found via kmer find"

is $(vg find -n 2 -n 3 -c 1 x.vg | vg view -g - | wc -l) 15 "multiple nodes can be picked using vg find"

is $(vg find -S AGGGCTTTTAACTACTCCACATCCAAAGCTACCCAGGCCATTTTAAGTTTCCTGT x.vg | vg view - | wc -l) 33 "vg find returns a correctly-sized graph when seeking a sequence"

is $(vg find -S AGGGCTTTTAACTACTCCACATCCAAAGCTACCCAGGCCATTTTAAGTTTCCTGT -j 11 x.vg | vg view - | wc -l) 33 "vg find returns a correctly-sized graph when using jump-kmers"

is $(vg find -p x:0-100 x.vg | vg view -g - | wc -l) 42 "vg find returns a subgraph corresponding to particular reference coordinates"

is $(vg find -p x:0-100 x.vg | vg view -j - | jq ".node[].sequence" | tr -d '"\n' | wc -c) 100 "vg find returns a path of the correct length"

is $(vg find -p x:0-100 -c 1 x.vg | vg view -g - | wc -l) 70 "larger graph is returned when the reference path is queried with context"

is $(vg find -p x -c 10 x.vg | vg view -g - | wc -l) $(vg view -g x.vg | wc -l) "entire graph is returned when the reference path is queried with context"

is $(vg find -s 10 x.vg | wc -l) 1 "we can find edges on start"

is $(vg find -e 10 x.vg | wc -l) 1 "we can find edges on end"

rm -rf x.vg.index

vg index -x x.idx x.vg 2>/dev/null
is $(vg find -x x.idx -p x:200-300 -c 2 | vg view - | grep CTACTGACAGCAGA | cut -f 2) 72 "a path can be queried from the xg index"
is $(vg find -x x.idx -n 203 -c 1 | vg view - | grep CTACCCAGGCCATTTTAAGTTTCCTGT | wc -l) 1 "a node near another can be obtained using context from the xg index"

rm -f x.idx
rm -f x.vg
<|MERGE_RESOLUTION|>--- conflicted
+++ resolved
@@ -5,11 +5,7 @@
 
 PATH=..:$PATH # for vg
 
-<<<<<<< HEAD
-plan tests 15
-=======
-plan tests 14
->>>>>>> be7d97c5
+plan tests 16
 
 vg construct -r small/x.fa -v small/x.vcf.gz >x.vg
 is $? 0 "construction"

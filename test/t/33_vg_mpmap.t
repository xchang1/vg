#!/usr/bin/env bash

BASH_TAP_ROOT=../deps/bash-tap
. ../deps/bash-tap/bash-tap-bootstrap

PATH=../bin:$PATH # for vg

plan tests 21


# Exercise the GBWT
# Index a couple of nearly identical contigs
vg construct -m 1000 -a -r small/xy.fa -v small/xy2.vcf.gz >xy2.vg
vg index -x xy2.xg -g xy2.gcsa -v small/xy2.vcf.gz --gbwt-name xy2.gbwt -k 16 xy2.vg

# We turn off the background model calibration with -B and ignore it with -P 1

# This read is part ref and part alt which matches a haplotype on X, but is possible on Y as well.
is "$(vg mpmap --suppress-mismapping -B -P 1 -n dna -x xy2.xg -g xy2.gcsa -f reads/xy2.match.fq -F GAM | vg view -aj - | jq '.mapping_quality')" "3" "MAPQ is 50% without haplotype info"
is "$(vg mpmap --suppress-mismapping -B -P 1 -n dna -x xy2.xg -g xy2.gcsa --gbwt-name xy2.gbwt -f reads/xy2.match.fq -F GAM | vg view -aj - | jq '.mapping_quality')" "4" "haplotype match can disambiguate"
is "$(vg mpmap --suppress-mismapping -B -M 2 -n rna -x xy2.xg -g xy2.gcsa -f reads/xy2.match.fq | vg view -Kj - | jq .mapping_quality | awk '($1 != 0) {count++} END {print count}')" "2" "MAPQs are computed for all multimappings"

# For paired end, don't do any fragment length estimation
is "$(vg mpmap -B -P 1 -n dna -I 200 -D 200 -x xy2.xg -g xy2.gcsa -f reads/xy2.matchpaired.fq -i -F GAM -t 1 | vg view -aj - | head -n1 | jq '.mapping_quality')" "3" "MAPQ is 50% when paired without haplotype info"
vg mpmap -B -P 1 -n dna -I 200 -D 200 -x xy2.xg -g xy2.gcsa --gbwt-name xy2.gbwt -f reads/xy2.matchpaired.fq -i -F GAM -t 1 > gbwt.gam
is "$(vg view -aj gbwt.gam | head -n1 | jq '.mapping_quality')" "4" "haplotype match can disambiguate paired"
is "$(vg view -aj gbwt.gam | head -n1 | jq '.annotation.haplotype_score_used')" "true" "use of haplotype-aware mapping is recorded"

rm -f gbwt.gam

# Now we map a read with genotype 0,1,0,1 against haplotypes 1,1,1,1|0,1,0,0 and 1,1,0,1|0,0,1,0 on X and Y
# First 2 variants are inserts; second 2 are SNPs
# The right place is haplotype 2 on X with a SNP mismatch. But unless you do multiple tracebacks it gets placed on Y at MAPQ 0

# We need to use snarl cutting to actually consider the alignment as not just a single subpath
vg snarls xy2.vg > xy2.snarls

is "$(vg mpmap -B -P 1 -n dna -x xy2.xg -g xy2.gcsa -s xy2.snarls -f reads/xy2.discordant.fq -F GAM -t 1 | vg view -aj - | jq -r '.path.mapping[0].position.node_id')" "50" "Haplotype-oblivious mapping places read on the wrong contig"
is "$(vg mpmap -B -P 1 -n dna -x xy2.xg -g xy2.gcsa -s xy2.snarls -f reads/xy2.discordant.fq -F GAM -t 1| vg view -aj - | jq '.mapping_quality')" "3" "Haplotype-oblivious mapping places read with MAPQ of 50%"
is "$(vg mpmap -B -P 1 -n dna -x xy2.xg -g xy2.gcsa --gbwt-name xy2.gbwt -s xy2.snarls -f reads/xy2.discordant.fq -t 1 -F GAM | vg view -aj - | jq -r '.path.mapping[0].position.node_id')" "1" "Haplotype-aware mapping places read on the right contig"
is "$(vg mpmap -B -P 1 -n dna -x xy2.xg -g xy2.gcsa --gbwt-name xy2.gbwt -s xy2.snarls -f reads/xy2.discordant.fq -t 1 -F GAM | vg view -aj - | jq '.mapping_quality')" "6" "Haplotype-aware mapping places read with MAPQ > 50%"

rm -f xy2.vg xy2.xg xy2.gcsa xy2.gcsa.lcp xy2.gbwt xy2.snarls

# Do a larger-scale test

vg index -x graphs/refonly-lrc_kir.vg.xg -g graphs/refonly-lrc_kir.vg.gcsa -k 16 graphs/refonly-lrc_kir.vg

vg mpmap -x graphs/refonly-lrc_kir.vg.xg -g graphs/refonly-lrc_kir.vg.gcsa -f reads/grch38_lrc_kir_paired.fq -n dna -B -i -I 10 -D 50 -F GAM -t 1 | vg view -aj -  > temp_paired_alignment.json
vg mpmap -x graphs/refonly-lrc_kir.vg.xg -g graphs/refonly-lrc_kir.vg.gcsa -f reads/grch38_lrc_kir_paired.fq -n dna -B -i -I 100000 -D 5 -F GAM -t 1 | vg view -aj -  > temp_distant_alignment.json
vg mpmap -x graphs/refonly-lrc_kir.vg.xg -g graphs/refonly-lrc_kir.vg.gcsa -f reads/grch38_lrc_kir_paired.fq -n dna -B -i -F GAM -t 1 | vg view -aj - > temp_independent_alignment.json
paired_score=$(jq -r ".score" < temp_paired_alignment.json | awk '{ sum+=$1} END {print sum}')
independent_score=$(jq -r ".score" < temp_independent_alignment.json | awk '{ sum+=$1} END {print sum}')
is $(printf "%s\t%s\n" $paired_score $independent_score | awk '{if ($1 < $2) print 1; else print 0}') 1 "paired read alignments forced to be consistent have lower score than unrestricted alignments"

paired_range=$(jq -r ".path.mapping[0].position.node_id" <  temp_paired_alignment.json | sort | rs -T | awk '{print ($2 - $1)}')
distant_range=$(jq -r ".path.mapping[0].position.node_id" <  temp_distant_alignment.json | sort | rs -T | awk '{print ($2 - $1)}')
independent_range=$(jq -r ".path.mapping[0].position.node_id" <  temp_independent_alignment.json | sort | rs -T | awk '{print ($2 - $1)}')
is $(printf "%s\t%s\n" $paired_range $independent_range | awk '{if ($1 < $2) print 1; else print 0}') 1 "paired read alignments forced to be consistent are closer together in node id space than unrestricted alignments"
is $(printf "%s\t%s\n" $paired_range $distant_range | awk '{if ($1 < $2) print 1; else print 0}') 1 "paired read alignments forced to be near each other are closer together in node id space than those forced to be far apart"

rm -f temp_paired_alignment.json temp_distant_alignment.json temp_independent_alignment.json

vg sim -x graphs/refonly-lrc_kir.vg.xg -n 1000 -p 500 -l 100 -a > input.gam

vg mpmap -B -x graphs/refonly-lrc_kir.vg.xg -g graphs/refonly-lrc_kir.vg.gcsa -G input.gam -I 500 -D 100 -n dna -i -F GAM --no-qual-adjust > output.gam
is "$(vg view -aj output.gam | jq -c 'select(.fragment_next == null and .fragment_prev == null)' | wc -l)" "0" "small batches are still all paired in the output"

rm -f graphs/refonly-lrc_kir.vg.xg graphs/refonly-lrc_kir.vg.gcsa graphs/refonly-lrc_kir.vg.gcsa.lcp input.gam output.gam

# Test the anchor trimming

vg construct -m 1000 -r tiny/tiny.fa -v tiny/tiny.vcf.gz > t.vg
vg index -x t.xg -g t.gcsa -k 16 t.vg

echo "@read1
CAAATAAGG
+
HHHHHHHHH
@read2
AAAATTTTCT
+
HHHHHHHHHH
@read3
CAAATAAGGT
+
HHHHHHHHHH" > t.fq

is "$(vg mpmap -B -n dna -x t.xg -g t.gcsa -f t.fq | vg view -Kj - | wc -l)" "3" "multipath mapping works in scenarios that trigger branch point trimming"

rm t.vg t.xg t.gcsa t.gcsa.lcp t.fq

# test spliced alignment

vg construct -m 32 -r small/x.fa -v small/x.vcf.gz > s.vg
vg snarls -T s.vg > s.snarls
vg index s.vg -x s.xg -g s.gcsa
<<<<<<< HEAD
vg index s.vg -j s.dist -s s.snarls --old-distance-index
=======
vg index s.vg -j s.dist 
>>>>>>> d2f1c908

echo "@read
CAAATAAGGCTTGGAAATTTTCTGGAGTTCTATTATATTCCAACTCTCTGGCCATTTTAAGTTTCCTGTGGACTAAGGACAAAGGTGCGGGGAGATGA
+
HHHHHHHHHHHHHHHHHHHHHHHHHHHHHHHHHHHHHHHHHHHHHHHHHHHHHHHHHHHHHHHHHHHHHHHHHHHHHHHHHHHHHHHHHHHHHHHHHH" > s.fq 

is "$(vg mpmap -x s.xg -d s.dist -g s.gcsa -B -n rna -f s.fq | vg view -KG - | vg view -aj - | jq .score)" "105" "spliced alignments can be found when aligning RNA"

echo "@read1
CAAATAAGGCTTGGAAATTTTCTGGAGTTCTATTATATTCCAACTCTCTGGTTCCTGGTGCTATGTGTAACTAG
+
HHHHHHHHHHHHHHHHHHHHHHHHHHHHHHHHHHHHHHHHHHHHHHHHHHHHHHHHHHHHHHHHHHHHHHHHHH
@read2
TCATCTCCCCGCACCTTTGTCCTTAGTCCACAGGAAACTCTGCTGTCAGTAGTATCATCTCCATATTAGAGATA
+
HHHHHHHHHHHHHHHHHHHHHHHHHHHHHHHHHHHHHHHHHHHHHHHHHHHHHHHHHHHHHHHHHHHHHHHHHH" > s.fq 


is "$(vg mpmap -x s.xg -d s.dist -g s.gcsa -B -n rna -f s.fq -i -I 350 -D 10 | vg view -Kj - | grep connection | wc -l)" "1" "paired mapping can identify a splice junction on read 1"

echo "@read1
CAAATAAGGCTTGGAAATTTTCTGGAGTTCTATTATATTCCAACTCTCTGGGACATTAGGATTGGCAGTAGCTCAGAGATCTCTCTGCT
+
HHHHHHHHHHHHHHHHHHHHHHHHHHHHHHHHHHHHHHHHHHHHHHHHHHHHHHHHHHHHHHHHHHHHHHHHHHHHHHHHHHHHHHHHH
@read2
TCATCTCCCCGCACCTTTGTCCTTAGTCCACAGGAAACTTAAAATGGCCTGGGTAGCTTTGGATGTGGAGTAGTTAAAGGCCCTTGAGG
+
HHHHHHHHHHHHHHHHHHHHHHHHHHHHHHHHHHHHHHHHHHHHHHHHHHHHHHHHHHHHHHHHHHHHHHHHHHHHHHHHHHHHHHHHH" > s.fq 

is "$(vg mpmap -x s.xg -d s.dist -g s.gcsa -B -n rna -f s.fq -i -I 530 -D 10 | vg view -Kj - | grep connection | wc -l)" "1" "paired mapping can identify a splice junction on read 2"

is "$(vg mpmap -x s.xg -d s.dist -g s.gcsa -B -n rna -f s.fq -i -I 530 -D 10 -F SAM --report-group-mapq | grep GM:i: | wc -l)" "2" "HTS output contains group mapq annotation"

rm s.vg s.xg s.gcsa s.gcsa.lcp s.dist s.snarls s.fq

# Now make sure we randomly choose between equivalent mappings
vg construct -r small/x.fa > x.vg
vg sim -a -p 200 -v 10 -l 50 -n 1000 -s 12345 -x x.vg >x.gam

vg construct -r small/xy.fa >xy.vg
vg snarls -T xy.vg > xy.snarls
vg index xy.vg -x xy.xg -g xy.gcsa
<<<<<<< HEAD
vg index xy.vg -j xy.dist -s xy.snarls --old-distance-index
=======
vg index xy.vg -j xy.dist 
>>>>>>> d2f1c908

vg mpmap -x xy.xg -d xy.dist -g xy.gcsa -G x.gam -F SAM -i --frag-mean 50 --frag-stddev 10 -M 1 >xy.sam
X_HITS="$(cat xy.sam | grep -v "^@" | cut -f3 | grep x | wc -l)"
if [ "${X_HITS}" -lt 1200 ] && [ "${X_HITS}" -gt 800 ] ; then
    IN_RANGE="1"
else
    IN_RANGE="0"
fi
is "${IN_RANGE}" "1" "paired reads are evenly split between equivalent mappings"

vg mpmap -x xy.xg -d xy.dist -g xy.gcsa -G x.gam -F SAM -M 1 >xy.sam
X_HITS="$(cat xy.sam | grep -v "^@" | cut -f3 | grep x | wc -l)"
if [ "${X_HITS}" -lt 1200 ] && [ "${X_HITS}" -gt 800 ] ; then
    IN_RANGE="1"
else
    IN_RANGE="0"
fi
is "${IN_RANGE}" "1" "unpaired reads are evenly split between equivalent mappings"

rm x.vg x.gam xy.vg xy.xg xy.gcsa xy.snarls xy.dist xy.sam

<|MERGE_RESOLUTION|>--- conflicted
+++ resolved
@@ -95,11 +95,7 @@
 vg construct -m 32 -r small/x.fa -v small/x.vcf.gz > s.vg
 vg snarls -T s.vg > s.snarls
 vg index s.vg -x s.xg -g s.gcsa
-<<<<<<< HEAD
-vg index s.vg -j s.dist -s s.snarls --old-distance-index
-=======
 vg index s.vg -j s.dist 
->>>>>>> d2f1c908
 
 echo "@read
 CAAATAAGGCTTGGAAATTTTCTGGAGTTCTATTATATTCCAACTCTCTGGCCATTTTAAGTTTCCTGTGGACTAAGGACAAAGGTGCGGGGAGATGA
@@ -142,11 +138,7 @@
 vg construct -r small/xy.fa >xy.vg
 vg snarls -T xy.vg > xy.snarls
 vg index xy.vg -x xy.xg -g xy.gcsa
-<<<<<<< HEAD
-vg index xy.vg -j xy.dist -s xy.snarls --old-distance-index
-=======
 vg index xy.vg -j xy.dist 
->>>>>>> d2f1c908
 
 vg mpmap -x xy.xg -d xy.dist -g xy.gcsa -G x.gam -F SAM -i --frag-mean 50 --frag-stddev 10 -M 1 >xy.sam
 X_HITS="$(cat xy.sam | grep -v "^@" | cut -f3 | grep x | wc -l)"

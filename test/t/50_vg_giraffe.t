#!/usr/bin/env bash

BASH_TAP_ROOT=../deps/bash-tap
. ../deps/bash-tap/bash-tap-bootstrap

PATH=../bin:$PATH # for vg

plan tests 55

vg construct -a -r small/x.fa -v small/x.vcf.gz >x.vg
vg index -x x.xg x.vg
vg gbwt -o x-haps.gbwt -x x.vg -v small/x.vcf.gz
vg gbwt -o x-paths.gbwt -x x.vg --index-paths
vg gbwt -o x-merged.gbwt -m x-haps.gbwt x-paths.gbwt
vg gbwt -o x.gbwt --augment-gbwt -x x.vg x-merged.gbwt
vg index -j x.dist x.vg
vg minimizer -k 29 -w 11 -d x.dist -g x.gbwt -o x.min x.xg

vg giraffe -x x.xg -H x.gbwt -m x.min -d x.dist -f reads/small.middle.ref.fq > mapped1.gam
is "${?}" "0" "a read can be mapped with xg + gbwt + min + dist specified without crashing"
rm -f x-haps.gbwt x-paths.gbwt x-merged.gbwt

vg giraffe -Z x.giraffe.gbz -m x.min -d x.dist -f reads/small.middle.ref.fq > mapped1.gam
is "${?}" "0" "a read can be mapped with gbz + min + dist specified without crashing"

rm -f x.giraffe.gbz
vg gbwt -x x.xg -g x.gg x.gbwt
vg giraffe -g x.gg -H x.gbwt -m x.min -d x.dist -f reads/small.middle.ref.fq > mapped1.gam
is "${?}" "0" "a read can be mapped with gg + gbwt + min + dist specified without crashing"

rm -f x.min
vg giraffe -Z x.giraffe.gbz -d x.dist -f reads/small.middle.ref.fq > mapped1.gam
is "${?}" "0" "a read can be mapped with the minimizer index being regenerated"

vg giraffe -Z x.giraffe.gbz -f reads/small.middle.ref.fq > mapped1.gam
is "${?}" "0" "a read can be mapped with the indexes being inferred by name"

is "$(vg view -aj mapped1.gam | grep 'time_used' | wc -l | sed 's/^[[:space:]]*//')" "1" "Mapping logs runtime per read"

is "$(vg view -aj mapped1.gam | jq '.score')" "73" "Mapping produces the correct score"

vg giraffe -Z x.giraffe.gbz -f reads/small.middle.ref.fq -b fast >/dev/null
is "${?}" "0" "a read can be mapped with the fast preset"

vg giraffe -Z x.giraffe.gbz -f reads/small.middle.ref.fq -b default >/dev/null
is "${?}" "0" "a read can be mapped with the default preset"

vg giraffe -Z x.giraffe.gbz -f reads/small.middle.ref.fq -b sr >/dev/null
is "${?}" "0" "a read can be mapped with the short read chaining preset"

vg giraffe -Z x.giraffe.gbz -f reads/small.middle.ref.mismatched.fq -b sr >/dev/null
is "${?}" "0" "a read with a mismatch can be mapped with the short read chaining preset"

rm -Rf grid-out
mkdir grid-out
vg giraffe -Z x.giraffe.gbz -f reads/small.middle.ref.fq --output-basename grid-out/file --hard-hit-cap 5:6
is "$(ls grid-out/*.gam | wc -l)" "2" "Grid search works end-inclusive"
rm -Rf grid-out

vg giraffe -Z x.giraffe.gbz -f reads/small.middle.ref.fq --full-l-bonus 0 > mapped-nobonus.gam
is "$(vg view -aj  mapped-nobonus.gam | jq '.score')" "63" "Mapping without a full length bonus produces the correct score"
rm -f mapped-nobonus.gam

vg minimizer -k 29 -b -s 18 -d x.dist -g x.gbwt -o x.sync x.xg

vg giraffe -x x.xg -H x.gbwt -m x.sync -d x.dist -f reads/small.middle.ref.fq > mapped.sync.gam
is "${?}" "0" "a read can be mapped with syncmer indexes without crashing"

chmod 400 x.dist
vg giraffe -x x.xg -H x.gbwt -m x.min -d x.dist -f reads/small.middle.ref.fq >/dev/null 
is "${?}" "0" "a read can be mapped when the distance index is not writable"

echo "@read" >read.fq
echo "GATTACATTAGGAGATAGCCATACGACGTAGCATCTAGCTCAGCCACA$(cat small/x.fa | head -n2 | tail -n1)" >>read.fq
echo "+" >>read.fq
echo "GATTACATTAGGAGATAGCCATACGACGTAGCATCTAGCTCAGCCACA$(cat small/x.fa | head -n2 | tail -n1)" | tr 'ACGTN' '(((((' >>read.fq

vg giraffe -x x.xg -H x.gbwt -m x.min -d x.dist -f read.fq > read.gam
LOOP_LINES="$(vg view -aj read.gam | jq -c 'select(.path.mapping[0].position.node_id == .path.mapping[1].position.node_id)' | wc -l | sed 's/^[[:space:]]*//')"
is "${LOOP_LINES}" "0" "a read which softclips does not appear to loop"


printf "@read1\tT1:A:t T2:i:1\t T3:f:3.5e-7\nCACCGTGATCTTCAAGTTTGAAAATTGCATCTCAAATCTAAGACCCAGAGGGCTCACCCAGAGTCGAGGCTCAAGGACAG\n+\nHHHHHHHHHHHHHHHHHHHHHHHHHHHHHHHHHHHHHHHHHHHHHHHHHHHHHHHHHHHHHHHHHHHHHHHHHHHHHHHH\n" > tagged1.fq
printf "@read2 T4:Z:str T5:H:FF00\tT6:B:S,0,10 T7:B:f,8.0,5.0\nCACCGTGATCTTCAAGTTTGAAAATTGCATCTCAAATCTAAGACCCAGAGGGCTCACCCAGAGTCGAGGCTCAAGGACAG\n+\nHHHHHHHHHHHHHHHHHHHHHHHHHHHHHHHHHHHHHHHHHHHHHHHHHHHHHHHHHHHHHHHHHHHHHHHHHHHHHHHH\n" > tagged2.fq
vg giraffe -x x.xg -H x.gbwt -m x.min -d x.dist -f tagged1.fq --comments-as-tags -o BAM > t1.bam
vg giraffe -x x.xg -H x.gbwt -m x.min -d x.dist -f tagged2.fq --comments-as-tags -o BAM > t2.bam
vg giraffe -x x.xg -H x.gbwt -m x.min -d x.dist -f tagged1.fq -f tagged2.fq --comments-as-tags -o BAM > t3.bam
vg giraffe -x x.xg -H x.gbwt -m x.min -d x.dist -f tagged1.fq --comments-as-tags -o GAF > t1.gaf


is "$(samtools view t1.bam | grep T1 | grep T2 | grep T3 | wc -l | sed 's/^[[:space:]]*//')" "1" "BAM tags are preserved on read 1"
is "$(samtools view t2.bam | grep T4 | grep T5 | grep T6 | wc -l | sed 's/^[[:space:]]*//')" "1" "BAM tags are preserved on read 2"
is "$(samtools view t3.bam | grep T1 | grep T2 | grep T3 | grep read1 | wc -l | sed 's/^[[:space:]]*//')" "1" "BAM tags are preserved on paired read 1"
is "$(samtools view t3.bam | grep T4 | grep T5 | grep T6 | grep read2 | wc -l | sed 's/^[[:space:]]*//')" "1" "BAM tags are preserved on paired read 2"
is "$(cat t1.gaf | grep T1 | grep T2 | grep T3 | wc -l | sed 's/^[[:space:]]*//')" "1" "GAF tags are preserved on read 1"


rm t1.bam t2.bam t3.bam t1.gaf tagged1.fq tagged2.fq
rm -f read.fq read.gam
rm -f x.vg x.xg x.gbwt x.min x.sync x.dist x.gg
rm -f x.giraffe.gbz


cp small/x.fa .
cp small/x.vcf.gz .
cp small/x.vcf.gz.tbi .

vg giraffe x.fa x.vcf.gz -f reads/small.middle.ref.fq > mapped2.gam
is "${?}" "0" "a read can be mapped with just FASTA and VCF without crashing"

# These files can differ as serialized and still represent the same data, due to protobuf field order not being specified.
# Tripping through JSON will sort all the keys.
# Make sure to also remove time info
vg view -aj mapped1.gam | jq -c '.time_used = null' >mapped1.json
vg view -aj mapped2.gam | jq -c '.time_used = null' >mapped2.json
vg view -aj mapped.sync.gam | jq -c '.time_used = null' >mapped.sync.json

# Make sure at least one file converted successfully
SIZE="$(wc -c mapped2.json | cut -f1 -d' ')"
EMPTY=0
if [ "${SIZE}" == "0" ] ; then
    EMPTY=1
fi
is "${EMPTY}" "0" "mapping with just a FASTA and a VCF produced JSON-able alignments"

diff mapped1.json mapped2.json
is "${?}" "0" "mapping to manually-generated indexes and automatically-generated indexes is the same"

is "$(jq '.path' mapped1.json)" "$(jq '.path' mapped.sync.json)" "mapping with syncmers produces the same alignment as mapping with minimizers"

rm -rf mapped1.gam mapped1.json mapped2.gam mapped2.json mapped.sync.gam mapped.sync.json

vg giraffe x.fa x.vcf.gz -f small/x.fa_1.fastq > single.gam
is "$(vg view -aj single.gam | jq -c 'select((.fragment_next | not) and (.fragment_prev | not))' | wc -l | sed 's/^[[:space:]]*//')" "1000" "unpaired reads lack cross-references"

vg giraffe x.fa x.vcf.gz -f small/x.fa_1.fastq -f small/x.fa_1.fastq --fragment-mean 300 --fragment-stdev 100 > paired.gam
is "$(vg view -aj paired.gam | jq -c 'select((.fragment_next | not) and (.fragment_prev | not))' | wc -l | sed 's/^[[:space:]]*//')" "0" "paired reads have cross-references"

# Test paired surjected mapping
vg giraffe x.fa x.vcf.gz -iG <(vg view -a small/x-s13241-n1-p500-v300.gam | sed 's%_1%/1%' | sed 's%_2%/2%' | vg view -JaG - ) --output-format SAM >surjected.sam
is "$(cat surjected.sam | grep -v '^@' | sort -k4 | cut -f 4)" "$(printf '321\n762')" "surjection of paired reads to SAM yields correct positions"
is "$(cat surjected.sam | grep -v '^@' | sort -k4 | cut -f 8)" "$(printf '762\n321')" "surjection of paired reads to SAM yields correct pair partner positions"
is "$(cat surjected.sam | grep -v '^@' | cut -f 1 | sort | uniq | wc -l | sed 's/^[[:space:]]*//')" "1" "surjection of paired reads to SAM yields properly matched QNAMEs"
is "$(cat surjected.sam | grep -v '^@' | cut -f 7)" "$(printf '=\n=')" "surjection of paired reads to SAM produces correct pair partner contigs"
is "$(cat surjected.sam | grep -v '^@' | sort -k4 | cut -f 2)" "$(printf '163\n83')" "surjection of paired reads to SAM produces correct flags"

# And unpaired surjected mapping
vg giraffe x.fa x.vcf.gz -G <(vg view -a small/x-s13241-n1-p500-v300.gam | sed 's%_1%/1%' | sed 's%_2%/2%' | vg view -JaG - ) --output-format SAM >surjected.sam
is "$(cat surjected.sam | grep -v '^@' | sort -k4 | cut -f 4)" "$(printf '321\n762')" "surjection of unpaired reads to SAM yields correct positions"
is "$(cat surjected.sam | grep -v '^@' | sort -k4 | cut -f 8)" "$(printf '0\n0')" "surjection of unpaired reads to SAM yields correct pair partner positions"
is "$(cat surjected.sam | grep -v '^@' | cut -f 1 | sort | uniq | wc -l | sed 's/^[[:space:]]*//')" "2" "surjection of unpaired reads to SAM yields distinct QNAMEs"
is "$(cat surjected.sam | grep -v '^@' | cut -f 7)" "$(printf '*\n*')" "surjection of unpaired reads to SAM produces absent partner contigs"
is "$(cat surjected.sam | grep -v '^@' | sort -k4 | cut -f 2)" "$(printf '0\n16')" "surjection of unpaired reads to SAM produces correct flags"

rm -f x.vg x.gbwt x.xg x.min x.dist x.gg x.fa x.fa.fai x.vcf.gz x.vcf.gz.tbi single.gam paired.gam surjected.sam
rm -f x.giraffe.gbz

rm -f xy.vg xy.gbwt xy.xg xy.min xy.dist xy.gg xy.fa xy.fa.fai xy.vcf.gz xy.vcf.gz.tbi
cp small/xy.fa .
cp small/xy.vcf.gz .
cp small/xy.vcf.gz.tbi .
vg giraffe xy.fa xy.vcf.gz -f small/x.fa_1.fastq -o SAM --ref-paths small/yx.dict | grep -E "^@(SQ|HD)" > surjected-yx.dict
vg giraffe xy.fa xy.vcf.gz -f small/x.fa_1.fastq -o SAM --ref-paths small/xy.dict | grep -E "^@(SQ|HD)" > surjected-xy.dict

diff surjected-yx.dict small/yx.dict
is "${?}" "0" "surjecting with a sequence dictionary in non-sorted order produces headers in non-sorted order"

diff surjected-xy.dict small/xy.dict
is "${?}" "0" "surjecting with a sequence dictionary in sorted order produces headers in sorted order"

rm -f surjected-yx.dict surjected-xy.dict

vg construct -r small/x.fa > x.vg
vg sim -a -p 200 -v 10 -l 50 -n 1000 -s 12345 -x x.vg >x.gam

vg giraffe xy.fa xy.vcf.gz -G x.gam -o SAM -i --fragment-mean 200 --fragment-stdev 10 --distance-limit 50 >xy.sam
X_HITS="$(cat xy.sam | grep -v "^@" | cut -f3 | grep x | wc -l)"
if [ "${X_HITS}" -lt 1200 ] && [ "${X_HITS}" -gt 800 ] ; then
    IN_RANGE="1"
else
    IN_RANGE="0"
fi
is "${IN_RANGE}" "1" "paired reads are evenly split between equivalent mappings"

vg giraffe xy.fa xy.vcf.gz -G x.gam -o SAM >xy.sam
X_HITS="$(cat xy.sam | grep -v "^@" | cut -f3 | grep x | wc -l)"
if [ "${X_HITS}" -lt 1200 ] && [ "${X_HITS}" -gt 800 ] ; then
    IN_RANGE="1"
else
    IN_RANGE="0"
fi
is "${IN_RANGE}" "1" "unpaired reads are evenly split between equivalent mappings"

vg giraffe xy.fa xy.vcf.gz -G x.gam --track-provenance --discard
is $? "0" "provenance tracking succeeds for unpaired reads"

vg giraffe xy.fa xy.vcf.gz -G x.gam --track-provenance --track-correctness -o json >xy.json
is $? "0" "correctness tracking succeeds for unpaired reads"

is "$(cat xy.json | grep "correct-minimizer-coverage" | wc -l)" "2000" "unpaired reads are annotated with minimizer coverage"

vg giraffe xy.fa xy.vcf.gz -G x.gam -i --fragment-mean 200 --fragment-stdev 10 --distance-limit 50 --track-provenance --discard
is $? "0" "provenance tracking succeeds for paired reads"

vg giraffe xy.fa xy.vcf.gz -G x.gam -i --fragment-mean 200 --fragment-stdev 10 --distance-limit 50 --track-provenance --track-correctness -o json >xy.json
is $? "0" "correctness tracking succeeds for paired reads"

is "$(cat xy.json | grep "correct-minimizer-coverage" | wc -l | sed 's/^[[:space:]]*//')" "2000" "paired reads are annotated with minimizer coverage"
is "$(cat xy.json | jq '.annotation["correct-minimizer-coverage"] | select(. > 0)' | wc -l | sed 's/^[[:space:]]*//')" "2000" "paired reads all have nonzero correct minimizer coverage"

rm -f x.vg xy.sam xy.json
rm -f xy.vg xy.gbwt xy.xg xy.min xy.dist xy.gg xy.fa xy.fa.fai xy.vcf.gz xy.vcf.gz.tbi

vg giraffe -Z xy.giraffe.gbz -G x.gam -o BAM >xy.bam
is $? "0" "vg giraffe can map to BAM using a GBZ alone"
is "$(samtools view xy.bam | wc -l | sed 's/^[[:space:]]*//')" "2000" "GBZ-based BAM contains the expected number of reads"

rm -f x.gam xy.bam
rm -f xy.giraffe.gbz

vg autoindex -p brca -w giraffe -g graphs/cactus-BRCA2.gfa 
vg sim -s 100 -x brca.giraffe.gbz -n 200 -a > reads.gam
vg giraffe -Z brca.giraffe.gbz -m brca.min -d brca.dist -G reads.gam --named-coordinates > mapped.gam
is "$?" "0" "Mapping reads to named coordinates on a nontrivial graph without walks succeeds"
is "$(vg view -aj mapped.gam | jq -r '.score' | grep -v "^0" | grep -v "null" | wc -l | sed 's/^[[:space:]]*//')" "200" "Reads are all mapped"
is "$(vg view -aj mapped.gam | jq -r '.path.mapping[].position.name' | grep null | wc -l | sed 's/^[[:space:]]*//')" "0" "GFA segment names are all set"

vg giraffe -Z brca.giraffe.gbz -m brca.min -d brca.dist -G reads.gam --named-coordinates -o gaf > mapped.gaf
is "$?" "0" "Mapping reads as GAF to named coordinates on a nontrivial graph without walks succeeds"

vg view -aj mapped.gam | jq -r '.path.mapping[].position.name' | sort | uniq > gam_names.txt
cat mapped.gaf | cut -f6 | tr '><' '\n\n' | grep "." | sort | uniq > gaf_names.txt

is "$(md5sum gaf_names.txt | cut -f1 -d' ')" "$(md5sum gam_names.txt | cut -f1 -d' ')" "Mapping reads as named GAF uses the same names as named GAM"

rm -f reads.gam mapped.gam mapped.gaf brca.* gam_names.txt gaf_names.txt

# Try long read alignment with Distance Index 2
vg construct -S -a -r 1mb1kgp/z.fa -v 1mb1kgp/z.vcf.gz >1mb1kgp.vg 2>/dev/null
vg index -j 1mb1kgp.dist  1mb1kgp.vg
vg autoindex -p 1mb1kgp -w giraffe -P "VG w/ Variant Paths:1mb1kgp.vg" -P "Giraffe Distance Index:1mb1kgp.dist" -r 1mb1kgp/z.fa -v 1mb1kgp/z.vcf.gz
vg giraffe -Z 1mb1kgp.giraffe.gbz -f reads/1mb1kgp_longread.fq >longread.gam -U 300 --progress --track-provenance --align-from-chains --set-refpos
# This is an 8001 bp read with 1 insert and 1 substitution
# 7999 * 1 + 1 * -4 + -6 + 5 + 5 = 7999
is "$(vg view -aj longread.gam | jq -r '.score')" "7999" "A long read can be correctly aligned"
<<<<<<< HEAD
is "$(vg view -aj longread.gam | jq -c '.path.mapping[].edit[] | select(.sequence)' | wc -l)" "2" "A long read has the correct edits found"
is "$(vg view -aj longread.gam | jq -c '. | select(.annotation["filter_3_cluster-coverage_cluster_passed_size_total"] <= 300)' | wc -l)" "1" "Long read minimizer set is correctly restricted"
is "$(vg view -aj longread.gam | jq -c '.refpos[]' | wc -l)" "$(vg view -aj longread.gam | jq -c '.path.mapping[]' | wc -l)" "Giraffe sets refpos for each reference node"
is "$(vg view --extract-tag PARAMS_JSON longread.gam | jq '.["track-provenance"]')" "true" "Giraffe embeds parameters in GAM"
=======
is "$(vg view -aj longread.gam | jq -c '.path.mapping[].edit[] | select(.sequence)' | wc -l | sed 's/^[[:space:]]*//')" "2" "A long read has the correct edits found"
is "$(vg view -aj longread.gam | jq -c '. | select(.annotation["filter_3_cluster-coverage_cluster_passed_size_total"] <= 300)' | wc -l | sed 's/^[[:space:]]*//')" "1" "Long read minimizer set is correctly restricted"
>>>>>>> d5859e15

rm -f longread.gam 1mb1kgp.dist 1mb1kgp.giraffe.gbz 1mb1kgp.min log.txt
<|MERGE_RESOLUTION|>--- conflicted
+++ resolved
@@ -5,7 +5,7 @@
 
 PATH=../bin:$PATH # for vg
 
-plan tests 55
+plan tests 60
 
 vg construct -a -r small/x.fa -v small/x.vcf.gz >x.vg
 vg index -x x.xg x.vg
@@ -243,14 +243,9 @@
 # This is an 8001 bp read with 1 insert and 1 substitution
 # 7999 * 1 + 1 * -4 + -6 + 5 + 5 = 7999
 is "$(vg view -aj longread.gam | jq -r '.score')" "7999" "A long read can be correctly aligned"
-<<<<<<< HEAD
-is "$(vg view -aj longread.gam | jq -c '.path.mapping[].edit[] | select(.sequence)' | wc -l)" "2" "A long read has the correct edits found"
-is "$(vg view -aj longread.gam | jq -c '. | select(.annotation["filter_3_cluster-coverage_cluster_passed_size_total"] <= 300)' | wc -l)" "1" "Long read minimizer set is correctly restricted"
+is "$(vg view -aj longread.gam | jq -c '.path.mapping[].edit[] | select(.sequence)' | wc -l | sed 's/^[[:space:]]*//')" "2" "A long read has the correct edits found"
+is "$(vg view -aj longread.gam | jq -c '. | select(.annotation["filter_3_cluster-coverage_cluster_passed_size_total"] <= 300)' | wc -l | sed 's/^[[:space:]]*//')" "1" "Long read minimizer set is correctly restricted"
 is "$(vg view -aj longread.gam | jq -c '.refpos[]' | wc -l)" "$(vg view -aj longread.gam | jq -c '.path.mapping[]' | wc -l)" "Giraffe sets refpos for each reference node"
 is "$(vg view --extract-tag PARAMS_JSON longread.gam | jq '.["track-provenance"]')" "true" "Giraffe embeds parameters in GAM"
-=======
-is "$(vg view -aj longread.gam | jq -c '.path.mapping[].edit[] | select(.sequence)' | wc -l | sed 's/^[[:space:]]*//')" "2" "A long read has the correct edits found"
-is "$(vg view -aj longread.gam | jq -c '. | select(.annotation["filter_3_cluster-coverage_cluster_passed_size_total"] <= 300)' | wc -l | sed 's/^[[:space:]]*//')" "1" "Long read minimizer set is correctly restricted"
->>>>>>> d5859e15
 
 rm -f longread.gam 1mb1kgp.dist 1mb1kgp.giraffe.gbz 1mb1kgp.min log.txt

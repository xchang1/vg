--- conflicted
+++ resolved
@@ -68,11 +68,7 @@
 
 # Define libraries to link vg against.
 LD_LIB_DIR_FLAGS := -L$(CWD)/$(LIB_DIR)
-<<<<<<< HEAD
 LD_LIB_FLAGS := -lvgio -lvcflib -ltabixpp -lgssw -lssw -lsublinearLS -lpthread -lncurses -lgcsa2 -lgbwtgraph -lgbwt -lkff -ldivsufsort -ldivsufsort64 -lvcfh -lraptor2 -lpinchesandcacti -l3edgeconnected -lsonlib -lfml -lstructures -lbdsg -lxg -lsdsl -lzstd -lhandlegraph
-=======
-LD_LIB_FLAGS := -lvcflib -ltabixpp -lgssw -lssw -lsublinearLS -lpthread -lncurses -lgcsa2 -lgbwtgraph -lgbwt -ldivsufsort -ldivsufsort64 -lvcfh -lraptor2 -lpinchesandcacti -l3edgeconnected -lsonlib -lfml -lstructures -lbdsg -lxg -lsdsl -lzstd -lhandlegraph
->>>>>>> 62cab6cf
 # We omit Boost Program Options for now; we find it in a platform-dependent way.
 # By default it has no suffix
 BOOST_SUFFIX=""

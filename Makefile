--- conflicted
+++ resolved
@@ -317,11 +317,7 @@
 	LD_LIB_FLAGS += -ljemalloc
 endif
 
-<<<<<<< HEAD
-.PHONY: clean get-deps deps test set-path static docs .pre-build .check-environment .check-git .no-git 
-=======
-.PHONY: clean get-deps deps test set-path static static-docker docs .pre-build .check-environment .check-git .no-git
->>>>>>> ad0b34ba
+.PHONY: clean get-deps deps test set-path static static-docker docs .pre-build .check-environment .check-git .no-git 
 
 $(BIN_DIR)/vg: $(OBJ_DIR)/main.o $(LIB_DIR)/libvg.a $(UNITTEST_OBJ) $(SUBCOMMAND_OBJ) $(CONFIGURATION_OBJ) $(DEPS) $(LINK_DEPS)
 	. ./source_me.sh && $(CXX) $(INCLUDE_FLAGS) $(CXXFLAGS) -o $(BIN_DIR)/vg $(OBJ_DIR)/main.o $(UNITTEST_OBJ) $(SUBCOMMAND_OBJ) $(CONFIGURATION_OBJ) -lvg $(LD_LIB_FLAGS) $(ROCKSDB_LDFLAGS)

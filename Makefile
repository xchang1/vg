DEP_DIR:=./deps
SRC_DIR:=src
ALGORITHMS_SRC_DIR:=$(SRC_DIR)/algorithms
CONFIG_SRC_DIR:=$(SRC_DIR)/config
IO_SRC_DIR:=$(SRC_DIR)/io
SUBCOMMAND_SRC_DIR:=$(SRC_DIR)/subcommand
UNITTEST_SRC_DIR:=$(SRC_DIR)/unittest
UNITTEST_SUPPORT_SRC_DIR:=$(SRC_DIR)/unittest/support
BIN_DIR:=bin
UNITTEST_BIN_DIR:=$(BIN_DIR)/unittest
OBJ_DIR:=obj
SHARED_OBJ_DIR:=obj/pic
ALGORITHMS_OBJ_DIR:=$(OBJ_DIR)/algorithms
ALGORITHMS_SHARED_OBJ_DIR:=$(SHARED_OBJ_DIR)/algorithms
CONFIG_OBJ_DIR:=$(OBJ_DIR)/config
IO_OBJ_DIR:=$(OBJ_DIR)/io
IO_SHARED_OBJ_DIR:=$(SHARED_OBJ_DIR)/io
SUBCOMMAND_OBJ_DIR:=$(OBJ_DIR)/subcommand
UNITTEST_OBJ_DIR:=$(OBJ_DIR)/unittest
UNITTEST_SUPPORT_OBJ_DIR:=$(OBJ_DIR)/unittest/support
LIB_DIR:=lib
# INC_DIR must be a relative path
INC_DIR:=include
CWD:=$(shell pwd)
CXX ?= g++
PKG_CONFIG ?= pkg-config

SFX :=
EXE:=vg$(SFX)

all: $(BIN_DIR)/$(EXE)

# Magic dependencies (see <http://make.mad-scientist.net/papers/advanced-auto-dependency-generation/#tldr>)
include $(wildcard $(OBJ_DIR)/*.d)
include $(wildcard $(SHARED_OBJ_DIR)/*.d)
include $(wildcard $(ALGORITHMS_OBJ_DIR)/*.d)
include $(wildcard $(ALGORITHMS_SHARED_OBJ_DIR)/*.d)
include $(wildcard $(CONFIG_OBJ_DIR)/*.d)
include $(wildcard $(IO_OBJ_DIR)/*.d)
include $(wildcard $(IO_SHARED_OBJ_DIR)/*.d)
include $(wildcard $(SUBCOMMAND_OBJ_DIR)/*.d)
include $(wildcard $(UNITTEST_OBJ_DIR)/*.d)
include $(wildcard $(UNITTEST_BIN_DIR)/*.d)

# What pkg-config-controlled system dependencies should we use compile and link flags from?
# Use PKG_CONFIG_PATH to point the build system at the right versions of these, if they aren't picked up automatically.
# We can't do this for our bundled, pkg-config-supporting dependencies (like htslib) because they won't be built yet.
PKG_CONFIG_DEPS := cairo libzstd
# These are like PKG_CONFIG_DEPS but we try to always link them statically, if possible.
# Note that we then must *always* link anything *else* that uses them statically.
# Jansson has to be in here because it has to come after libvgio, which is in the static deps.
PKG_CONFIG_STATIC_DEPS := protobuf jansson

# We don't ask for -fopenmp here because how we get it can depend on the compiler.
# We don't ask for automatic Make dependency file (*.d) generation here because
# the options we pass can interfere with similar options in dependency project.
CXXFLAGS := -O3 -Werror=return-type -ggdb -g $(CXXFLAGS)
# Keep dependency generation flags for just our own sources
DEPGEN_FLAGS := -MMD -MP

# Set include flags. All -I options need to go in here, so the first directory
# listed is genuinely searched first.
# Also, Protobuf produces an absurd number of pkg-config flags now, so we deduplicate them
# even though that's not *always* safe. See
# <https://stackoverflow.com/a/11532197> and
# <https://github.com/protocolbuffers/protobuf/issues/12998>
INCLUDE_FLAGS :=-I$(CWD)/$(INC_DIR) -I. -I$(CWD)/$(SRC_DIR) -I$(CWD)/$(UNITTEST_SRC_DIR) -I$(CWD)/$(UNITTEST_SUPPORT_SRC_DIR) -I$(CWD)/$(SUBCOMMAND_SRC_DIR) -I$(CWD)/$(INC_DIR)/dynamic $(shell $(PKG_CONFIG) --cflags $(PKG_CONFIG_DEPS) $(PKG_CONFIG_STATIC_DEPS) | tr ' ' '\n' | awk '!x[$$0]++' | tr '\n' ' ')

# Define libraries to link vg against.

# These need to come before library search paths from LDFLAGS or we won't
# prefer linking vg-installed dependencies over system ones.
LD_LIB_DIR_FLAGS := -L$(CWD)/$(LIB_DIR)
LD_LIB_FLAGS := -lvcflib -ltabixpp -lgssw -lssw -lsublinearLS -lpthread -lncurses -lgcsa2 -lgbwtgraph -lgbwt -lkff -ldivsufsort -ldivsufsort64 -lvcfh -lraptor2 -lpinchesandcacti -l3edgeconnected -lsonlib -lfml -lstructures -lbdsg -lxg -lsdsl -lzstd -lhandlegraph
# We omit Boost Program Options for now; we find it in a platform-dependent way.
# By default it has no suffix
BOOST_SUFFIX=""
# We define some more libraries to link against at the end, in static linking mode if possible, so we can use faster non-PIC code. These have both .so/.dylib and .a versions available.
LD_STATIC_LIB_FLAGS := -lvgio -lhts -ldeflate -lz -lbz2 -llzma
# Some of our static libraries depend on libraries that may not always be avilable in static form.
LD_STATIC_LIB_DEPS := -lpthread -lm
# Use pkg-config to find dependencies.
# Always use --static so that we have the -l flags for transitive dependencies, in case we're doing a full static build.
# But only force static linking of the dependencies we want to use non-PIC code for, for speed.
LD_LIB_FLAGS += $(shell $(PKG_CONFIG) --libs --static $(PKG_CONFIG_DEPS))
LD_STATIC_LIB_FLAGS += $(shell $(PKG_CONFIG) --libs --static $(PKG_CONFIG_STATIC_DEPS))
# Some libraries need to be linked only into the binary
LD_EXE_LIB_FLAGS := 
# We also use plain LDFLAGS to point at system library directories that we want
# to propagate through to dependencies' builds.

# CMake builds that need to find OpenMP might not know about all the prefixes it could be installed into.
# So we make a list of prefixes to search for it.
OMP_PREFIXES:=/

COMPILER_ID=$(strip $(shell $(CXX) --version 2>&1))
ifeq ($(shell uname -s),Darwin)
    $(info OS is Mac)
    # Don't try and set an rpath on any dependency utilities because that's not
    # a thing and install names will work.
    LD_UTIL_RPATH_FLAGS=""

    # Homebrew installs a Protobuf that uses an Abseil that is built with C++17, so we need to build with at least C++17
    CXX_STANDARD?=17

    # We may need libraries from Macports
    ifeq ($(shell if [ -d /opt/local/lib ];then echo 1;else echo 0;fi), 1)
        # Use /opt/local/lib if present when building dependencies
        LDFLAGS += -L/opt/local/lib
    endif
    ifeq ($(shell if [ -d /usr/local/lib ];then echo 1;else echo 0;fi), 1)
        # Use /usr/local/lib if present.
        LDFLAGS += -L/usr/local/lib
    endif
    ifeq ($(shell if [ -d /usr/local/include ];then echo 1;else echo 0;fi), 1)
        # Use /usr/local/include to the end of the include search path.
        # Make sure it is system level only so it comes after other -I paths.
        INCLUDE_FLAGS += -isystem /usr/local/include

        ifeq ($(shell if [ -d /usr/local/include/cairo ];then echo 1;else echo 0;fi), 1)	
            # pkg-config is not always smart enough to find Cairo's include path for us.
            # We make sure to grab its directory manually if we see it.
            INCLUDE_FLAGS += -isystem /usr/local/include/cairo
            LD_LIB_FLAGS += -lcairo
        endif
    endif

    ifndef HOMEBREW_PREFIX
        BREW_PATH=$(shell which brew 2>/dev/null)
        ifneq ($(BREW_PATH),)
            # Get prefix from Homebrew instead of environment
            HOMEBREW_PREFIX=$(shell brew --prefix)
        endif
    endif

    ifdef HOMEBREW_PREFIX
        # We need Bison from Homebrew instead of Apple's old Bison, and GNU coreutils
        export PATH:=$(HOMEBREW_PREFIX)/opt/bison/bin:$(HOMEBREW_PREFIX)/opt/coreutils/libexec/gnubin:$(PATH)
        # If we have homebrew, use Homebrew in general
        CXXFLAGS += -I$(HOMEBREW_PREFIX)/include
        LDFLAGS += -L$(HOMEBREW_PREFIX)/lib
    endif

	# We need to find Boost Program Options. It is usually
	# -lboost_program_options, except for on Macports installs of Boost where
	# it is -lboost_program_options-mt. If we were a real build system we would
	# try things until it worked. Instead, we guess.
    ifeq ($(shell if [ -f /opt/local/lib/libboost_program_options-mt.dylib ];then echo 1;else echo 0;fi), 1)
        # This is where Macports puts it, so use that name
		BOOST_SUFFIX="-mt"
    endif

    # Our compiler might be Apple clang, which doesn't have -fopenmp.
    ifneq ($(strip $(shell echo "$(COMPILER_ID)" | grep -i clang | wc -l)), 0)
        # This is Clang.
        $(info Compiler $(CXX) is Clang)

        # We need to use the hard way of getting OpenMP not bundled with the compiler.
        # The compiler only needs to do the preprocessing
        CXXFLAGS += -Xpreprocessor -fopenmp

        ifeq ($(shell if [ -e $(HOMEBREW_PREFIX)/include/omp.h ]; then echo 1; else echo 0; fi), 1)
            # libomp used to be globally installed in Homebrew
            $(info OMP source is Homebrew libomp global install)
            OMP_PREFIXES:=$(OMP_PREFIXES);$(HOMEBREW_PREFIX)
        else ifeq ($(shell if [ -d $(HOMEBREW_PREFIX)/opt/libomp/include ]; then echo 1; else echo 0; fi), 1)
            # libomp moved to these directories, recently, because it is now keg-only to not fight GCC
            $(info OMP source is Homebrew libomop keg)
            CXXFLAGS += -I$(HOMEBREW_PREFIX)/opt/libomp/include
            LDFLAGS += -L$(HOMEBREW_PREFIX)/opt/libomp/lib
            OMP_PREFIXES:=$(OMP_PREFIXES);$(HOMEBREW_PREFIX)/opt/libomp
        else ifeq ($(shell if [ -d /opt/local/lib/libomp ]; then echo 1; else echo 0; fi), 1)
            # Macports installs libomp to /opt/local/lib/libomp
            $(info OMP source Macports)
            CXXFLAGS += -I/opt/local/include/libomp
            LDFLAGS += -L/opt/local/lib/libomp
            OMP_PREFIXES:=$(OMP_PREFIXES);/opt/local
        else
            $(error OMP is not available from either Homebrew or Macports)
        endif

        # We also need to link it
        LD_LIB_FLAGS += -lomp
    else
        $(info Compiler $(CXX) is GCC)
        # The compiler is (probably?) GNU GCC
        # On Mac, we need to make sure to configure it to use libc++ like
        # Clang, and not GNU libstdc++.
        # Otherwise, we won't be able to use any C++ system libraries from
        # Homebrew or Macports, which will be built against libc++.

        # See https://stackoverflow.com/q/22228208

        CXXFLAGS += -fopenmp

        # Find includes using Clang
        LIBCXX_INCLUDES := $(shell clang++ -print-search-dirs | perl -ne 's{^libraries: =(.*)}{$$1/../../../} && print')
        # Use them and libc++ and not the normal standard library
        CXXFLAGS := -isystem $(LIBCXX_INCLUDES)/include/c++/v1 -nostdinc++ -nodefaultlibs -lc -lc++ -lc++abi -lgcc_s.1 -Wl,-no_compact_unwind $(CXXFLAGS)

        # Make sure to use the right libgomp to go with libomp
        LD_LIB_FLAGS += -lomp -lgomp.1
    endif

    # We care about building only for the current machine. If we do something
    # more restrictive we can have trouble inlining parts of the standard
    # library that were built for something less restrictive. However,
    # Apple Clang does not recognize -march=native on ARM.
	ifeq ($(shell uname -m), x86_64)
		CXXFLAGS += -march=native
	endif

    # Note shared libraries are dylibs
    SHARED_SUFFIX = dylib
    # Define options to start static linking of libraries.
    # We don't actually do any static linking on Mac, so we leave this empty.
    START_STATIC =
    END_STATIC =

    # We need to use special flags to let us rename libraries.
    # See <https://github.com/Homebrew/legacy-homebrew/issues/20233>
    LD_RENAMEABLE_FLAGS = -Wl,-headerpad_max_install_names
else
    # We are not running on OS X
    $(info OS is Linux)
    $(info Compiler $(CXX) is assumed to be GCC)

    # Linux can have some old compilers so we want to work back to C++14
    CXX_STANDARD?=14

    # Set an rpath for vg and dependency utils to find installed libraries
    LD_UTIL_RPATH_FLAGS="-Wl,-rpath,$(CWD)/$(LIB_DIR)"
    LD_LIB_FLAGS += $(LD_UTIL_RPATH_FLAGS)
    # Make sure to allow backtrace access to all our symbols, even those which are not exported.
    # Absolutely no help in a static build.
    LD_LIB_FLAGS += -rdynamic

    # We want to link against the elfutils libraries
    LD_LIB_FLAGS += -ldwfl -ldw -ldwelf -lelf -lebl

    # We want to link against libatomic which the GNU C++ standard library needs.
    # See <https://github.com/nodejs/node/issues/30093> and <https://stackoverflow.com/q/30591313>
    LD_LIB_FLAGS += -latomic

    # We get OpenMP the normal way, using whatever the compiler knows about
    CXXFLAGS += -fopenmp

    ifeq ($(shell arch), x86_64)
        # We care about building for SSE4.2 only and not AVX, to have vaguely portable binaries
        CXXFLAGS += -msse4.2
    endif

    # Note shared libraries are so files
    SHARED_SUFFIX = so
    # Define options to start static linking of libraries on GNU ld.
    START_STATIC = -Wl,-Bstatic
    # Note that END_STATIC is only safe to use in a mostly-dynamic build, and has to appear or we will try to statically link secret trailing libraries.
    END_STATIC = -Wl,-Bdynamic

    # We don't need any flags because we don't need to rename libraries with install_name_tool
    LD_RENAMEABLE_FLAGS =
endif

# Set the C++ standard we are using
CXXFLAGS := -std=c++$(CXX_STANDARD) $(CXXFLAGS)

# Propagate CXXFLAGS and LDFLAGS to child makes and other build processes
export CXXFLAGS
$(info CXXFLAGS are $(CXXFLAGS))
export LDFLAGS
$(info LDFLAGS are $(LDFLAGS))

OMP_MISSING=$(strip $(shell echo \\\#include \<omp.h\> | $(CXX) $(CXXFLAGS) -x c++ -E /dev/stdin -o /dev/null 2>&1 | head -n1 | grep error | wc -l))
ifeq ($(OMP_MISSING), 1)
    $(warning OpenMP header omp.h is not available! vg will not be able to build!)
endif

# Actually set the Boost library option, with the determined suffix
LD_LIB_FLAGS += "-lboost_program_options$(BOOST_SUFFIX)"

# These libs need to come after libdw if used, because libdw depends on them
LD_LIB_FLAGS += -ldl -llzma -lbz2 -lzstd

# Sometimes we need to filter the assembler output. The assembler can run during
# ./configure scripts, compiler calls, or $(MAKE) calls (other than $(MAKE)
# install). So we just stick $(FILTER) at the end of all such commands.
ifeq ($(shell uname -s),Darwin)
    # We need to apply a filter to all our build command output. This discards
    # all the assembler warnings which can overwhelm Travis log storage.
    FILTER=2>&1 | python3 $(CWD)/scripts/filter-noisy-assembler-warnings.py
    # For the filter to work and not just swallow errors we also need to turn on
    # pipefail in the shell
    SHELL=/bin/bash -o pipefail
else
    # No filter
    FILTER=
endif

# When building statically, we need to tell the linker not to bail if it sees multiple definitions.
# libc on e.g. our Jenkins host does not define malloc as weak, so other mallocs can't override it in a static build.
# TODO: Why did this problem only begin to happen when libvw was added?
STATIC_FLAGS=-static -static-libstdc++ -static-libgcc -Wl,--allow-multiple-definition

# These are put into libvg. Grab everything except main
OBJ = $(filter-out $(OBJ_DIR)/main.o,$(patsubst $(SRC_DIR)/%.cpp,$(OBJ_DIR)/%.o,$(wildcard $(SRC_DIR)/*.cpp)))
SHARED_OBJ = $(patsubst $(OBJ_DIR)/%.o,$(SHARED_OBJ_DIR)/%.o,$(OBJ))

# And all the algorithms
ALGORITHMS_OBJ = $(patsubst $(ALGORITHMS_SRC_DIR)/%.cpp,$(ALGORITHMS_OBJ_DIR)/%.o,$(wildcard $(ALGORITHMS_SRC_DIR)/*.cpp))
ALGORITHMS_SHARED_OBJ = $(patsubst $(ALGORITHMS_OBJ_DIR)/%.o,$(ALGORITHMS_SHARED_OBJ_DIR)/%.o,$(ALGORITHMS_OBJ))

# These aren't put into libvg. They are linked into vg itself to communicate
# things about the platform.
# Config objects are built individually and conditionally; that's the point.
CONFIG_OBJ =

# But always build all the IO logic
IO_OBJ = $(patsubst $(IO_SRC_DIR)/%.cpp,$(IO_OBJ_DIR)/%.o,$(wildcard $(IO_SRC_DIR)/*.cpp))
IO_SHARED_OBJ = $(patsubst $(IO_OBJ_DIR)/%.o,$(IO_SHARED_OBJ_DIR)/%.o,$(IO_OBJ))

# These aren't put into libvg, but they provide subcommand implementations for the vg bianry
SUBCOMMAND_OBJ = $(patsubst $(SUBCOMMAND_SRC_DIR)/%.cpp,$(SUBCOMMAND_OBJ_DIR)/%.o,$(wildcard $(SUBCOMMAND_SRC_DIR)/*.cpp))

# These aren't put into libvg. But they do go into the main vg binary to power its self-test.
UNITTEST_OBJ = $(patsubst $(UNITTEST_SRC_DIR)/%.cpp,$(UNITTEST_OBJ_DIR)/%.o,$(wildcard $(UNITTEST_SRC_DIR)/*.cpp))

# These support the tests. Some should go into the main vg binary but some should only go into test-suite binaries.
UNITTEST_SUPPORT_OBJ = $(patsubst $(UNITTEST_SUPPORT_SRC_DIR)/%.cpp,$(UNITTEST_SUPPORT_OBJ_DIR)/%.o,$(wildcard $(UNITTEST_SUPPORT_SRC_DIR)/*.cpp))

# These are per-test-suite binaries we can build faster
UNITTEST_EXE = $(patsubst $(UNITTEST_SRC_DIR)/%.cpp,$(UNITTEST_BIN_DIR)/%,$(wildcard $(UNITTEST_SRC_DIR)/*.cpp))


RAPTOR_DIR:=deps/raptor
JEMALLOC_DIR:=deps/jemalloc
LOCKFREE_MALLOC_DIR:=deps/lockfree-malloc
SDSL_DIR:=deps/sdsl-lite
SNAPPY_DIR:=deps/snappy
GCSA2_DIR:=deps/gcsa2
GBWT_DIR:=deps/gbwt
GBWTGRAPH_DIR=deps/gbwtgraph
KFF_DIR=deps/kff-cpp-api
PROGRESS_BAR_DIR:=deps/progress_bar
FASTAHACK_DIR:=deps/fastahack
FERMI_DIR:=deps/fermi-lite
VCFLIB_DIR:=deps/vcflib
TABIXPP_DIR:=deps/tabixpp
HTSLIB_DIR:=deps/htslib
GSSW_DIR:=deps/gssw
SPARSEHASH_DIR:=deps/sparsehash
SPARSEPP_DIR:=deps/sparsepp
SHA1_DIR:=deps/sha1
DYNAMIC_DIR:=deps/DYNAMIC
SSW_DIR:=deps/ssw/src
LINLS_DIR:=deps/sublinear-Li-Stephens
STRUCTURES_DIR:=deps/structures
BACKWARD_CPP_DIR:=deps/backward-cpp
DOZEU_DIR:=deps/dozeu
ELFUTILS_DIR:=deps/elfutils
LIBDEFLATE_DIR:=deps/libdeflate
LIBVGIO_DIR:=deps/libvgio
LIBHANDLEGRAPH_DIR:=deps/libhandlegraph
LIBBDSG_DIR:=deps/libbdsg
XG_DIR:=deps/xg
MMMULTIMAP_DIR=deps/mmmultimap
IPS4O_DIR=deps/ips4o
BBHASH_DIR=deps/BBHash
MIO_DIR=deps/mio
ATOMIC_QUEUE_DIR=deps/atomic_queue

# Dependencies that go into libvg's archive
# These go in libvg but come from dependencies
DEP_OBJ =
DEP_OBJ += $(OBJ_DIR)/progress_bar.o
DEP_OBJ += $(OBJ_DIR)/sha1.o
DEP_OBJ += $(OBJ_DIR)/Fasta.o
DEP_SHARED_OBJ = $(patsubst $(OBJ_DIR)/%.o,$(SHARED_OBJ_DIR)/%.o,$(DEP_OBJ))

# These are libraries that we need to build before we link vg.
# It would be nice to dump their contents into libvg to make it stand-alone.
# But that requires fancy ar scripting.
# If you just pass them to ar it puts the library *file* in libvg where nothing can read it.
LIB_DEPS =
LIB_DEPS += $(LIB_DIR)/libsdsl.a
LIB_DEPS += $(LIB_DIR)/libssw.a
LIB_DEPS += $(LIB_DIR)/libsnappy.a
LIB_DEPS += $(LIB_DIR)/libgcsa2.a
LIB_DEPS += $(LIB_DIR)/libgbwt.a
LIB_DEPS += $(LIB_DIR)/libgbwtgraph.a
LIB_DEPS += $(LIB_DIR)/libkff.a
LIB_DEPS += $(LIB_DIR)/libhts.a
LIB_DEPS += $(LIB_DIR)/libtabixpp.a
LIB_DEPS += $(LIB_DIR)/libvcflib.a
LIB_DEPS += $(LIB_DIR)/libgssw.a
LIB_DEPS += $(LIB_DIR)/libvcfh.a
LIB_DEPS += $(LIB_DIR)/libsonlib.a
LIB_DEPS += $(LIB_DIR)/libpinchesandcacti.a
LIB_DEPS += $(LIB_DIR)/libraptor2.a
LIB_DEPS += $(LIB_DIR)/libfml.a
LIB_DEPS += $(LIB_DIR)/libsublinearLS.a
LIB_DEPS += $(LIB_DIR)/libstructures.a
LIB_DEPS += $(LIB_DIR)/libdeflate.a
LIB_DEPS += $(LIB_DIR)/libvgio.a
LIB_DEPS += $(LIB_DIR)/libhandlegraph.a
LIB_DEPS += $(LIB_DIR)/libbdsg.a
LIB_DEPS += $(LIB_DIR)/libxg.a
ifneq ($(shell uname -s),Darwin)
    # On non-Mac (i.e. Linux), where ELF binaries are used, pull in libdw which
    # backward-cpp will use.
    LIB_DEPS += $(LIB_DIR)/libdw.a
    LIB_DEPS += $(LIB_DIR)/libdwfl.a
    LIB_DEPS += $(LIB_DIR)/libdwelf.a
    LIB_DEPS += $(LIB_DIR)/libebl.a
    LIB_DEPS += $(LIB_DIR)/libelf.a
endif

# Control varialbe for address sanitizer
# Like valgrind but fast!
# You can `make clean && make jemalloc=off asan=on` to build with it.
asan = off
ifeq ($(asan),on)
	CXXFLAGS += -fsanitize=address -fno-omit-frame-pointer
endif

# Control variable for allocator
# On the command line, you can `make jemalloc=off` if you definitely don't want jemalloc.
# Or you can `make jemalloc=debug` to use a version that tries to find memory errors.
jemalloc = on
ifeq ($(shell uname -s),Darwin)
	jemalloc = off
endif

# Only depend on these files for the final linking stage.	
# These libraries provide no headers to affect the vg build.	
LINK_DEPS =

ifeq ($(jemalloc),on)
    # Use jemalloc at link time
	LINK_DEPS += $(LIB_DIR)/libjemalloc.a
    # We have to use it statically or we can't get at its secret symbols.
	LD_EXE_LIB_FLAGS += $(LIB_DIR)/libjemalloc.a
	# Use the config object for jemalloc
    CONFIG_OBJ += $(CONFIG_OBJ_DIR)/allocator_config_jemalloc.o
else ifeq ($(jemalloc),debug)
    # Use jemalloc at link time
	LINK_DEPS += $(LIB_DIR)/libjemalloc_debug.a $(LIB_DIR)/libjemalloc_debug_pic.a
    # We have to use it statically or we can't get at its secret symbols.
	LD_EXE_LIB_FLAGS += $(LIB_DIR)/libjemalloc_debug.a
	# Use the config object for jemalloc
    CONFIG_OBJ += $(CONFIG_OBJ_DIR)/allocator_config_jemalloc_debug.o
else
	# Use the config object for the normal allocator
    CONFIG_OBJ += $(CONFIG_OBJ_DIR)/allocator_config_system.o
endif

# common dependencies to build before all vg src files
DEPS = $(LIB_DEPS)
DEPS += $(INC_DIR)/gcsa/gcsa.h
DEPS += $(INC_DIR)/gbwt/dynamic_gbwt.h
DEPS += $(INC_DIR)/gbwtgraph/gbwtgraph.h
DEPS += $(INC_DIR)/kff_io.hpp
DEPS += $(INC_DIR)/lru_cache.h
DEPS += $(INC_DIR)/dynamic/dynamic.hpp
DEPS += $(INC_DIR)/sparsehash/sparse_hash_map
DEPS += $(INC_DIR)/sparsepp/spp.h
DEPS += $(INC_DIR)/sha1.hpp
DEPS += $(INC_DIR)/progress_bar.hpp
DEPS += $(INC_DIR)/backward.hpp
DEPS += $(INC_DIR)/dozeu/dozeu.h
DEPS += $(INC_DIR)/mmmultimap.hpp
DEPS += $(INC_DIR)/ips4o.hpp
DEPS += $(INC_DIR)/raptor2/raptor2.h
DEPS += $(INC_DIR)/BooPHF.h
DEPS += $(INC_DIR)/mio/mmap.hpp
DEPS += $(INC_DIR)/atomic_queue.h

.PHONY: clean clean-tests get-deps deps test set-path objs static static-docker docs man .pre-build

# Aggregate all libvg deps, and exe deps other than libvg
LIBVG_DEPS = $(OBJ) $(ALGORITHMS_OBJ) $(IO_OBJ) $(DEP_OBJ) $(DEPS)
LIBVG_SHARED_DEPS = $(SHARED_OBJ) $(ALGORITHMS_SHARED_OBJ) $(IO_SHARED_OBJ) $(DEP_SHARED_OBJ) $(DEPS)
EXE_DEPS = $(OBJ_DIR)/main.o $(UNITTEST_OBJ) $(SUBCOMMAND_OBJ) $(CONFIG_OBJ) $(DEPS) $(LINK_DEPS)

# We have a target we can build to do everything but link the library and executable
objs: $(LIBVG_DEPS) $(EXE_DEPS)

$(LIB_DIR)/libvg.a: $(LIBVG_DEPS)
	rm -f $@
	ar rs $@ $(OBJ) $(ALGORITHMS_OBJ) $(IO_OBJ) $(DEP_OBJ)
	
$(LIB_DIR)/libvg.$(SHARED_SUFFIX): $(LIBVG_SHARED_DEPS)
	rm -f $@
	$(CXX) -shared -o $@ $(SHARED_OBJ) $(ALGORITHMS_SHARED_OBJ) $(IO_SHARED_OBJ) $(DEP_SHARED_OBJ) $(LD_LIB_DIR_FLAGS) $(LDFLAGS) $(LD_LIB_FLAGS) $(LD_STATIC_LIB_FLAGS) $(LD_STATIC_LIB_DEPS) 

# Each test set can have its own binary, and not link everything static
$(UNITTEST_EXE): $(UNITTEST_BIN_DIR)/%: $(UNITTEST_OBJ_DIR)/%.o $(UNITTEST_SUPPORT_OBJ) $(CONFIG_OBJ) $(LIB_DIR)/libvg.$(SHARED_SUFFIX)
	. ./source_me.sh && $(CXX) $(INCLUDE_FLAGS) $(CPPFLAGS) $(CXXFLAGS) -o $@ $< $(UNITTEST_SUPPORT_OBJ) $(CONFIG_OBJ) $(LIB_DIR)/libvg.$(SHARED_SUFFIX) $(LD_LIB_DIR_FLAGS) $(LDFLAGS) $(LD_LIB_FLAGS) $(LD_STATIC_LIB_FLAGS) $(LD_STATIC_LIB_DEPS) $(LD_EXE_LIB_FLAGS)

# For a normal dynamic build we remove the static build marker
$(BIN_DIR)/$(EXE): $(LIB_DIR)/libvg.a $(EXE_DEPS)
	-rm -f $(LIB_DIR)/vg_is_static
	. ./source_me.sh && $(CXX) $(INCLUDE_FLAGS) $(CPPFLAGS) $(CXXFLAGS) -o $(BIN_DIR)/$(EXE) $(OBJ_DIR)/main.o $(UNITTEST_OBJ) $(SUBCOMMAND_OBJ) $(CONFIG_OBJ) $(LD_LIB_DIR_FLAGS) $(LDFLAGS) $(LIB_DIR)/libvg.a $(LD_LIB_FLAGS) $(START_STATIC) $(LD_STATIC_LIB_FLAGS) $(END_STATIC) $(LD_STATIC_LIB_DEPS) $(LD_EXE_LIB_FLAGS)
# We keep a file that we touch on the last static build.
# If the vg linkables are newer than the last static build, we do a build
$(LIB_DIR)/vg_is_static: $(INC_DIR)/vg_environment_version.hpp $(OBJ_DIR)/main.o $(LIB_DIR)/libvg.a $(UNITTEST_OBJ) $(SUBCOMMAND_OBJ) $(CONFIG_OBJ) $(DEPS) $(LINK_DEPS)
	$(CXX) $(INCLUDE_FLAGS) $(CPPFLAGS) $(CXXFLAGS) -o $(BIN_DIR)/$(EXE) $(OBJ_DIR)/main.o $(UNITTEST_OBJ) $(SUBCOMMAND_OBJ) $(CONFIG_OBJ) $(LD_LIB_DIR_FLAGS) $(LDFLAGS) $(LIB_DIR)/libvg.a $(STATIC_FLAGS) $(LD_LIB_FLAGS) $(LD_STATIC_LIB_FLAGS) $(LD_STATIC_LIB_DEPS) $(LD_EXE_LIB_FLAGS)
	-touch $(LIB_DIR)/vg_is_static

# We don't want to always rebuild the static vg if no files have changed.
# But we do need to rebuild it if files have changed.
# TODO: is there a way to query the mtimes of all the files and rebuild if they changed *or* vg isn't static?
# For now we link dynamically and then link statically, if we actually need to rebuild anything.
static: $(LIB_DIR)/vg_is_static

# Make sure to strip out the symbols that make the binary 300 MB, but leave the
# symbols perf needs for profiling.
static-docker: static scripts/*
	strip -d $(BIN_DIR)/$(EXE)
	DOCKER_BUILDKIT=1 docker build . -f Dockerfile.static -t vg

# We have system-level deps to install
# We want the One True Place for them to be in the Dockerfile.
get-deps:
	sudo apt-get install -qq -y --no-upgrade $(shell cat Dockerfile | sed -n '/^###DEPS_BEGIN###/,$${p;/^###DEPS_END###/q}' | grep -v '^ *#' | grep -v "^RUN" | tr '\n' ' ' | tr -d '\\')

# And we have submodule deps to build
deps: $(DEPS)

test: $(BIN_DIR)/$(EXE) $(LIB_DIR)/libvg.a test/build_graph $(BIN_DIR)/shuf $(BIN_DIR)/vcf2tsv $(FASTAHACK_DIR)/fastahack $(BIN_DIR)/rapper
	. ./source_me.sh && cd test && prove -v t
	# Hide the compiler configuration from the doc tests, so that the ones that
	# build code can't pick up libraries out of the bg build itself. Definitely
	# don't source source_me.sh!
	# But still supply vg on the PATH. Hope it knows where its own libraries are.
	CFLAGS= CXXFLAGS= CPPFLAGS= LDFLAGS= INCLUDE_FLAGS= LIBRARY_PATH= LD_LIBRARY_PATH= DYLD_LIBRARY_PATH= DYLD_FALLBACK_LIBRARY_PATH= LD_INCLUDE_PATH= CC= CXX= CXX_STANDARD= PATH=$(CWD)/bin:$(PATH) doc/test-docs.sh

# Somebody has been polluting the test directory with temporary files that are not deleted after the tests.
# To make git status more useful, we delete everything that looks like a temporary file.
clean-test:
	cd test && rm -rf tmp && mkdir tmp && mv 2_2.mat build_graph.cpp default.mat tmp && rm -f *.* && mv tmp/* . && rmdir tmp

docs: $(SRC_DIR)/*.cpp $(SRC_DIR)/*.hpp $(ALGORITHMS_SRC_DIR)/*.cpp $(ALGORITHMS_SRC_DIR)/*.hpp $(SUBCOMMAND_SRC_DIR)/*.cpp $(SUBCOMMAND_SRC_DIR)/*.hpp $(UNITTEST_SRC_DIR)/*.cpp $(UNITTEST_SRC_DIR)/*.hpp $(UNITTEST_SUPPORT_SRC_DIR)/*.cpp
	doxygen
	echo "View documentation at: file://$(PWD)/doc/doxygen/index.html"
	
man: $(patsubst doc/asciidoc/man/%.adoc,doc/man/%.1,$(wildcard doc/asciidoc/man/*.adoc))

doc/man/%.1: doc/asciidoc/man/%.adoc
	asciidoctor -b manpage -d manpage -o $@ $<

# Hack to use gshuf or shuf as appropriate to the platform when testing
$(BIN_DIR)/shuf:
ifeq ($(shell uname -s),Darwin)
	ln -s `which gshuf` $(BIN_DIR)/shuf
else
	ln -s `which shuf` $(BIN_DIR)/shuf
endif

test/build_graph: test/build_graph.cpp $(LIB_DIR)/libvg.a $(SRC_DIR)/vg.hpp
	. ./source_me.sh && $(CXX) $(INCLUDE_FLAGS) $(CPPFLAGS) $(CXXFLAGS) -o test/build_graph test/build_graph.cpp $(LD_LIB_DIR_FLAGS) $(LDFLAGS) $(LIB_DIR)/libvg.a $(LD_LIB_FLAGS) $(START_STATIC) $(LD_STATIC_LIB_FLAGS) $(END_STATIC) $(FILTER)

# TODO: The normal and debug jemalloc builds can't safely be run at the same time.
$(LIB_DIR)/libjemalloc.a: $(JEMALLOC_DIR)/src/*.c
	+. ./source_me.sh && rm -f $(LIB_DIR)/libjemalloc*.* && rm -Rf $(CWD)/$(INC_DIR)/jemalloc && cd $(JEMALLOC_DIR) && ./autogen.sh && ./configure --enable-prof --disable-libdl --prefix=`pwd` $(FILTER) && $(MAKE) clean && $(MAKE) $(FILTER) && cp lib/libjemalloc.a $(CWD)/$(LIB_DIR)/ && cp -r include/* $(CWD)/$(INC_DIR)/

$(LIB_DIR)/libjemalloc_debug.a: $(JEMALLOC_DIR)/src/*.c
	+. ./source_me.sh && rm -f $(LIB_DIR)/libjemalloc*.* && rm -Rf $(CWD)/$(INC_DIR)/jemalloc && cd $(JEMALLOC_DIR) && ./autogen.sh && ./configure --enable-prof --disable-libdl --enable-debug --enable-fill --prefix=`pwd` $(FILTER) && $(MAKE) clean && $(MAKE) $(FILTER) && cp lib/libjemalloc.a $(CWD)/$(LIB_DIR)/libjemalloc_debug.a && cp -r include/* $(CWD)/$(INC_DIR)/

# Use fake patterns to tell Make that this rule generates all these files when run once.
# Here % should always match "lib" which is a common substring.
# See https://stackoverflow.com/a/19822767
$(LIB_DIR)/%sdsl.a $(LIB_DIR)/%divsufsort.a $(LIB_DIR)/%divsufsort64.a : $(SDSL_DIR)/lib/*.cpp $(SDSL_DIR)/include/sdsl/*.hpp
ifeq ($(shell uname -s),Darwin)
	+. ./source_me.sh && cd $(SDSL_DIR) && AS_INTEGRATED_ASSEMBLER=1 BUILD_PORTABLE=1 CXXFLAGS="-fPIC $(CPPFLAGS) $(CXXFLAGS)" ./install.sh $(CWD) $(FILTER)
else
	+. ./source_me.sh && cd $(SDSL_DIR) && BUILD_PORTABLE=1 CXXFLAGS="-fPIC $(CPPFLAGS) $(CXXFLAGS)" ./install.sh $(CWD) $(FILTER)
endif

$(LIB_DIR)/libssw.a: $(SSW_DIR)/*.c $(SSW_DIR)/*.cpp $(SSW_DIR)/*.h
	+. ./source_me.sh && cd $(SSW_DIR) && $(MAKE) clean && CFLAGS="-fPIC $(CFLAGS)" CXXFLAGS="-fPIC $(CXXFLAGS)" $(MAKE) $(FILTER) && ar rs $(CWD)/$(LIB_DIR)/libssw.a ssw.o ssw_cpp.o && cp ssw_cpp.h ssw.h $(CWD)/$(INC_DIR)

# We need to hide -Xpreprocessor -fopenmp from Snappy, at least on Mac, because
# it will drop the -Xpreprocessor and keep the -fopenmp and upset Clang.
$(LIB_DIR)/libsnappy.a: $(SNAPPY_DIR)/*.cc $(SNAPPY_DIR)/*.h
	+. ./source_me.sh && cd $(SNAPPY_DIR) && ./autogen.sh && CXXFLAGS="-fPIC $(filter-out -Xpreprocessor -fopenmp,$(CXXFLAGS))" ./configure --prefix=$(CWD) $(FILTER) && CXXFLAGS="-fPIC $(filter-out -Xpreprocessor -fopenmp,$(CXXFLAGS))" $(MAKE) libsnappy.la $(FILTER) && cp .libs/libsnappy.a $(CWD)/lib/ && cp snappy-c.h snappy-sinksource.h snappy-stubs-public.h snappy.h $(CWD)/include/

$(INC_DIR)/gcsa/gcsa.h: $(LIB_DIR)/libgcsa2.a

$(LIB_DIR)/libgcsa2.a: $(LIB_DIR)/libsdsl.a $(LIB_DIR)/libdivsufsort.a $(LIB_DIR)/libdivsufsort64.a $(wildcard $(GCSA2_DIR)/*.cpp) $(wildcard $(GCSA2_DIR)/include/gcsa/*.h)
ifeq ($(shell uname -s),Darwin)
	+. ./source_me.sh && cp -r $(GCSA2_DIR)/include/gcsa $(CWD)/$(INC_DIR)/ && cd $(GCSA2_DIR) && $(MAKE) clean && make directories && CFLAGS="-fPIC $(CFLAGS)" CXXFLAGS="-fPIC $(CXXFLAGS)" AS_INTEGRATED_ASSEMBLER=1 $(MAKE) lib/libgcsa2.a $(FILTER) && mv lib/libgcsa2.a $(CWD)/$(LIB_DIR)
else
	+. ./source_me.sh && cp -r $(GCSA2_DIR)/include/gcsa $(CWD)/$(INC_DIR)/ && cd $(GCSA2_DIR) && $(MAKE) clean && make directories && CFLAGS="-fPIC $(CFLAGS)" CXXFLAGS="-fPIC $(CXXFLAGS)" $(MAKE) lib/libgcsa2.a $(FILTER) && mv lib/libgcsa2.a $(CWD)/$(LIB_DIR)
endif

$(INC_DIR)/gbwt/dynamic_gbwt.h: $(LIB_DIR)/libgbwt.a

$(LIB_DIR)/libgbwt.a: $(LIB_DIR)/libsdsl.a $(LIB_DIR)/libdivsufsort.a $(LIB_DIR)/libdivsufsort64.a $(wildcard $(GBWT_DIR)/src/*.cpp) $(wildcard $(GBWT_DIR)/include/gbwt/*.h)
ifeq ($(shell uname -s),Darwin)
	+. ./source_me.sh && cp -r $(GBWT_DIR)/include/gbwt $(CWD)/$(INC_DIR)/ && cd $(GBWT_DIR) && $(MAKE) clean && CFLAGS="-fPIC $(CFLAGS)" CXXFLAGS="-fPIC $(CXXFLAGS)" AS_INTEGRATED_ASSEMBLER=1 $(MAKE) $(FILTER) && mv lib/libgbwt.a $(CWD)/$(LIB_DIR)
else
	+. ./source_me.sh && cp -r $(GBWT_DIR)/include/gbwt $(CWD)/$(INC_DIR)/ && cd $(GBWT_DIR) && $(MAKE) clean && CFLAGS="-fPIC $(CFLAGS)" CXXFLAGS="-fPIC $(CXXFLAGS)" $(MAKE) $(FILTER) && mv lib/libgbwt.a $(CWD)/$(LIB_DIR)
endif

$(INC_DIR)/gbwtgraph/gbwtgraph.h: $(LIB_DIR)/libgbwtgraph.a

$(LIB_DIR)/libgbwtgraph.a: $(LIB_DIR)/libgbwt.a $(LIB_DIR)/libsdsl.a $(LIB_DIR)/libdivsufsort.a $(LIB_DIR)/libdivsufsort64.a $(LIB_DIR)/libhandlegraph.a $(wildcard $(GBWTGRAPH_DIR)/src/*.cpp) $(wildcard $(GBWTGRAPH_DIR)/include/gbwtgraph/*.h)
ifeq ($(shell uname -s),Darwin)
	+. ./source_me.sh && cp -r $(GBWTGRAPH_DIR)/include/gbwtgraph $(CWD)/$(INC_DIR)/ && cd $(GBWTGRAPH_DIR) && $(MAKE) clean && CFLAGS="-fPIC $(CFLAGS)" CXXFLAGS="-fPIC $(CXXFLAGS)" AS_INTEGRATED_ASSEMBLER=1 $(MAKE) $(FILTER) && mv lib/libgbwtgraph.a $(CWD)/$(LIB_DIR)
else
	+. ./source_me.sh && cp -r $(GBWTGRAPH_DIR)/include/gbwtgraph $(CWD)/$(INC_DIR)/ && cd $(GBWTGRAPH_DIR) && $(MAKE) clean && CFLAGS="-fPIC $(CFLAGS)" CXXFLAGS="-fPIC $(CXXFLAGS)" $(MAKE) $(FILTER) && mv lib/libgbwtgraph.a $(CWD)/$(LIB_DIR)
endif

$(INC_DIR)/kff_io.hpp: $(LIB_DIR)/libkff.a

# We need to drop the hardcoderd CMAKE_CXX_FLAGS. See <https://github.com/Kmer-File-Format/kff-cpp-api/issues/16>
$(LIB_DIR)/libkff.a: $(KFF_DIR)/kff_io.cpp $(KFF_DIR)/kff_io.hpp.in
ifeq ($(shell uname -s),Darwin)
	+. ./source_me.sh && cd $(KFF_DIR) && sed -i.bak '/set(CMAKE_CXX_FLAGS/d' CMakeLists.txt && rm -Rf build && mkdir build && cd build && cmake -DCMAKE_CXX_FLAGS="-fPIC -Wall -Ofast -g $(CXXFLAGS)" .. && AS_INTEGRATED_ASSEMBLER=1 $(MAKE) $(FILTER) && cp kff_io.hpp $(CWD)/$(INC_DIR) && mv libkff.a $(CWD)/$(LIB_DIR)
else
	+. ./source_me.sh && cd $(KFF_DIR) && sed -i.bak '/set(CMAKE_CXX_FLAGS/d' CMakeLists.txt && rm -Rf build && mkdir build && cd build && cmake -DCMAKE_CXX_FLAGS="-fPIC -Wall -Ofast -g $(CXXFLAGS)" .. && $(MAKE) $(FILTER) && cp kff_io.hpp $(CWD)/$(INC_DIR) && mv libkff.a $(CWD)/$(LIB_DIR)
endif

$(INC_DIR)/BooPHF.h: $(BBHASH_DIR)/BooPHF.h
	+cp $(BBHASH_DIR)/BooPHF.h $(CWD)/$(INC_DIR)

$(INC_DIR)/progress_bar.hpp: $(PROGRESS_BAR_DIR)/progress_bar.hpp
	+cp $(PROGRESS_BAR_DIR)/progress_bar.hpp $(CWD)/$(INC_DIR)

$(OBJ_DIR)/progress_bar.o: $(PROGRESS_BAR_DIR)/progress_bar.cpp $(PROGRESS_BAR_DIR)/*.hpp
	+. ./source_me.sh && $(CXX) -I$(FASTAHACK_DIR) $(INCLUDE_FLAGS) $(CXXFLAGS) $(CPPFLAGS) -c -o $@ $<
$(SHARED_OBJ_DIR)/progress_bar.o: $(PROGRESS_BAR_DIR)/progress_bar.cpp $(PROGRESS_BAR_DIR)/*.hpp
	+. ./source_me.sh && $(CXX) -I$(FASTAHACK_DIR) $(INCLUDE_FLAGS) $(CXXFLAGS) $(CPPFLAGS) -fPIC -c -o $@ $<

$(INC_DIR)/Fasta.h:  $(FASTAHACK_DIR)/Fasta.h
	+. ./source_me.sh && cd $(FASTAHACK_DIR) && cp Fasta.h $(CWD)/$(INC_DIR)

$(OBJ_DIR)/Fasta.o: $(FASTAHACK_DIR)/Fasta.cpp $(INC_DIR)/Fasta.h 
	+. ./source_me.sh && $(CXX) -I$(FASTAHACK_DIR) $(INCLUDE_FLAGS) $(CXXFLAGS) $(CPPFLAGS) -c -o $@ $< $(FILTER)
$(SHARED_OBJ_DIR)/Fasta.o: $(FASTAHACK_DIR)/Fasta.cpp $(INC_DIR)/Fasta.h
	+. ./source_me.sh && $(CXX) -I$(FASTAHACK_DIR) $(INCLUDE_FLAGS) $(CXXFLAGS) $(CPPFLAGS) -fPIC -c -o $@ $< $(FILTER)

# We have this target to clean up the old Protobuf we used to have.
# We can remove it after we no longer care about building properly on a dirty
# build from vg versions that shipped Protobuf themselves.
$(LIB_DIR)/cleaned_old_protobuf_v003: $(wildcard $(LIB_DIR)/libproto*) $(wildcard $(LIB_DIR)/pkgconfig/protobuf*)
	+rm -f $(LIB_DIR)/cleaned_old_protobuf*
	+rm -f $(LIB_DIR)/libproto* $(LIB_DIR)/pkgconfig/protobuf* $(BIN_DIR)/protoc
	+rm -Rf $(INC_DIR)/google/protobuf deps/protobuf
	+touch $(LIB_DIR)/cleaned_old_protobuf_v003

# We used to ship our own version of boost, but now we use the system version instead.
$(LIB_DIR)/cleaned_old_boost: $(wildcard $(LIB_DIR)/libboost_*) $(wildcard $(INC_DIR)/boost/*)
	+rm -f $(LIB_DIR)/libboost_*
	+rm -Rf $(INC_DIR)/boost
	+touch $(LIB_DIR)/cleaned_old_boost

# We used to build elfutils with libdebuginfod, but we now need to build
# without it.
$(LIB_DIR)/cleaned_old_elfutils:
	+rm -f $(LIB_DIR)/libelf.a $(LIB_DIR)/libebl.a $(LIB_DIR)/libdwfl.a  $(LIB_DIR)/libdwelf.a $(LIB_DIR)/libdw.a
	+touch $(LIB_DIR)/cleaned_old_elfutils

$(LIB_DIR)/libvgio.a: $(LIB_DIR)/libhts.a $(LIB_DIR)/libhandlegraph.a $(LIB_DIR)/pkgconfig/htslib.pc $(LIB_DIR)/cleaned_old_protobuf_v003 $(LIBVGIO_DIR)/CMakeLists.txt $(LIBVGIO_DIR)/src/*.cpp $(LIBVGIO_DIR)/include/vg/io/*.hpp $(LIBVGIO_DIR)/deps/vg.proto
	+rm -f $(CWD)/$(INC_DIR)/vg.pb.h $(CWD)/$(INC_DIR)/vg/vg.pb.h
	+rm -Rf $(CWD)/$(INC_DIR)/vg/io/
	+. ./source_me.sh && export CXXFLAGS="$(CPPFLAGS) $(CXXFLAGS)" && export LDFLAGS="$(LD_LIB_DIR_FLAGS) $(LDFLAGS)" && cd $(LIBVGIO_DIR) && rm -Rf CMakeCache.txt CMakeFiles *.cmake install_manifest.txt *.pb.cc *.pb.h *.a && rm -rf build-vg && mkdir build-vg && cd build-vg && PKG_CONFIG_PATH=$(CWD)/$(LIB_DIR)/pkgconfig:$(PKG_CONFIG_PATH) cmake -DCMAKE_CXX_STANDARD=$(CXX_STANDARD) -DCMAKE_VERBOSE_MAKEFILE=ON -DCMAKE_PREFIX_PATH="/usr;$(OMP_PREFIXES)" -DCMAKE_INSTALL_PREFIX=$(CWD) -DCMAKE_INSTALL_LIBDIR=lib .. $(FILTER) && $(MAKE) clean && VERBOSE=1 $(MAKE) $(FILTER) && $(MAKE) install

$(LIB_DIR)/libhandlegraph.a: $(LIBHANDLEGRAPH_DIR)/src/include/handlegraph/*.hpp $(LIBHANDLEGRAPH_DIR)/src/*.cpp
	+. ./source_me.sh && cd $(LIBHANDLEGRAPH_DIR) && rm -Rf build CMakeCache.txt CMakeFiles && mkdir build && cd build && CXXFLAGS="$(CXXFLAGS) $(CPPFLAGS)" cmake -DCMAKE_VERBOSE_MAKEFILE=ON -DCMAKE_INSTALL_PREFIX=$(CWD) -DCMAKE_INSTALL_LIBDIR=lib .. && $(MAKE) $(FILTER) && $(MAKE) install


# On Linux, libdeflate builds a .so.
# On Mac, it *still* builds an so, which is just a dylib with .so extension.
# On Mac we need to make sure to set the install name. We do that by renaming to dylib.
# We don't just leave it as .so because we need to deal with outdated .so files with no paths set.
$(LIB_DIR)/libdeflate.$(SHARED_SUFFIX): $(LIB_DIR)/libdeflate.a
	+cd $(LIBDEFLATE_DIR) && cp libdeflate.so $(CWD)/$(LIB_DIR)
	+touch $(CWD)/$(LIB_DIR)/libdeflate.so
ifeq ($(shell uname -s),Darwin)
	+mv $(LIB_DIR)/libdeflate.so $(LIB_DIR)/libdeflate.$(SHARED_SUFFIX)
	+install_name_tool -id $(CWD)/$(LIB_DIR)/libdeflate.$(SHARED_SUFFIX) $(LIB_DIR)/libdeflate.$(SHARED_SUFFIX)
endif

$(LIB_DIR)/libdeflate.a: $(LIBDEFLATE_DIR)/*.h $(LIBDEFLATE_DIR)/lib/*.h $(LIBDEFLATE_DIR)/lib/*/*.h $(LIBDEFLATE_DIR)/lib/*.c $(LIBDEFLATE_DIR)/lib/*/*.c
	+. ./source_me.sh && cd $(LIBDEFLATE_DIR) && V=1 LDFLAGS="$(LDFLAGS) $(LD_RENAMEABLE_FLAGS)" $(MAKE) $(FILTER) && cp libdeflate.a $(CWD)/$(LIB_DIR) && cp libdeflate.h $(CWD)/$(INC_DIR)

# We build htslib after libdeflate so it can use libdeflate.
# We need to do some wizardry to get it to pick up the right build and target system types on modern autotools.
# We have to do a full build in order to install, to get the pkg-config file so libvgio can link against it.
# We also have to have the shared libdeflate or we will get complaints that the static one is not position independent.
# If we need either the library or the pkg-config file (which we didn't used to ship), run the whole build.
# We use a wildcard match to make sure make understands that both files come from one command run.
# See https://stackoverflow.com/a/3077254
# We also need to make sure that htslib searches itself before system paths, as
# a system path, in case another htslib is installed on the system. Some HTSlib
# headers look for the current HTSlib with <>.
$(LIB_DIR)/libhts%a $(LIB_DIR)/pkgconfig/htslib%pc $(LIB_DIR)/libhts%$(SHARED_SUFFIX): $(LIB_DIR)/libdeflate.a $(LIB_DIR)/libdeflate.$(SHARED_SUFFIX) $(HTSLIB_DIR)/*.c $(HTSLIB_DIR)/*.h $(HTSLIB_DIR)/htslib/*.h $(HTSLIB_DIR)/cram/*.c $(HTSLIB_DIR)/cram/*.h
	+. ./source_me.sh && cd $(HTSLIB_DIR) && rm -Rf $(CWD)/$(INC_DIR)/htslib $(CWD)/$(LIB_DIR)/libhts* && autoreconf -i && autoheader && autoconf || true
	+. ./source_me.sh && cd $(HTSLIB_DIR) && (./configure -n 2>&1 || true) | grep "build system type" | rev | cut -f1 -d' ' | rev >systype.txt
	+. ./source_me.sh && cd $(HTSLIB_DIR) && CFLAGS="-I$(CWD)/$(HTSLIB_DIR) -isystem $(CWD)/$(HTSLIB_DIR) -I$(CWD)/$(INC_DIR) $(CFLAGS)" LDFLAGS="$(LDFLAGS) -L$(CWD)/$(LIB_DIR) $(LD_UTIL_RPATH_FLAGS)" ./configure --with-libdeflate --disable-s3 --disable-gcs --disable-libcurl --disable-plugins --prefix=$(CWD) --host=$$(cat systype.txt) $(FILTER) && $(MAKE) clean && $(MAKE) $(FILTER) && $(MAKE) install

# Build and install tabixpp for vcflib.
$(LIB_DIR)/libtabixpp.a: $(LIB_DIR)/libhts.a $(TABIXPP_DIR)/*.cpp $(TABIXPP_DIR)/*.hpp
	+. ./source_me.sh && cd $(TABIXPP_DIR) && rm -f tabix.o libtabixpp.a && CFLAGS="-fPIC $(CFLAGS)" CXXFLAGS="-fPIC $(CXXFLAGS)" INCLUDES="-I$(CWD)/$(INC_DIR)" HTS_HEADERS="" $(MAKE) tabix.o $(FILTER) && ar rcs libtabixpp.a tabix.o
	+cp $(TABIXPP_DIR)/libtabixpp.a $(LIB_DIR) && cp $(TABIXPP_DIR)/tabix.hpp $(INC_DIR)
	+echo "Name: tabixpp" > $(LIB_DIR)/pkgconfig/tabixpp.pc
	+echo "Description: Self-packaged tabixpp" >> $(LIB_DIR)/pkgconfig/tabixpp.pc
	+echo "Version: 1.0" >> $(LIB_DIR)/pkgconfig/tabixpp.pc
	+echo "Cflags: -I$(CWD)/$(INC_DIR)" >> $(LIB_DIR)/pkgconfig/tabixpp.pc
	+echo "Libs: -L$(CWD)/$(LIB_DIR) -ltabixpp" >> $(LIB_DIR)/pkgconfig/tabixpp.pc

# Build vcflib. Install the library and headers but not binaries or man pages.
# We need to build as RelWithDebInfo to avoid vcflib using its own
# -march=native, which would conflict with the -march that comes in through
# CXXFLAGS from the vg Dockerfile.
# We also need to use the magic path hint to let CMake find Mac OpenMP.
# We need to use /usr first for CMake search or Ubuntu 22.04 will decide pybind11 is installed in / when actually it is only fully installed in /usr.
$(LIB_DIR)/libvcflib.a: $(LIB_DIR)/libhts.a $(LIB_DIR)/libtabixpp.a $(VCFLIB_DIR)/src/*.cpp $(VCFLIB_DIR)/src/*.hpp $(VCFLIB_DIR)/contrib/*/*.cpp $(VCFLIB_DIR)/contrib/*/*.h
	+rm -f $(VCFLIB_DIR)/contrib/WFA2-lib/VERSION
	+. ./source_me.sh && cd $(VCFLIB_DIR) && rm -Rf build && mkdir build && cd build && PKG_CONFIG_PATH="$(CWD)/$(LIB_DIR)/pkgconfig:$(PKG_CONFIG_PATH)" cmake -DCMAKE_VERBOSE_MAKEFILE:BOOL=ON -DZIG=OFF -DCMAKE_C_FLAGS="$(CFLAGS)" -DCMAKE_CXX_FLAGS="$(CXXFLAGS) ${CPPFLAGS}" -DCMAKE_BUILD_TYPE=RelWithDebInfo -DCMAKE_INSTALL_PREFIX=$(CWD) -DCMAKE_PREFIX_PATH="/usr;$(OMP_PREFIXES)" .. && cmake --build .
	+cp $(VCFLIB_DIR)/contrib/filevercmp/*.h* $(INC_DIR)
	+cp $(VCFLIB_DIR)/contrib/fastahack/*.h* $(INC_DIR)
	+cp $(VCFLIB_DIR)/contrib/smithwaterman/*.h* $(INC_DIR)
	+cp $(VCFLIB_DIR)/contrib/intervaltree/*.h* $(INC_DIR)
	+cp $(VCFLIB_DIR)/contrib/multichoose/*.h* $(INC_DIR)
	+cp $(VCFLIB_DIR)/src/*.h* $(INC_DIR)
	+cp $(VCFLIB_DIR)/build/libvcflib.a $(LIB_DIR)

# vcflib binaries are all automatically built. We need this one.
$(BIN_DIR)/vcf2tsv: $(VCFLIB_DIR)/src/*.cpp $(VCFLIB_DIR)/src/*.h $(LIB_DIR)/libvcflib.a
	+cp $(VCFLIB_DIR)/build/vcf2tsv $(BIN_DIR)

$(FASTAHACK_DIR)/fastahack: $(FASTAHACK_DIR)/*.c $(FASTAHACK_DIR)/*.h $(FASTAHACK_DIR)/*.cpp
	+. ./source_me.sh && cd $(FASTAHACK_DIR) && $(MAKE) $(FILTER)

$(LIB_DIR)/libgssw.a: $(GSSW_DIR)/src/gssw.c $(GSSW_DIR)/src/gssw.h
	+. ./source_me.sh && cd $(GSSW_DIR) && $(MAKE) clean && CFLAGS="-fPIC $(CFLAGS)" CXXFLAGS="-fPIC $(CXXFLAGS)" $(MAKE) $(FILTER) && cp lib/libgssw.a $(CWD)/$(LIB_DIR)/ && cp src/gssw.h $(CWD)/$(INC_DIR)/

$(INC_DIR)/lru_cache.h: $(DEP_DIR)/lru_cache/*.h $(DEP_DIR)/lru_cache/*.cc
	+cd $(DEP_DIR)/lru_cache && cp *.h* $(CWD)/$(INC_DIR)/

# We moved the Dynamic headers so make sure to clean up the old ones.
$(INC_DIR)/dynamic/dynamic.hpp: $(DYNAMIC_DIR)/include/dynamic/*.hpp $(DYNAMIC_DIR)/include/dynamic/*/*.hpp
	+rm -Rf $(INC_DIR)/dynamic.hpp $(INC_DIR)/dynamic
	# annoyingly doesn't have an install option on the cmake, so we manually move their external dependency headers
	+cd $(CWD)/$(DYNAMIC_DIR) && rm -Rf build && mkdir -p build && cd build && export CXXFLAGS="$(CPPFLAGS) $(CXXFLAGS)" && cmake -DCMAKE_VERBOSE_MAKEFILE=ON .. && make && cp -r $(CWD)/$(DYNAMIC_DIR)/deps/hopscotch_map/include/* $(CWD)/$(INC_DIR)/
	# Do the copy of the main file last so we can tell if this recipe failed and redo it.
	# Otherwise we get dynamic.hpp without its deps
	+mkdir -p $(INC_DIR)/dynamic && cp -r $(CWD)/$(DYNAMIC_DIR)/include/dynamic/* $(INC_DIR)/dynamic/

$(INC_DIR)/sparsehash/sparse_hash_map: $(wildcard $(SPARSEHASH_DIR)/**/*.cc) $(wildcard $(SPARSEHASH_DIR)/**/*.h)
	+. ./source_me.sh && cd $(SPARSEHASH_DIR) && ./autogen.sh && LDFLAGS="$(LD_LIB_DIR_FLAGS) $(LDFLAGS)" ./configure --prefix=$(CWD) $(FILTER) && $(MAKE) $(FILTER) && $(MAKE) install

$(INC_DIR)/sparsepp/spp.h: $(wildcard $(SPARSEHASH_DIR)/sparsepp/*.h)
	+cp -r $(SPARSEPP_DIR)/sparsepp $(INC_DIR)/

#$(INC_DIR)/Variant.h
$(LIB_DIR)/libvcfh.a: $(DEP_DIR)/libVCFH/*.cpp $(DEP_DIR)/libVCFH/*.hpp
	+. ./source_me.sh && cd $(DEP_DIR)/libVCFH && $(MAKE) $(FILTER) && cp libvcfh.a $(CWD)/$(LIB_DIR)/ && cp vcfheader.hpp $(CWD)/$(INC_DIR)/

$(LIB_DIR)/libsonlib.a: $(CWD)/$(DEP_DIR)/sonLib/C/inc/*.h $(CWD)/$(DEP_DIR)/sonLib/C/impl/*.c
	+. ./source_me.sh && cd $(DEP_DIR)/sonLib && $(MAKE) clean && kyotoTycoonLib="" CFLAGS="-fPIC $(CFLAGS)" CXXFLAGS="-fPIC $(CXXFLAGS)" $(MAKE) $(FILTER) && cp lib/sonLib.a $(CWD)/$(LIB_DIR)/libsonlib.a && mkdir -p $(CWD)/$(INC_DIR)/sonLib && cp lib/*.h $(CWD)/$(INC_DIR)/sonLib

$(LIB_DIR)/libpinchesandcacti.a: $(LIB_DIR)/libsonlib.a $(CWD)/$(DEP_DIR)/pinchesAndCacti/inc/*.h $(CWD)/$(DEP_DIR)/pinchesAndCacti/impl/*.c
	+. ./source_me.sh && cd $(DEP_DIR)/pinchesAndCacti && $(MAKE) clean && CFLAGS="-fPIC $(CFLAGS)" CXXFLAGS="-fPIC $(CXXFLAGS)" $(MAKE) $(FILTER) && cd $(CWD)/$(DEP_DIR)/sonLib && cp lib/stPinchesAndCacti.a $(CWD)/$(LIB_DIR)/libpinchesandcacti.a && cp lib/3EdgeConnected.a $(CWD)/$(LIB_DIR)/lib3edgeconnected.a && mkdir -p $(CWD)/$(INC_DIR)/sonLib && cp lib/*.h $(CWD)/$(INC_DIR)/sonLib

# When building raptor we need to make sure to pre-generate and fix up the lexer
# We also need to clear out its cmake stuff in case it found a wrong Bison and cached it.
$(LIB_DIR)/libraptor2.a: $(RAPTOR_DIR)/src/* $(wildcard $(RAPTOR_DIR)/build/*)
	which bison
	+. ./source_me.sh && cd $(RAPTOR_DIR)/build && rm -Rf CMakeCache.txt CMakeFiles CTestTestfile.cmake Makefile cmake_install.cmake src tests utils && CFLAGS="-fPIC $(CFLAGS)" CXXFLAGS="-fPIC $(CXXFLAGS)" cmake .. && rm -f src/turtle_parser.c && rm -f src/turtle_lexer.c && make turtle_lexer_tgt && make -f src/CMakeFiles/raptor2.dir/build.make src/turtle_lexer.c && sed -i.bak '/yycleanup/d' src/turtle_lexer.c && $(MAKE) $(FILTER) && cp src/libraptor2.a $(CWD)/$(LIB_DIR)
	+touch $(LIB_DIR)/libraptor2.a

# We need rapper from Raptor for the tests
$(BIN_DIR)/rapper: $(LIB_DIR)/libraptor2.a
	+cp $(RAPTOR_DIR)/build/utils/rapper $(BIN_DIR)/

# The Raptor header needs to be newer than the library.
# Mac Travis managed to get an old header with a new binary.
$(INC_DIR)/raptor2/raptor2.h: $(LIB_DIR)/libraptor2.a $(RAPTOR_DIR)/build/*
	+cd $(RAPTOR_DIR)/build && mkdir -p $(CWD)/$(INC_DIR)/raptor2 && cp src/*.h $(CWD)/$(INC_DIR)/raptor2
	+touch $(INC_DIR)/raptor2/raptor2.h

$(LIB_DIR)/libstructures.a: $(STRUCTURES_DIR)/src/include/structures/*.hpp $(STRUCTURES_DIR)/src/*.cpp $(STRUCTURES_DIR)/Makefile
	+. ./source_me.sh && cd $(STRUCTURES_DIR) && $(MAKE) clean && $(MAKE) lib/libstructures.a $(FILTER) && cp lib/libstructures.a $(CWD)/$(LIB_DIR)/ && cp -r src/include/structures $(CWD)/$(INC_DIR)/

$(INC_DIR)/sha1.hpp: $(SHA1_DIR)/sha1.hpp
	+cp $(SHA1_DIR)/*.h* $(CWD)/$(INC_DIR)/

$(INC_DIR)/backward.hpp: $(BACKWARD_CPP_DIR)/backward.hpp
	+cp $(BACKWARD_CPP_DIR)/backward.hpp $(CWD)/$(INC_DIR)/

$(INC_DIR)/simde/x86/sse4.1.h: $(DOZEU_DIR)/simde/*.h $(DOZEU_DIR)/simde/x86/*.h
	+cp -r $(DOZEU_DIR)/simde $(INC_DIR)

$(INC_DIR)/dozeu/dozeu.h: $(DOZEU_DIR)/*.h $(INC_DIR)/simde/x86/sse4.1.h
	+mkdir -p $(CWD)/$(INC_DIR)/dozeu && cp $(DOZEU_DIR)/*.h $(CWD)/$(INC_DIR)/dozeu/

$(LIB_DIR)/libebl.a: $(LIB_DIR)/libelf.a

$(LIB_DIR)/libdw.a: $(LIB_DIR)/libelf.a

$(LIB_DIR)/libdwelf.a: $(LIB_DIR)/libelf.a

$(LIB_DIR)/libdwfl.a: $(LIB_DIR)/libelf.a

# We can't build elfutils from Git without "maintainer mode".
# There are some release-only headers or something that it complains it can't find otherwise.
# We also don't do a normal make and make install here because we don't want to build and install all the elfutils binaries and libasm.
# We need to disable libdebuginfod or the static binary will try and load it at
# runtime and pull in incompatible libs it depends on on whatever system it's
# running on.
$(LIB_DIR)/libelf.a: $(ELFUTILS_DIR)/libebl/*.c $(ELFUTILS_DIR)/libebl/*.h $(ELFUTILS_DIR)/libdw/*.c $(ELFUTILS_DIR)/libdw/*.h $(ELFUTILS_DIR)/libelf/*.c $(ELFUTILS_DIR)/libelf/*.h $(ELFUTILS_DIR)/src/*.c $(ELFUTILS_DIR)/src/*.h $(LIB_DIR)/cleaned_old_elfutils
	+cd $(CWD)/$(INC_DIR)/ && rm -Rf elfutils gelf.h libelf.h dwarf.h libdwflP.h libdwfl.h libebl.h libelf.h
	+. ./source_me.sh && cd $(ELFUTILS_DIR) && autoreconf -i -f && CFLAGS="-fPIC $(CFLAGS)" CXXFLAGS="-fPIC $(CXXFLAGS)" ./configure --enable-maintainer-mode --disable-libdebuginfod --disable-debuginfod --prefix=$(CWD) $(FILTER)
	+. ./source_me.sh && cd $(ELFUTILS_DIR)/libelf && $(MAKE) clean && CFLAGS="-fPIC $(CFLAGS)" CXXFLAGS="-fPIC $(CXXFLAGS)" $(MAKE) libelf.a $(FILTER)
	+. ./source_me.sh && cd $(ELFUTILS_DIR)/libebl && $(MAKE) clean && CFLAGS="-fPIC $(CFLAGS)" CXXFLAGS="-fPIC $(CXXFLAGS)" $(MAKE) libebl.a $(FILTER)
	+. ./source_me.sh && cd $(ELFUTILS_DIR)/libdwfl && $(MAKE) clean && CFLAGS="-fPIC $(CFLAGS)" CXXFLAGS="-fPIC $(CXXFLAGS)" $(MAKE) libdwfl.a $(FILTER)
	+. ./source_me.sh && cd $(ELFUTILS_DIR)/libdwelf && $(MAKE) clean && CFLAGS="-fPIC $(CFLAGS)" CXXFLAGS="-fPIC $(CXXFLAGS)" $(MAKE) libdwelf.a $(FILTER)
	+. ./source_me.sh && cd $(ELFUTILS_DIR)/lib && $(MAKE) clean && CFLAGS="-fPIC $(CFLAGS)" CXXFLAGS="-fPIC $(CXXFLAGS)" $(MAKE) libeu.a $(FILTER)
	+. ./source_me.sh && cd $(ELFUTILS_DIR)/libcpu && $(MAKE) clean && CFLAGS="-fPIC $(CFLAGS)" CXXFLAGS="-fPIC $(CXXFLAGS)" $(MAKE) libcpu.a $(FILTER)
	+. ./source_me.sh && cd $(ELFUTILS_DIR)/backends && $(MAKE) clean CFLAGS="-fPIC $(CFLAGS)" CXXFLAGS="-fPIC $(CXXFLAGS)" && $(MAKE) libebl_backends.a $(FILTER)
	+. ./source_me.sh && cd $(ELFUTILS_DIR)/libdw && $(MAKE) clean CFLAGS="-fPIC $(CFLAGS)" CXXFLAGS="-fPIC $(CXXFLAGS)" && $(MAKE) libdw.a known-dwarf.h $(FILTER)
	+cd $(ELFUTILS_DIR) && mkdir -p $(CWD)/$(INC_DIR)/elfutils && cp libdw/known-dwarf.h libdw/libdw.h libebl/libebl.h libelf/elf-knowledge.h version.h libdwfl/libdwfl.h libdwelf/libdwelf.h $(CWD)/$(INC_DIR)/elfutils && cp libelf/gelf.h libelf/libelf.h libdw/dwarf.h $(CWD)/$(INC_DIR) && cp libebl/libebl.a libdw/libdw.a libdwfl/libdwfl.a libdwelf/libdwelf.a libelf/libelf.a $(CWD)/$(LIB_DIR)/

$(OBJ_DIR)/sha1.o: $(SHA1_DIR)/sha1.cpp $(SHA1_DIR)/sha1.hpp
	+$(CXX) $(INCLUDE_FLAGS) $(CXXFLAGS) $(CPPFLAGS) -c -o $@ $< $(FILTER)
$(SHARED_OBJ_DIR)/sha1.o: $(SHA1_DIR)/sha1.cpp $(SHA1_DIR)/sha1.hpp
	+$(CXX) $(INCLUDE_FLAGS) $(CXXFLAGS) $(CPPFLAGS) -fPIC -c -o $@ $< $(FILTER)

$(LIB_DIR)/libfml.a: $(FERMI_DIR)/*.h $(FERMI_DIR)/*.c
	. ./source_me.sh && cd $(FERMI_DIR) && $(MAKE) clean && CFLAGS="-fPIC $(CFLAGS)" CXXFLAGS="-fPIC $(CXXFLAGS)" $(MAKE) $(FILTER) && cp *.h $(CWD)/$(INC_DIR)/ && cp libfml.a $(CWD)/$(LIB_DIR)/

# We don't need to hack the build to point at our htslib because sublinearLS gets its htslib from the include flags we set
# But we do need to hack out the return type error to work around https://github.com/yoheirosen/sublinear-Li-Stephens/issues/6
# TODO: This probably means actually calling some things in the library is unsafe!
$(LIB_DIR)/libsublinearLS.a: $(LINLS_DIR)/src/*.cpp $(LINLS_DIR)/src/*.hpp $(LIB_DIR)/libhts.a
	. ./source_me.sh && cd $(LINLS_DIR) && $(MAKE) clean && CFLAGS="-fPIC $(filter-out -Werror=return-type,$(CFLAGS))" CXXFLAGS="-fPIC $(filter-out -Werror=return-type,$(CXXFLAGS))" INCLUDE_FLAGS="-I$(CWD)/$(INC_DIR)" $(MAKE) libs $(FILTER) && cp lib/libsublinearLS.a $(CWD)/$(LIB_DIR)/ && mkdir -p $(CWD)/$(INC_DIR)/sublinearLS && cp src/*.hpp $(CWD)/$(INC_DIR)/sublinearLS/

$(LIB_DIR)/libbdsg.a: $(INC_DIR)/BooPHF.h $(LIBBDSG_DIR)/Makefile $(LIBBDSG_DIR)/bdsg/src/*.cpp $(LIBBDSG_DIR)/bdsg/include/bdsg/*.hpp $(LIBBDSG_DIR)/bdsg/include/bdsg/internal/*.hpp $(LIBBDSG_DIR)/bdsg/include/bdsg/overlays/*.hpp $(LIB_DIR)/libhandlegraph.a $(LIB_DIR)/libsdsl.a $(LIB_DIR)/libdivsufsort.a $(LIB_DIR)/libdivsufsort64.a $(INC_DIR)/sparsepp/spp.h $(INC_DIR)/dynamic/dynamic.hpp $(INC_DIR)/mio/mmap.hpp
	+. ./source_me.sh && rm -Rf $(CWD)/$(INC_DIR)/bdsg && cd $(LIBBDSG_DIR) && $(MAKE) clean && CPLUS_INCLUDE_PATH=$(CWD)/$(INC_DIR):$(CWD)/$(INC_DIR)/dynamic:$(CPLUS_INCLUDE_PATH) CXXFLAGS="$(INCLUDE_FLAGS) -fPIC $(CXXFLAGS)" $(MAKE) $(FILTER) && cp lib/libbdsg.a $(CWD)/$(LIB_DIR) && cp -r bdsg/include/* $(CWD)/$(INC_DIR)

$(INC_DIR)/mio/mmap.hpp: $(MIO_DIR)/include/mio/*
	+. ./source_me.sh && cp -r $(MIO_DIR)/include/mio $(CWD)/$(INC_DIR)/

# It would be better to copy the atomic_queue directory rather than its contents, but to avoid re-writing mmmultimap...
$(INC_DIR)/atomic_queue.h: $(ATOMIC_QUEUE_DIR)/include/*
	+. ./source_me.sh && cp -r $(ATOMIC_QUEUE_DIR)/include/atomic_queue/* $(CWD)/$(INC_DIR)/

$(INC_DIR)/mmmultiset.hpp: $(MMMULTIMAP_DIR)/src/mmmultiset.hpp $(INC_DIR)/mmmultimap.hpp
$(INC_DIR)/mmmultimap.hpp: $(MMMULTIMAP_DIR)/src/mmmultimap.hpp $(MMMULTIMAP_DIR)/src/mmmultiset.hpp $(INC_DIR)/mio/mmap.hpp $(INC_DIR)/atomic_queue.h
	+. ./source_me.sh && cp $(MMMULTIMAP_DIR)/src/mmmultimap.hpp $(MMMULTIMAP_DIR)/src/mmmultiset.hpp $(CWD)/$(INC_DIR)/

$(INC_DIR)/ips4o.hpp: $(IPS4O_DIR)/ips4o.hpp $(IPS4O_DIR)/ips4o/*
	+. ./source_me.sh && cp -r $(IPS4O_DIR)/ips4o* $(CWD)/$(INC_DIR)/

# The xg repo has a cmake build system based all around external projects, and
# we need it to use our installed versions of everything instead.
# We also need to not build against GFAKluge
$(LIB_DIR)/libxg.a: $(XG_DIR)/src/*.hpp $(XG_DIR)/src/*.cpp $(INC_DIR)/mmmultimap.hpp $(INC_DIR)/ips4o.hpp $(LIB_DIR)/libhandlegraph.a $(LIB_DIR)/libsdsl.a $(LIB_DIR)/libdivsufsort.a $(LIB_DIR)/libdivsufsort64.a $(INC_DIR)/mio/mmap.hpp $(INC_DIR)/atomic_queue.h
	+rm -f $@
	+cp -r $(XG_DIR)/src/*.hpp $(CWD)/$(INC_DIR)
	+. ./source_me.sh && $(CXX) $(INCLUDE_FLAGS) $(CXXFLAGS) $(CPPFLAGS) -fPIC -DNO_GFAKLUGE -c -o $(XG_DIR)/xg.o $(XG_DIR)/src/xg.cpp $(FILTER)
	+ar rs $@ $(XG_DIR)/xg.o

# Auto-git-versioning

# We need to scope this variable here
GIT_VERSION_FILE_DEPS =
# Decide if .git exists and needs to be watched
ifeq ($(shell if [ -d .git ]; then echo present; else echo absent; fi),present)
    # If so, try and make a git version file.
    # We used to do this by having a phony target to depend on, but Make won't
    # detect that the phony target is altering a different file, so it would
    # take 2 make runs to pick up the right version.

    # Build a real git version file.
    # If it's not the same as the old one, replace the old one.
    # If it is the same, do nothing and don't rebuild dependent targets.
    $(info Check Git)
<<<<<<< HEAD
    $(shell echo "#define VG_GIT_VERSION \"$(shell git describe --always --tags 2>/dev/null || echo git-error)\"" > $(INC_DIR)/vg_git_version.hpp.tmp)
    $(shell diff $(INC_DIR)/vg_git_version.hpp.tmp $(INC_DIR)/vg_git_version.hpp >/dev/null 2>/dev/null || cp $(INC_DIR)/vg_git_version.hpp.tmp $(INC_DIR)/vg_git_version.hpp)
    $(shell rm -f $(INC_DIR)/vg_git_version.hpp.tmp)
else
    # Just use the version file we have, if any
    $(info Do not check Git)
    $(shell if [ ! -e $(INC_DIR)/vg_git_version.hpp ]; then touch $(INC_DIR)/vg_git_version.hpp; fi;)
=======
	# Clean old path
	$(shell rm -f $(INC_DIR)/vg_git_version.hpp)
    $(shell echo "#define VG_GIT_VERSION \"$(shell git describe --always --tags 2>/dev/null || echo git-error)\"" > $(SRC_DIR)/vg_git_version.hpp.tmp)
    $(shell diff $(SRC_DIR)/vg_git_version.hpp.tmp $(SRC_DIR)/vg_git_version.hpp >/dev/null 2>/dev/null || cp $(SRC_DIR)/vg_git_version.hpp.tmp $(SRC_DIR)/vg_git_version.hpp)
    $(shell rm -f $(SRC_DIR)/vg_git_version.hpp.tmp)
else
    # Just use the version file we have, if any
    $(info Do not check Git)
	# Clean old path
	$(shell rm -f $(INC_DIR)/vg_git_version.hpp)
    $(shell if [ ! -e $(SRC_DIR)/vg_git_version.hpp ]; then touch $(SRC_DIR)/vg_git_version.hpp; fi;)
>>>>>>> 41be671b
endif

# Build an environment version file.
# If it's not the same as the old one, replace the old one.
# If it is the same, do nothing and don't rebuild dependent targets.
<<<<<<< HEAD
$(shell echo "#define VG_COMPILER_VERSION \"$(shell $(CXX) --version 2>/dev/null | head -n 1)\"" > $(INC_DIR)/vg_environment_version.hpp.tmp)
$(shell echo "#define VG_OS \"$(shell uname)\"" >> $(INC_DIR)/vg_environment_version.hpp.tmp)
$(shell echo "#define VG_BUILD_USER \"$(shell whoami)\"" >> $(INC_DIR)/vg_environment_version.hpp.tmp)
$(shell echo "#define VG_BUILD_HOST \"$(shell hostname)\"" >> $(INC_DIR)/vg_environment_version.hpp.tmp)
$(shell diff $(INC_DIR)/vg_environment_version.hpp.tmp $(INC_DIR)/vg_environment_version.hpp >/dev/null || cp $(INC_DIR)/vg_environment_version.hpp.tmp $(INC_DIR)/vg_environment_version.hpp)
$(shell rm -f $(INC_DIR)/vg_environment_version.hpp.tmp)
=======
# Clean old path
$(shell rm -f $(INC_DIR)/vg_environment_version.hpp)
$(shell echo "#define VG_COMPILER_VERSION \"$(shell $(CXX) --version 2>/dev/null | head -n 1)\"" > $(SRC_DIR)/vg_environment_version.hpp.tmp)
$(shell echo "#define VG_OS \"$(shell uname)\"" >> $(SRC_DIR)/vg_environment_version.hpp.tmp)
$(shell echo "#define VG_BUILD_USER \"$(shell whoami)\"" >> $(SRC_DIR)/vg_environment_version.hpp.tmp)
$(shell echo "#define VG_BUILD_HOST \"$(shell hostname)\"" >> $(SRC_DIR)/vg_environment_version.hpp.tmp)
$(shell diff $(SRC_DIR)/vg_environment_version.hpp.tmp $(SRC_DIR)/vg_environment_version.hpp >/dev/null || cp $(SRC_DIR)/vg_environment_version.hpp.tmp $(SRC_DIR)/vg_environment_version.hpp)
$(shell rm -f $(SRC_DIR)/vg_environment_version.hpp.tmp)
>>>>>>> 41be671b

###################################
## VG source code compilation begins here
####################################

$(OBJ_DIR)/version.o: $(SRC_DIR)/version.cpp $(SRC_DIR)/version.hpp $(SRC_DIR)/vg_git_version.hpp $(SRC_DIR)/vg_environment_version.hpp

########################
## Pattern Rules
########################

# Define a default rule for building objects from CPP files
# Depend on the .d file so we rebuild if dependency info is missing/deleted
# Make sure to touch the .o file after the compiler finishes so it is always newer than the .d file
# Use static pattern rules so the dependency files will not be ignored if the output exists
# See <https://stackoverflow.com/a/34983297>
$(OBJ) $(OBJ_DIR)/main.o: $(OBJ_DIR)/%.o : $(SRC_DIR)/%.cpp $(OBJ_DIR)/%.d $(DEPS)
	. ./source_me.sh && $(CXX) $(INCLUDE_FLAGS) $(CPPFLAGS) $(CXXFLAGS) $(DEPGEN_FLAGS) -c -o $@ $< $(FILTER)
	@touch $@
$(SHARED_OBJ): $(SHARED_OBJ_DIR)/%.o : $(SRC_DIR)/%.cpp $(SHARED_OBJ_DIR)/%.d $(DEPS)
	. ./source_me.sh && $(CXX) $(INCLUDE_FLAGS) $(CPPFLAGS) $(CXXFLAGS) $(DEPGEN_FLAGS) -fPIC -c -o $@ $< $(FILTER)
	@touch $@
$(ALGORITHMS_OBJ): $(ALGORITHMS_OBJ_DIR)/%.o : $(ALGORITHMS_SRC_DIR)/%.cpp $(ALGORITHMS_OBJ_DIR)/%.d $(DEPS)
	. ./source_me.sh && $(CXX) $(INCLUDE_FLAGS) $(CPPFLAGS) $(CXXFLAGS) $(DEPGEN_FLAGS) -c -o $@ $< $(FILTER)
	@touch $@
$(ALGORITHMS_SHARED_OBJ): $(ALGORITHMS_SHARED_OBJ_DIR)/%.o : $(ALGORITHMS_SRC_DIR)/%.cpp $(ALGORITHMS_SHARED_OBJ_DIR)/%.d $(DEPS)
	. ./source_me.sh && $(CXX) $(INCLUDE_FLAGS) $(CPPFLAGS) $(CXXFLAGS) $(DEPGEN_FLAGS) -fPIC -c -o $@ $< $(FILTER)
	@touch $@
$(IO_OBJ): $(IO_OBJ_DIR)/%.o : $(IO_SRC_DIR)/%.cpp $(IO_OBJ_DIR)/%.d $(DEPS)
	. ./source_me.sh && $(CXX) $(INCLUDE_FLAGS) $(CPPFLAGS) $(CXXFLAGS) $(DEPGEN_FLAGS) -c -o $@ $< $(FILTER)
	@touch $@
$(IO_SHARED_OBJ): $(IO_SHARED_OBJ_DIR)/%.o : $(IO_SRC_DIR)/%.cpp $(IO_SHARED_OBJ_DIR)/%.d $(DEPS)
	. ./source_me.sh && $(CXX) $(INCLUDE_FLAGS) $(CPPFLAGS) $(CXXFLAGS) $(DEPGEN_FLAGS) -fPIC -c -o $@ $< $(FILTER)
	@touch $@
$(SUBCOMMAND_OBJ): $(SUBCOMMAND_OBJ_DIR)/%.o : $(SUBCOMMAND_SRC_DIR)/%.cpp $(SUBCOMMAND_OBJ_DIR)/%.d $(DEPS)
	. ./source_me.sh && $(CXX) $(INCLUDE_FLAGS) $(CPPFLAGS) $(CXXFLAGS) $(DEPGEN_FLAGS) -c -o $@ $< $(FILTER)
	@touch $@
$(UNITTEST_OBJ): $(UNITTEST_OBJ_DIR)/%.o : $(UNITTEST_SRC_DIR)/%.cpp $(UNITTEST_OBJ_DIR)/%.d $(DEPS)
	. ./source_me.sh && $(CXX) $(INCLUDE_FLAGS) $(CPPFLAGS) $(CXXFLAGS) $(DEPGEN_FLAGS) -c -o $@ $< $(FILTER)
	@touch $@
$(UNITTEST_SUPPORT_OBJ): $(UNITTEST_SUPPORT_OBJ_DIR)/%.o : $(UNITTEST_SUPPORT_SRC_DIR)/%.cpp $(UNITTEST_SUPPORT_OBJ_DIR)/%.d $(DEPS)
	. ./source_me.sh && $(CXX) $(INCLUDE_FLAGS) $(CPPFLAGS) $(CXXFLAGS) $(DEPGEN_FLAGS) -c -o $@ $< $(FILTER)
	@touch $@
	
# Config objects get individual rules
$(CONFIG_OBJ_DIR)/allocator_config_jemalloc.o: $(CONFIG_SRC_DIR)/allocator_config_jemalloc.cpp $(CONFIG_OBJ_DIR)/allocator_config_jemalloc.d $(DEPS) $(LIB_DIR)/libjemalloc.a
	. ./source_me.sh && $(CXX) $(INCLUDE_FLAGS) $(CPPFLAGS) $(CXXFLAGS) $(DEPGEN_FLAGS) -c -o $@ $< $(FILTER)
	@touch $@
$(CONFIG_OBJ_DIR)/allocator_config_jemalloc_debug.o: $(CONFIG_SRC_DIR)/allocator_config_jemalloc_debug.cpp $(CONFIG_OBJ_DIR)/allocator_config_jemalloc_debug.d $(DEPS) $(LIB_DIR)/libjemalloc_debug.a
	. ./source_me.sh && $(CXX) $(INCLUDE_FLAGS) $(CPPFLAGS) $(CXXFLAGS) $(DEPGEN_FLAGS) -c -o $@ $< $(FILTER)
	@touch $@
$(CONFIG_OBJ_DIR)/allocator_config_system.o: $(CONFIG_SRC_DIR)/allocator_config_system.cpp $(CONFIG_OBJ_DIR)/allocator_config_system.d $(DEPS)
	. ./source_me.sh && $(CXX) $(INCLUDE_FLAGS) $(CPPFLAGS) $(CXXFLAGS) $(DEPGEN_FLAGS) -c -o $@ $< $(FILTER)
	@touch $@

# Use a fake rule to build .d files, so we don't complain if they don't exist.
$(OBJ_DIR)/%.d: ;
$(ALGORITHMS_OBJ_DIR)/%.d: ;
$(CONFIG_OBJ_DIR)/%.d: ;
$(IO_OBJ_DIR)/%.d: ;
$(SUBCOMMAND_OBJ_DIR)/%.d: ;
$(UNITTEST_OBJ_DIR)/%.d: ;

# Don't delete them.
.PRECIOUS: $(OBJ_DIR)/%.d $(ALGORITHMS_OBJ_DIR)/%.d $(CONFIG_OBJ_DIR)/%.d $(IO_OBJ_DIR)/%.d $(SUBCOMMAND_OBJ_DIR)/%.d $(UNITTEST_OBJ_DIR)/%.d

# Use no implicit rules
.SUFFIXES:

###################################
## VG source code compilation ends here
####################################


# Make directories before quitting target due to missing protoc.
# If we run the rest of the build without these, lib and include can become files.
# TODO: quitting if no protoc doesn't reliably stop the build.
.pre-build:
	@if [ ! -d $(BIN_DIR) ]; then mkdir -p $(BIN_DIR); fi
	@if [ ! -d $(UNITTEST_BIN_DIR) ]; then mkdir -p $(UNITTEST_BIN_DIR); fi
	@if [ ! -d $(LIB_DIR) ]; then mkdir -p $(LIB_DIR); fi
	@if [ ! -d $(OBJ_DIR) ]; then mkdir -p $(OBJ_DIR); fi
	@if [ ! -d $(SHARED_OBJ_DIR) ]; then mkdir -p $(SHARED_OBJ_DIR); fi
	@if [ ! -d $(ALGORITHMS_OBJ_DIR) ]; then mkdir -p $(ALGORITHMS_OBJ_DIR); fi
	@if [ ! -d $(ALGORITHMS_SHARED_OBJ_DIR) ]; then mkdir -p $(ALGORITHMS_SHARED_OBJ_DIR); fi
	@if [ ! -d $(CONFIG_OBJ_DIR) ]; then mkdir -p $(CONFIG_OBJ_DIR); fi
	@if [ ! -d $(IO_OBJ_DIR) ]; then mkdir -p $(IO_OBJ_DIR); fi
	@if [ ! -d $(IO_SHARED_OBJ_DIR) ]; then mkdir -p $(IO_SHARED_OBJ_DIR); fi
	@if [ ! -d $(SUBCOMMAND_OBJ_DIR) ]; then mkdir -p $(SUBCOMMAND_OBJ_DIR); fi
	@if [ ! -d $(UNITTEST_OBJ_DIR) ]; then mkdir -p $(UNITTEST_OBJ_DIR); fi
	@if [ ! -d $(UNITTEST_SUPPORT_OBJ_DIR) ]; then mkdir -p $(UNITTEST_SUPPORT_OBJ_DIR); fi
	@if [ ! -d $(INC_DIR) ]; then mkdir -p $(INC_DIR); fi
	@protoc --version >/dev/null 2>/dev/null || (echo "Error: protobuf compiler (protoc) not available!" ; exit 1)
	@if [ -e $(INC_DIR)/vg/vg.pb.h ] ; then \
		HEADER_VER=$$(cat $(INC_DIR)/vg/vg.pb.h | grep GOOGLE_PROTOBUF_VERSION | sed 's/[^0-9]*\([0-9]*\)[^0-9]*/\1/' | head -n1); \
		WORKDIR=$$(pwd); \
		TESTDIR=$$(mktemp -d); \
		echo 'syntax = "proto3";' > $${TESTDIR}/empty.proto; \
		protoc $${TESTDIR}/empty.proto --proto_path=$${TESTDIR} --cpp_out=$${TESTDIR}; \
		PROTOC_VER=$$(cat $${TESTDIR}/empty.pb.h | grep GOOGLE_PROTOBUF_VERSION | sed 's/[^0-9]*\([0-9]*\)[^0-9]*/\1/' | head -n1); \
		if [ "$${HEADER_VER}" != "$${PROTOC_VER}" ] ; then \
			echo "Protobuf version has changed!"; \
			echo "Headers are for $${HEADER_VER} but we make headers for $${PROTOC_VER}"; \
			echo "Need to rebuild libvgio"; \
			rm -f $(LIB_DIR)/libvgio.a; \
			rm -f $(INC_DIR)/vg/vg.pb.h; \
		fi; \
		rm $${TESTDIR}/empty.proto $${TESTDIR}/empty.pb.h $${TESTDIR}/empty.pb.cc; \
		rmdir $${TESTDIR}; \
	fi;

# A note about Protobuf:
# We have a lot of logic here to make sure that the protoc we have henerates headers with exactly the same
# version requirements as the headers we already have.
# If not, we regenerate them.
# Doesn't handle Protobuf 3.12.3 weirdness; just make clean if you change flavors of Protobuf 3.12.3.
	
	
	
# run .pre-build before we make anything at all.
-include .pre-build

# for rebuilding just vg
clean-vg:
	$(RM) -f $(BIN_DIR)/$(EXE)
	$(RM) -f $(UNITTEST_SUPPORT_OBJ_DIR)/*.o $(UNITTEST_SUPPORT_OBJ_DIR)/*.d
	$(RM) -f $(UNITTEST_OBJ_DIR)/*.o $(UNITTEST_OBJ_DIR)/*.d
	$(RM) -f $(SUBCOMMAND_OBJ_DIR)/*.o $(SUBCOMMAND_OBJ_DIR)/*.d
	$(RM) -f $(OBJ_DIR)/*.o $(OBJ_DIR)/*.d
	$(RM) -f $(SHARED_OBJ_DIR)/*.o $(SHARED_OBJ_DIR)/*.d
	$(RM) -f $(ALGORITHMS_OBJ_DIR)/*.o $(ALGORITHMS_OBJ_DIR)/*.d
	$(RM) -f $(ALGORITHMS_SHARED_OBJ_DIR)/*.o $(ALGORITHMS_SHARED_OBJ_DIR)/*.d
	$(RM) -f $(IO_OBJ_DIR)/*.o $(IO_OBJ_DIR)/*.d
	$(RM) -f $(IO_SHARED_OBJ_DIR)/*.o $(IO_SHARED_OBJ_DIR)/*.d
<<<<<<< HEAD
	$(RM) -f $(INC_DIR)/vg_git_version.hpp $(INC_DIR)/vg_environment_version.hpp
=======
	$(RM) -f $(SRC_DIR)/vg_git_version.hpp $(SRC_DIR)/vg_environment_version.hpp
>>>>>>> 41be671b

clean: clean-vcflib
	$(RM) -r $(UNITTEST_BIN_DIR)
	$(RM) -r $(BIN_DIR)
	$(RM) -r $(LIB_DIR)
	$(RM) -r $(UNITTEST_SUPPORT_OBJ_DIR)
	$(RM) -r $(UNITTEST_OBJ_DIR)
	$(RM) -r $(SUBCOMMAND_OBJ_DIR)
	$(RM) -r $(IO_SHARED_OBJ_DIR)
	$(RM) -r $(IO_OBJ_DIR)
	$(RM) -r $(ALGORITHMS_SHARED_OBJ_DIR)
	$(RM) -r $(ALGORITHMS_OBJ_DIR)
	$(RM) -r $(CONFIG_OBJ_DIR)
	$(RM) -r $(SHARED_OBJ_DIR)
	$(RM) -r $(OBJ_DIR)
	$(RM) -r $(INC_DIR)
	$(RM) -r share/
	cd $(DEP_DIR) && cd htslib && $(MAKE) clean
	cd $(DEP_DIR) && cd tabixpp && rm -f tabix.o libtabixpp.a
	cd $(DEP_DIR) && cd sonLib && $(MAKE) clean
	cd $(DEP_DIR) && cd sparsehash && $(MAKE) clean || true
	cd $(DEP_DIR) && cd fastahack && $(MAKE) clean
	cd $(DEP_DIR) && cd gcsa2 && $(MAKE) clean
	cd $(DEP_DIR) && cd gbwt && $(MAKE) clean
	cd $(DEP_DIR) && cd gbwtgraph && $(MAKE) clean
	cd $(DEP_DIR) && cd kff-cpp-api && rm -Rf build
	cd $(DEP_DIR) && cd gssw && $(MAKE) clean
	cd $(DEP_DIR) && cd ssw && cd src && $(MAKE) clean
	cd $(DEP_DIR) && cd progress_bar && $(MAKE) clean
	cd $(DEP_DIR) && cd sdsl-lite && ./uninstall.sh || true
	cd $(DEP_DIR) && cd libVCFH && $(MAKE) clean
	cd $(DEP_DIR) && cd vcflib && $(MAKE) clean
	cd $(DEP_DIR) && cd sha1 && $(MAKE) clean
	cd $(DEP_DIR) && cd structures && $(MAKE) clean
	cd $(DEP_DIR) && cd jemalloc && $(MAKE) clean || true
	cd $(DEP_DIR) && cd sublinear-Li-Stephens && $(MAKE) clean
	cd $(DEP_DIR) && cd libhandlegraph && rm -Rf build CMakeCache.txt CMakeFiles
	cd $(DEP_DIR) && cd libvgio && rm -Rf build CMakeCache.txt CMakeFiles
	cd $(DEP_DIR) && cd raptor && cd build && find . -not \( -name '.gitignore' -or -name 'pkg.m4' \) -delete
	# lru_cache is never built because it is header-only
	# bash-tap is never built either

clean-vcflib:
	cd $(DEP_DIR) && cd vcflib && $(MAKE) clean
	rm -f $(LIB_DIR)/libvcfh.a
	cd $(INC_DIR) && rm -f BedReader.h convert.h join.h mt19937ar.h split.h Variant.h vec128int.h veclib_types.h<|MERGE_RESOLUTION|>--- conflicted
+++ resolved
@@ -879,15 +879,6 @@
     # If it's not the same as the old one, replace the old one.
     # If it is the same, do nothing and don't rebuild dependent targets.
     $(info Check Git)
-<<<<<<< HEAD
-    $(shell echo "#define VG_GIT_VERSION \"$(shell git describe --always --tags 2>/dev/null || echo git-error)\"" > $(INC_DIR)/vg_git_version.hpp.tmp)
-    $(shell diff $(INC_DIR)/vg_git_version.hpp.tmp $(INC_DIR)/vg_git_version.hpp >/dev/null 2>/dev/null || cp $(INC_DIR)/vg_git_version.hpp.tmp $(INC_DIR)/vg_git_version.hpp)
-    $(shell rm -f $(INC_DIR)/vg_git_version.hpp.tmp)
-else
-    # Just use the version file we have, if any
-    $(info Do not check Git)
-    $(shell if [ ! -e $(INC_DIR)/vg_git_version.hpp ]; then touch $(INC_DIR)/vg_git_version.hpp; fi;)
-=======
 	# Clean old path
 	$(shell rm -f $(INC_DIR)/vg_git_version.hpp)
     $(shell echo "#define VG_GIT_VERSION \"$(shell git describe --always --tags 2>/dev/null || echo git-error)\"" > $(SRC_DIR)/vg_git_version.hpp.tmp)
@@ -899,20 +890,11 @@
 	# Clean old path
 	$(shell rm -f $(INC_DIR)/vg_git_version.hpp)
     $(shell if [ ! -e $(SRC_DIR)/vg_git_version.hpp ]; then touch $(SRC_DIR)/vg_git_version.hpp; fi;)
->>>>>>> 41be671b
 endif
 
 # Build an environment version file.
 # If it's not the same as the old one, replace the old one.
 # If it is the same, do nothing and don't rebuild dependent targets.
-<<<<<<< HEAD
-$(shell echo "#define VG_COMPILER_VERSION \"$(shell $(CXX) --version 2>/dev/null | head -n 1)\"" > $(INC_DIR)/vg_environment_version.hpp.tmp)
-$(shell echo "#define VG_OS \"$(shell uname)\"" >> $(INC_DIR)/vg_environment_version.hpp.tmp)
-$(shell echo "#define VG_BUILD_USER \"$(shell whoami)\"" >> $(INC_DIR)/vg_environment_version.hpp.tmp)
-$(shell echo "#define VG_BUILD_HOST \"$(shell hostname)\"" >> $(INC_DIR)/vg_environment_version.hpp.tmp)
-$(shell diff $(INC_DIR)/vg_environment_version.hpp.tmp $(INC_DIR)/vg_environment_version.hpp >/dev/null || cp $(INC_DIR)/vg_environment_version.hpp.tmp $(INC_DIR)/vg_environment_version.hpp)
-$(shell rm -f $(INC_DIR)/vg_environment_version.hpp.tmp)
-=======
 # Clean old path
 $(shell rm -f $(INC_DIR)/vg_environment_version.hpp)
 $(shell echo "#define VG_COMPILER_VERSION \"$(shell $(CXX) --version 2>/dev/null | head -n 1)\"" > $(SRC_DIR)/vg_environment_version.hpp.tmp)
@@ -921,7 +903,6 @@
 $(shell echo "#define VG_BUILD_HOST \"$(shell hostname)\"" >> $(SRC_DIR)/vg_environment_version.hpp.tmp)
 $(shell diff $(SRC_DIR)/vg_environment_version.hpp.tmp $(SRC_DIR)/vg_environment_version.hpp >/dev/null || cp $(SRC_DIR)/vg_environment_version.hpp.tmp $(SRC_DIR)/vg_environment_version.hpp)
 $(shell rm -f $(SRC_DIR)/vg_environment_version.hpp.tmp)
->>>>>>> 41be671b
 
 ###################################
 ## VG source code compilation begins here
@@ -1056,11 +1037,7 @@
 	$(RM) -f $(ALGORITHMS_SHARED_OBJ_DIR)/*.o $(ALGORITHMS_SHARED_OBJ_DIR)/*.d
 	$(RM) -f $(IO_OBJ_DIR)/*.o $(IO_OBJ_DIR)/*.d
 	$(RM) -f $(IO_SHARED_OBJ_DIR)/*.o $(IO_SHARED_OBJ_DIR)/*.d
-<<<<<<< HEAD
-	$(RM) -f $(INC_DIR)/vg_git_version.hpp $(INC_DIR)/vg_environment_version.hpp
-=======
 	$(RM) -f $(SRC_DIR)/vg_git_version.hpp $(SRC_DIR)/vg_environment_version.hpp
->>>>>>> 41be671b
 
 clean: clean-vcflib
 	$(RM) -r $(UNITTEST_BIN_DIR)
